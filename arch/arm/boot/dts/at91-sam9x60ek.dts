// SPDX-License-Identifier: (GPL-2.0+ OR MIT)
/*
 * at91-sam9x60ek.dts - Device Tree file for Microchip SAM9X60-EK board
 *
 * Copyright (C) 2019 Microchip Technology Inc. and its subsidiaries
 *
 * Author: Sandeep Sheriker M <sandeepsheriker.mallikarjun@microchip.com>
 */
/dts-v1/;
#include "sam9x60.dtsi"
#include <dt-bindings/input/input.h>

/ {
	model = "Microchip SAM9X60-EK";
	compatible = "microchip,sam9x60ek", "microchip,sam9x60", "atmel,at91sam9";

	aliases {
		i2c0 = &i2c0;
		i2c1 = &i2c1;
		serial1 = &uart1;
	};

	chosen {
		stdout-path = "serial0:115200n8";
	};

	clocks {
		slow_xtal {
			clock-frequency = <32768>;
		};

		main_xtal {
			clock-frequency = <24000000>;
		};
	};

<<<<<<< HEAD
	regulators: regulators {
		compatible = "simple-bus";
		#address-cells = <1>;
		#size-cells = <0>;

		vdd_1v8: fixed-regulator-vdd_1v8@0 {
			compatible = "regulator-fixed";
			regulator-name = "VDD_1V8";
			regulator-min-microvolt = <1800000>;
			regulator-max-microvolt = <1800000>;
			regulator-always-on;
			status = "okay";
		};

		vdd_1v15: fixed-regulator-vdd_1v15@1 {
			compatible = "regulator-fixed";
			regulator-name = "VDD_1V15";
			regulator-min-microvolt = <1150000>;
			regulator-max-microvolt = <1150000>;
			regulator-always-on;
			status = "okay";
		};

		vdd1_3v3: fixed-regulator-vdd1_3v3@2 {
			compatible = "regulator-fixed";
			regulator-name = "VDD1_3V3";
			regulator-min-microvolt = <3300000>;
			regulator-max-microvolt = <3300000>;
			regulator-always-on;
			status = "okay";
		};

		vdd2_3v3: regulator-fixed-vdd2_3v3@3 {
			compatible = "regulator-fixed";
			regulator-name = "VDD2_3V3";
			regulator-min-microvolt = <3300000>;
			regulator-max-microvolt = <3300000>;
			regulator-always-on;
			status = "okay";
		};
	};

=======
>>>>>>> 7365df19
	gpio-keys {
		compatible = "gpio-keys";
		pinctrl-names = "default";
		pinctrl-0 = <&pinctrl_key_gpio_default>;

		button-1 {
			label = "SW1";
			gpios = <&pioD 18 GPIO_ACTIVE_LOW>;
			linux,code = <KEY_PROG1>;
			wakeup-source;
		};
	};

	leds {
		compatible = "gpio-leds";
		pinctrl-names = "default";
		pinctrl-0 = <&pinctrl_gpio_leds>;
		status = "okay"; /* Conflict with pwm0. */

		red {
			label = "red";
			gpios = <&pioB 11 GPIO_ACTIVE_HIGH>;
		};

		green {
			label = "green";
			gpios = <&pioB 12 GPIO_ACTIVE_HIGH>;
		};

		blue {
			label = "blue";
			gpios = <&pioB 13 GPIO_ACTIVE_HIGH>;
			linux,default-trigger = "heartbeat";
		};
	};

	vdd_1v8: fixed-regulator-vdd_1v8 {
		compatible = "regulator-fixed";
		regulator-name = "VDD_1V8";
		regulator-min-microvolt = <1800000>;
		regulator-max-microvolt = <1800000>;
		regulator-always-on;
		status = "okay";
	};

	vdd_1v15: fixed-regulator-vdd_1v15 {
		compatible = "regulator-fixed";
		regulator-name = "VDD_1V15";
		regulator-min-microvolt = <1150000>;
		regulator-max-microvolt = <1150000>;
		regulator-always-on;
		status = "okay";
	};

	vdd1_3v3: fixed-regulator-vdd1_3v3 {
		compatible = "regulator-fixed";
		regulator-name = "VDD1_3V3";
		regulator-min-microvolt = <3300000>;
		regulator-max-microvolt = <3300000>;
		regulator-always-on;
		status = "okay";
	};

	vdd2_3v3: regulator-fixed-vdd2_3v3 {
		compatible = "regulator-fixed";
		regulator-name = "VDD2_3V3";
		regulator-min-microvolt = <3300000>;
		regulator-max-microvolt = <3300000>;
		regulator-always-on;
		status = "okay";
	};
};

&adc {
	vddana-supply = <&vdd1_3v3>;
	vref-supply = <&vdd1_3v3>;
	pinctrl-names = "default";
	pinctrl-0 = <&pinctrl_adc_default &pinctrl_adtrg_default>;
	status = "okay";
};

&can0 {
	pinctrl-names = "default";
	pinctrl-0 = <&pinctrl_can0_rx_tx>;
	status = "disabled"; /* Conflict with dbgu. */
};

&can1 {
	pinctrl-names = "default";
	pinctrl-0 = <&pinctrl_can1_rx_tx>;
	status = "okay";
};

&classd {
	pinctrl-names = "default";
	pinctrl-0 = <&pinctrl_classd_default>;
	atmel,pwm-type = "diff";
	atmel,non-overlap-time = <10>;
	status = "okay";
};

&dbgu {
	pinctrl-names = "default";
	pinctrl-0 = <&pinctrl_dbgu>;
	status = "okay"; /* Conflict with can0. */
};

&ebi {
	pinctrl-names = "default";
	pinctrl-0 = <&pinctrl_ebi_addr_nand &pinctrl_ebi_data_0_7>;
	status = "okay";

	nand_controller: nand-controller {
		pinctrl-names = "default";
		pinctrl-0 = <&pinctrl_nand_oe_we &pinctrl_nand_cs &pinctrl_nand_rb>;
		status = "okay";

		nand@3 {
			reg = <0x3 0x0 0x800000>;
			rb-gpios = <&pioD 5 GPIO_ACTIVE_HIGH>;
			cs-gpios = <&pioD 4 GPIO_ACTIVE_HIGH>;
			nand-bus-width = <8>;
			nand-ecc-mode = "hw";
			nand-ecc-strength = <8>;
			nand-ecc-step-size = <512>;
			nand-on-flash-bbt;
			label = "atmel_nand";

			partitions {
				compatible = "fixed-partitions";
				#address-cells = <1>;
				#size-cells = <1>;

				at91bootstrap@0 {
					label = "at91bootstrap";
					reg = <0x0 0x40000>;
				};

				uboot@40000 {
					label = "u-boot";
					reg = <0x40000 0xc0000>;
				};

				ubootenvred@100000 {
					label = "U-Boot Env Redundant";
					reg = <0x100000 0x40000>;
				};

				ubootenv@140000 {
					label = "U-Boot Env";
					reg = <0x140000 0x40000>;
				};

				dtb@180000 {
					label = "device tree";
					reg = <0x180000 0x80000>;
				};

				kernel@200000 {
					label = "kernel";
					reg = <0x200000 0x600000>;
				};

				rootfs@800000 {
					label = "rootfs";
					reg = <0x800000 0x1f800000>;
				};
			};
		};
	};
};

&flx0 {
	atmel,flexcom-mode = <ATMEL_FLEXCOM_MODE_TWI>;
	status = "okay";

	i2c0: i2c@600 {
		compatible = "microchip,sam9x60-i2c";
		reg = <0x600 0x200>;
		interrupts = <5 IRQ_TYPE_LEVEL_HIGH 7>;
		#address-cells = <1>;
		#size-cells = <0>;
		clocks = <&pmc PMC_TYPE_PERIPHERAL 5>;
		pinctrl-names = "default";
		pinctrl-0 = <&pinctrl_flx0_default>;
		atmel,fifo-size = <16>;
		i2c-analog-filter;
		i2c-digital-filter;
		i2c-digital-filter-width-ns = <35>;
		status = "okay";

		eeprom@53 {
			compatible = "atmel,24c02";
			reg = <0x53>;
			pagesize = <16>;
			status = "okay";
		};
	};
};

&flx4 {
	atmel,flexcom-mode = <ATMEL_FLEXCOM_MODE_SPI>;
	status = "disabled";

	spi0: spi@400 {
		compatible = "microchip,sam9x60-spi", "atmel,at91rm9200-spi";
		reg = <0x400 0x200>;
		interrupts = <13 IRQ_TYPE_LEVEL_HIGH 7>;
		clocks = <&pmc PMC_TYPE_PERIPHERAL 13>;
		clock-names = "spi_clk";
		pinctrl-names = "default";
		pinctrl-0 = <&pinctrl_flx4_default>;
		atmel,fifo-size = <16>;
		#address-cells = <1>;
		#size-cells = <0>;
		status = "disabled";
	};
};

&flx5 {
	atmel,flexcom-mode = <ATMEL_FLEXCOM_MODE_USART>;
	status = "okay";

	uart1: serial@200 {
		compatible = "microchip,sam9x60-dbgu", "microchip,sam9x60-usart", "atmel,at91sam9260-dbgu", "atmel,at91sam9260-usart";
		reg = <0x200 0x200>;
		atmel,usart-mode = <AT91_USART_MODE_SERIAL>;
		interrupts = <14 IRQ_TYPE_LEVEL_HIGH 7>;
		dmas = <&dma0
			(AT91_XDMAC_DT_MEM_IF(0) | AT91_XDMAC_DT_PER_IF(1) |
			 AT91_XDMAC_DT_PERID(10))>,
		       <&dma0
			(AT91_XDMAC_DT_MEM_IF(0) | AT91_XDMAC_DT_PER_IF(1) |
			 AT91_XDMAC_DT_PERID(11))>;
		dma-names = "tx", "rx";
		clocks = <&pmc PMC_TYPE_PERIPHERAL 14>;
		clock-names = "usart";
		pinctrl-0 = <&pinctrl_flx5_default>;
		pinctrl-names = "default";
		atmel,use-dma-rx;
		atmel,use-dma-tx;
		status = "okay";
	};
};

&flx6 {
	atmel,flexcom-mode = <ATMEL_FLEXCOM_MODE_TWI>;
	status = "okay";

	i2c1: i2c@600 {
		compatible = "microchip,sam9x60-i2c";
		reg = <0x600 0x200>;
		interrupts = <9 IRQ_TYPE_LEVEL_HIGH 7>;
		#address-cells = <1>;
		#size-cells = <0>;
		clocks = <&pmc PMC_TYPE_PERIPHERAL 9>;
		pinctrl-names = "default";
		pinctrl-0 = <&pinctrl_flx6_default>;
		atmel,fifo-size = <16>;
		i2c-analog-filter;
		i2c-digital-filter;
		i2c-digital-filter-width-ns = <35>;
		status = "okay";

		gpio_exp: mcp23008@20 {
			compatible = "microchip,mcp23008";
			reg = <0x20>;
		};
	};
};

&gpbr {
	status = "okay";
};

&i2s {
	pinctrl-names = "default";
	pinctrl-0 = <&pinctrl_i2s_default>;
	#sound-dai-cells = <0>;
	status = "disabled"; /* Conflict with QSPI. */
};

&macb0 {
	phy-mode = "rmii";
	#address-cells = <1>;
	#size-cells = <0>;
	pinctrl-names = "default";
	pinctrl-0 = <&pinctrl_macb0_rmii>;
	status = "okay";

	ethernet-phy@0 {
		reg = <0x0>;
	};
};

&pinctrl {
	adc {
		pinctrl_adc_default: adc_default {
			atmel,pins = <AT91_PIOB 15 AT91_PERIPH_A AT91_PINCTRL_NONE>;
		};

		pinctrl_adtrg_default: adtrg_default {
			atmel,pins = <AT91_PIOB 18 AT91_PERIPH_B AT91_PINCTRL_PULL_UP>;
		};
	};

	dbgu {
		pinctrl_dbgu: dbgu-0 {
			atmel,pins = <AT91_PIOA 9 AT91_PERIPH_A AT91_PINCTRL_PULL_UP
				      AT91_PIOA 10 AT91_PERIPH_A AT91_PINCTRL_NONE>;
		};
	};

	i2s {
		pinctrl_i2s_default: i2s {
			atmel,pins =
				<AT91_PIOB 19 AT91_PERIPH_B AT91_PINCTRL_NONE		/* I2SCK */
				 AT91_PIOB 20 AT91_PERIPH_B AT91_PINCTRL_NONE		/* I2SWS */
				 AT91_PIOB 21 AT91_PERIPH_B AT91_PINCTRL_NONE		/* I2SDIN */
				 AT91_PIOB 22 AT91_PERIPH_B AT91_PINCTRL_NONE		/* I2SDOUT */
				 AT91_PIOB 23 AT91_PERIPH_B AT91_PINCTRL_NONE>;		/* I2SMCK */
		};
	};

	qspi {
		pinctrl_qspi: qspi {
			atmel,pins =
				<AT91_PIOB 19 AT91_PERIPH_A AT91_PINCTRL_SLEWRATE_DIS
				 AT91_PIOB 20 AT91_PERIPH_A AT91_PINCTRL_SLEWRATE_DIS
				 AT91_PIOB 21 AT91_PERIPH_A (AT91_PINCTRL_PULL_UP | AT91_PINCTRL_SLEWRATE_DIS)
				 AT91_PIOB 22 AT91_PERIPH_A (AT91_PINCTRL_PULL_UP | AT91_PINCTRL_SLEWRATE_DIS)
				 AT91_PIOB 23 AT91_PERIPH_A (AT91_PINCTRL_PULL_UP | AT91_PINCTRL_SLEWRATE_DIS)
				 AT91_PIOB 24 AT91_PERIPH_A (AT91_PINCTRL_PULL_UP | AT91_PINCTRL_SLEWRATE_DIS)>;
		};
	};

	nand {
		pinctrl_nand_oe_we: nand-oe-we-0 {
			atmel,pins =
				<AT91_PIOD 0 AT91_PERIPH_A (AT91_PINCTRL_NONE | AT91_PINCTRL_SLEWRATE_DIS)
				 AT91_PIOD 1 AT91_PERIPH_A (AT91_PINCTRL_NONE | AT91_PINCTRL_SLEWRATE_DIS)>;
		};

		pinctrl_nand_rb: nand-rb-0 {
			atmel,pins =
				<AT91_PIOD 5 AT91_PERIPH_GPIO AT91_PINCTRL_PULL_UP>;
		};

		pinctrl_nand_cs: nand-cs-0 {
			atmel,pins =
				<AT91_PIOD 4 AT91_PERIPH_GPIO AT91_PINCTRL_PULL_UP>;
		};
	};

	ebi {
		pinctrl_ebi_data_0_7: ebi-data-lsb-0 {
			atmel,pins =
				<AT91_PIOD 6 AT91_PERIPH_A (AT91_PINCTRL_NONE | AT91_PINCTRL_SLEWRATE_DIS)
				 AT91_PIOD 7 AT91_PERIPH_A (AT91_PINCTRL_NONE | AT91_PINCTRL_SLEWRATE_DIS)
				 AT91_PIOD 8 AT91_PERIPH_A (AT91_PINCTRL_NONE | AT91_PINCTRL_SLEWRATE_DIS)
				 AT91_PIOD 9 AT91_PERIPH_A (AT91_PINCTRL_NONE | AT91_PINCTRL_SLEWRATE_DIS)
				 AT91_PIOD 10 AT91_PERIPH_A (AT91_PINCTRL_NONE | AT91_PINCTRL_SLEWRATE_DIS)
				 AT91_PIOD 11 AT91_PERIPH_A (AT91_PINCTRL_NONE | AT91_PINCTRL_SLEWRATE_DIS)
				 AT91_PIOD 12 AT91_PERIPH_A (AT91_PINCTRL_NONE | AT91_PINCTRL_SLEWRATE_DIS)
				 AT91_PIOD 13 AT91_PERIPH_A (AT91_PINCTRL_NONE | AT91_PINCTRL_SLEWRATE_DIS)>;
		};

		pinctrl_ebi_data_0_15: ebi-data-msb-0 {
			atmel,pins =
				<AT91_PIOD 6 AT91_PERIPH_A AT91_PINCTRL_NONE
				 AT91_PIOD 7 AT91_PERIPH_A AT91_PINCTRL_NONE
				 AT91_PIOD 8 AT91_PERIPH_A AT91_PINCTRL_NONE
				 AT91_PIOD 9 AT91_PERIPH_A AT91_PINCTRL_NONE
				 AT91_PIOD 10 AT91_PERIPH_A AT91_PINCTRL_NONE
				 AT91_PIOD 11 AT91_PERIPH_A AT91_PINCTRL_NONE
				 AT91_PIOD 12 AT91_PERIPH_A AT91_PINCTRL_NONE
				 AT91_PIOD 13 AT91_PERIPH_A AT91_PINCTRL_NONE
				 AT91_PIOD 14 AT91_PERIPH_A AT91_PINCTRL_NONE
				 AT91_PIOD 15 AT91_PERIPH_A AT91_PINCTRL_NONE
				 AT91_PIOD 16 AT91_PERIPH_A AT91_PINCTRL_NONE
				 AT91_PIOD 17 AT91_PERIPH_A AT91_PINCTRL_NONE
				 AT91_PIOD 18 AT91_PERIPH_A AT91_PINCTRL_NONE
				 AT91_PIOD 19 AT91_PERIPH_A AT91_PINCTRL_NONE
				 AT91_PIOD 20 AT91_PERIPH_A AT91_PINCTRL_NONE
				 AT91_PIOD 21 AT91_PERIPH_A AT91_PINCTRL_NONE>;
		};

		pinctrl_ebi_addr_nand: ebi-addr-0 {
			atmel,pins =
				<AT91_PIOD 2 AT91_PERIPH_A (AT91_PINCTRL_NONE | AT91_PINCTRL_SLEWRATE_DIS)
				 AT91_PIOD 3 AT91_PERIPH_A (AT91_PINCTRL_NONE | AT91_PINCTRL_SLEWRATE_DIS)>;
		};
	};

	flexcom {
		pinctrl_flx0_default: flx0_twi {
			atmel,pins =
				<AT91_PIOA 0 AT91_PERIPH_A AT91_PINCTRL_PULL_UP
				 AT91_PIOA 1 AT91_PERIPH_A AT91_PINCTRL_PULL_UP>;
		};

		pinctrl_flx4_default: flx4_spi {
			atmel,pins =
				<AT91_PIOA 11 AT91_PERIPH_A AT91_PINCTRL_NONE
				 AT91_PIOA 12 AT91_PERIPH_A AT91_PINCTRL_NONE
				 AT91_PIOA 13 AT91_PERIPH_A AT91_PINCTRL_NONE
				 AT91_PIOA 14 AT91_PERIPH_A AT91_PINCTRL_NONE>;
		};

		pinctrl_flx5_default: flx_uart {
			atmel,pins =
				<AT91_PIOA 7 AT91_PERIPH_C AT91_PINCTRL_NONE
				 AT91_PIOA 8 AT91_PERIPH_B AT91_PINCTRL_NONE
				 AT91_PIOA 21 AT91_PERIPH_B AT91_PINCTRL_NONE
				 AT91_PIOA 22 AT91_PERIPH_B AT91_PINCTRL_NONE>;
		};

		pinctrl_flx6_default: flx6_twi {
			atmel,pins =
				<AT91_PIOA 30 AT91_PERIPH_A AT91_PINCTRL_PULL_UP
				 AT91_PIOA 31 AT91_PERIPH_A AT91_PINCTRL_PULL_UP>;
		};
	};

	classd {
		pinctrl_classd_default: classd {
			atmel,pins =
				<AT91_PIOA 24 AT91_PERIPH_C AT91_PINCTRL_PULL_UP
				 AT91_PIOA 25 AT91_PERIPH_C AT91_PINCTRL_PULL_DOWN
				 AT91_PIOA 26 AT91_PERIPH_C AT91_PINCTRL_PULL_UP
				 AT91_PIOA 27 AT91_PERIPH_C AT91_PINCTRL_PULL_DOWN>;
		};
	};

	can0 {
		pinctrl_can0_rx_tx: can0_rx_tx {
			atmel,pins =
				<AT91_PIOA 9 AT91_PERIPH_B AT91_PINCTRL_NONE	/* CANRX0 */
				 AT91_PIOA 10 AT91_PERIPH_B AT91_PINCTRL_NONE	/* CANTX0 */
				 AT91_PIOD 20 AT91_PERIPH_GPIO AT91_PINCTRL_PULL_DOWN	/* Enable CAN0 mux */
				 AT91_PIOD 21 AT91_PERIPH_GPIO AT91_PINCTRL_PULL_DOWN>;	/* Enable CAN Transceivers */
		};
	};

	can1 {
		pinctrl_can1_rx_tx: can1_rx_tx {
			atmel,pins =
				<AT91_PIOA 6 AT91_PERIPH_B AT91_PINCTRL_NONE	/* CANRX1 RXD1 */
				 AT91_PIOA 5 AT91_PERIPH_B AT91_PINCTRL_NONE	/* CANTX1 TXD1 */
				 AT91_PIOD 19 AT91_PERIPH_GPIO AT91_PINCTRL_PULL_DOWN	/* Enable CAN1 mux */
				 AT91_PIOD 21 AT91_PERIPH_GPIO AT91_PINCTRL_PULL_DOWN>;	/* Enable CAN Transceivers */
		};
	};

	macb0 {
		pinctrl_macb0_rmii: macb0_rmii-0 {
			atmel,pins =
				<AT91_PIOB 0 AT91_PERIPH_A AT91_PINCTRL_NONE	/* PB0 periph A */
				 AT91_PIOB 1 AT91_PERIPH_A AT91_PINCTRL_NONE	/* PB1 periph A */
				 AT91_PIOB 2 AT91_PERIPH_A AT91_PINCTRL_NONE	/* PB2 periph A */
				 AT91_PIOB 3 AT91_PERIPH_A AT91_PINCTRL_NONE	/* PB3 periph A */
				 AT91_PIOB 4 AT91_PERIPH_A AT91_PINCTRL_NONE	/* PB4 periph A */
				 AT91_PIOB 5 AT91_PERIPH_A AT91_PINCTRL_NONE	/* PB5 periph A */
				 AT91_PIOB 6 AT91_PERIPH_A AT91_PINCTRL_NONE	/* PB6 periph A */
				 AT91_PIOB 7 AT91_PERIPH_A AT91_PINCTRL_NONE	/* PB7 periph A */
				 AT91_PIOB 9 AT91_PERIPH_A AT91_PINCTRL_NONE	/* PB9 periph A */
				 AT91_PIOB 10 AT91_PERIPH_A AT91_PINCTRL_NONE>;	/* PB10 periph A */
		};
	};

	pwm0 {
		pinctrl_pwm0_0: pwm0_0 {
			atmel,pins = <AT91_PIOB 11 AT91_PERIPH_B AT91_PINCTRL_NONE>;
		};

		pinctrl_pwm0_1: pwm0_1 {
			atmel,pins = <AT91_PIOB 12 AT91_PERIPH_B AT91_PINCTRL_NONE>;
		};

		pinctrl_pwm0_2: pwm0_2 {
			atmel,pins = <AT91_PIOB 13 AT91_PERIPH_B AT91_PINCTRL_NONE>;
		};

		pinctrl_pwm0_3: pwm0_3 {
			atmel,pins = <AT91_PIOB 14 AT91_PERIPH_B AT91_PINCTRL_NONE>;
		};
	};

	sdmmc0 {
		pinctrl_sdmmc0_default: sdmmc0 {
			atmel,pins =
				<AT91_PIOA 17 AT91_PERIPH_A (AT91_PINCTRL_DRIVE_STRENGTH_HI)				/* PA17 CK  periph A with pullup */
				 AT91_PIOA 16 AT91_PERIPH_A (AT91_PINCTRL_PULL_UP | AT91_PINCTRL_DRIVE_STRENGTH_HI)	/* PA16 CMD periph A with pullup */
				 AT91_PIOA 15 AT91_PERIPH_A (AT91_PINCTRL_PULL_UP | AT91_PINCTRL_DRIVE_STRENGTH_HI)	/* PA15 DAT0 periph A */
				 AT91_PIOA 18 AT91_PERIPH_A (AT91_PINCTRL_PULL_UP | AT91_PINCTRL_DRIVE_STRENGTH_HI)	/* PA18 DAT1 periph A with pullup */
				 AT91_PIOA 19 AT91_PERIPH_A (AT91_PINCTRL_PULL_UP | AT91_PINCTRL_DRIVE_STRENGTH_HI)	/* PA19 DAT2 periph A with pullup */
				 AT91_PIOA 20 AT91_PERIPH_A (AT91_PINCTRL_PULL_UP | AT91_PINCTRL_DRIVE_STRENGTH_HI)>;	/* PA20 DAT3 periph A with pullup */
		};
		pinctrl_sdmmc0_cd: sdmmc0_cd {
			atmel,pins =
				<AT91_PIOA 23 AT91_PERIPH_GPIO AT91_PINCTRL_NONE>;
		};
	};

	sdmmc1 {
		pinctrl_sdmmc1_default: sdmmc1 {
			atmel,pins =
				<AT91_PIOA 13 AT91_PERIPH_B (AT91_PINCTRL_DRIVE_STRENGTH_HI)				/* PA13 CK periph B */
				 AT91_PIOA 12 AT91_PERIPH_B (AT91_PINCTRL_PULL_UP | AT91_PINCTRL_DRIVE_STRENGTH_HI)	/* PA12 CMD periph B with pullup */
				 AT91_PIOA 11 AT91_PERIPH_B (AT91_PINCTRL_PULL_UP | AT91_PINCTRL_DRIVE_STRENGTH_HI)	/* PA11 DAT0 periph B with pullup */
				 AT91_PIOA  2 AT91_PERIPH_B (AT91_PINCTRL_PULL_UP | AT91_PINCTRL_DRIVE_STRENGTH_HI)	/* PA2 DAT1 periph B with pullup */
				 AT91_PIOA  3 AT91_PERIPH_B (AT91_PINCTRL_PULL_UP | AT91_PINCTRL_DRIVE_STRENGTH_HI)	/* PA3 DAT2 periph B with pullup */
				 AT91_PIOA  4 AT91_PERIPH_B (AT91_PINCTRL_PULL_UP | AT91_PINCTRL_DRIVE_STRENGTH_HI)>;	/* PA4 DAT3 periph B with pullup */
		};
	};

	gpio_keys {
		pinctrl_key_gpio_default: pinctrl_key_gpio {
			atmel,pins = <AT91_PIOD 18 AT91_PERIPH_GPIO AT91_PINCTRL_NONE>;
		};
	};

	usb0 {
		pinctrl_usba_vbus: usba_vbus {
			atmel,pins = <AT91_PIOB 16 AT91_PERIPH_GPIO AT91_PINCTRL_NONE>;
		};
	};

	usb1 {
		pinctrl_usb_default: usb_default {
			atmel,pins = <AT91_PIOD 15 AT91_PERIPH_GPIO AT91_PINCTRL_NONE
				      AT91_PIOD 16 AT91_PERIPH_GPIO AT91_PINCTRL_NONE>;
		};
	};

	leds {
		pinctrl_gpio_leds: gpio_leds {
			atmel,pins = <AT91_PIOB 11 AT91_PERIPH_GPIO AT91_PINCTRL_NONE
				      AT91_PIOB 12 AT91_PERIPH_GPIO AT91_PINCTRL_NONE
				      AT91_PIOB 13 AT91_PERIPH_GPIO AT91_PINCTRL_NONE>;
		};
	};
}; /* pinctrl */

&pwm0 {
	pinctrl-names = "default";
	pinctrl-0 = <&pinctrl_pwm0_0 &pinctrl_pwm0_1 &pinctrl_pwm0_2 &pinctrl_pwm0_3>;
	status = "disabled"; /* Conflict with leds. */
};

&sdmmc0 {
	bus-width = <4>;
	pinctrl-names = "default";
	pinctrl-0 = <&pinctrl_sdmmc0_default &pinctrl_sdmmc0_cd>;
	status = "okay";
	cd-gpios = <&pioA 23 GPIO_ACTIVE_LOW>;
	disable-wp;
};

&sdmmc1 {
	bus-width = <4>;
	pinctrl-names = "default";
	pinctrl-0 = <&pinctrl_sdmmc1_default>;
	no-1-8-v;
	non-removable;
	status = "disabled"; /* Conflict with flx4. */
};

&qspi {
	pinctrl-names = "default";
	pinctrl-0 = <&pinctrl_qspi>;
	status = "okay"; /* Conflict with i2s. */

	flash@0 {
		#address-cells = <1>;
		#size-cells = <1>;
		compatible = "jedec,spi-nor";
		reg = <0>;
		spi-max-frequency = <80000000>;
		spi-tx-bus-width = <4>;
		spi-rx-bus-width = <4>;
		m25p,fast-read;

		at91bootstrap@0 {
			label = "qspi: at91bootstrap";
			reg = <0x0 0x40000>;
		};

		bootloader@40000 {
			label = "qspi: bootloader";
			reg = <0x40000 0xc0000>;
		};

		bootloaderenvred@100000 {
			label = "qspi: bootloader env redundant";
			reg = <0x100000 0x40000>;
		};

		bootloaderenv@140000 {
			label = "qspi: bootloader env";
			reg = <0x140000 0x40000>;
		};

		dtb@180000 {
			label = "qspi: device tree";
			reg = <0x180000 0x80000>;
		};

		kernel@200000 {
			label = "qspi: kernel";
			reg = <0x200000 0x600000>;
		};
	};
};

&rtt {
	atmel,rtt-rtc-time-reg = <&gpbr 0x0>;
	status = "okay";
};

&shutdown_controller {
	debounce-delay-us = <976>;
	status = "okay";

	input@0 {
		reg = <0>;
	};
};

&tcb0 {
	timer0: timer@0 {
		compatible = "atmel,tcb-timer";
		reg = <0>;
	};

	timer1: timer@1 {
		compatible = "atmel,tcb-timer";
		reg = <1>;
	};
};

&usb0 {
	atmel,vbus-gpio = <&pioB 16 GPIO_ACTIVE_HIGH>;
	pinctrl-names = "default";
	pinctrl-0 = <&pinctrl_usba_vbus>;
	status = "okay";
};

&usb1 {
	num-ports = <3>;
	atmel,vbus-gpio = <0
			   &pioD 15 GPIO_ACTIVE_HIGH
			   &pioD 16 GPIO_ACTIVE_HIGH>;
	pinctrl-names = "default";
	pinctrl-0 = <&pinctrl_usb_default>;
	status = "okay";
};

&usb2 {
	status = "okay";
};

&watchdog {
	status = "okay";
};
<|MERGE_RESOLUTION|>--- conflicted
+++ resolved
@@ -34,51 +34,6 @@
 		};
 	};
 
-<<<<<<< HEAD
-	regulators: regulators {
-		compatible = "simple-bus";
-		#address-cells = <1>;
-		#size-cells = <0>;
-
-		vdd_1v8: fixed-regulator-vdd_1v8@0 {
-			compatible = "regulator-fixed";
-			regulator-name = "VDD_1V8";
-			regulator-min-microvolt = <1800000>;
-			regulator-max-microvolt = <1800000>;
-			regulator-always-on;
-			status = "okay";
-		};
-
-		vdd_1v15: fixed-regulator-vdd_1v15@1 {
-			compatible = "regulator-fixed";
-			regulator-name = "VDD_1V15";
-			regulator-min-microvolt = <1150000>;
-			regulator-max-microvolt = <1150000>;
-			regulator-always-on;
-			status = "okay";
-		};
-
-		vdd1_3v3: fixed-regulator-vdd1_3v3@2 {
-			compatible = "regulator-fixed";
-			regulator-name = "VDD1_3V3";
-			regulator-min-microvolt = <3300000>;
-			regulator-max-microvolt = <3300000>;
-			regulator-always-on;
-			status = "okay";
-		};
-
-		vdd2_3v3: regulator-fixed-vdd2_3v3@3 {
-			compatible = "regulator-fixed";
-			regulator-name = "VDD2_3V3";
-			regulator-min-microvolt = <3300000>;
-			regulator-max-microvolt = <3300000>;
-			regulator-always-on;
-			status = "okay";
-		};
-	};
-
-=======
->>>>>>> 7365df19
 	gpio-keys {
 		compatible = "gpio-keys";
 		pinctrl-names = "default";
