--- conflicted
+++ resolved
@@ -816,13 +816,10 @@
 			#clock-cells = <1>;
 			#power-domain-cells = <1>;
 			#reset-cells = <1>;
-<<<<<<< HEAD
-=======
 			clocks = <&cxo_board>,
 				 <&pxo_board>,
 				 <&lcc PLL4>;
 			clock-names = "cxo", "pxo", "pll4";
->>>>>>> 7365df19
 
 			tsens: thermal-sensor {
 				compatible = "qcom,msm8960-tsens";
