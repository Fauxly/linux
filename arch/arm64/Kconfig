--- conflicted
+++ resolved
@@ -45,7 +45,6 @@
 	select ARCH_HAS_SYSCALL_WRAPPER
 	select ARCH_HAS_TEARDOWN_DMA_OPS if IOMMU_SUPPORT
 	select ARCH_HAS_TICK_BROADCAST if GENERIC_CLOCKEVENTS_BROADCAST
-	select ARCH_HAS_VM_GET_PAGE_PROT
 	select ARCH_HAS_ZONE_DMA_SET if EXPERT
 	select ARCH_HAVE_ELF_PROT
 	select ARCH_HAVE_NMI_SAFE_CMPXCHG
@@ -231,10 +230,7 @@
 	select HAVE_ARCH_USERFAULTFD_MINOR if USERFAULTFD
 	select TRACE_IRQFLAGS_SUPPORT
 	select TRACE_IRQFLAGS_NMI_SUPPORT
-<<<<<<< HEAD
-=======
 	select HAVE_SOFTIRQ_ON_OWN_STACK
->>>>>>> 7365df19
 	help
 	  ARM 64-bit (AArch64) Linux support.
 
