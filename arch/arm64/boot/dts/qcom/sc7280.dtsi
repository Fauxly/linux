// SPDX-License-Identifier: BSD-3-Clause
/*
 * sc7280 SoC device tree source
 *
 * Copyright (c) 2020-2021, The Linux Foundation. All rights reserved.
 */
#include <dt-bindings/clock/qcom,camcc-sc7280.h>
#include <dt-bindings/clock/qcom,dispcc-sc7280.h>
#include <dt-bindings/clock/qcom,gcc-sc7280.h>
#include <dt-bindings/clock/qcom,gpucc-sc7280.h>
#include <dt-bindings/clock/qcom,lpassaudiocc-sc7280.h>
#include <dt-bindings/clock/qcom,lpasscorecc-sc7280.h>
#include <dt-bindings/clock/qcom,rpmh.h>
#include <dt-bindings/clock/qcom,videocc-sc7280.h>
#include <dt-bindings/dma/qcom-gpi.h>
#include <dt-bindings/gpio/gpio.h>
#include <dt-bindings/interconnect/qcom,osm-l3.h>
#include <dt-bindings/interconnect/qcom,sc7280.h>
#include <dt-bindings/interrupt-controller/arm-gic.h>
#include <dt-bindings/mailbox/qcom-ipcc.h>
#include <dt-bindings/power/qcom-rpmpd.h>
#include <dt-bindings/reset/qcom,sdm845-aoss.h>
#include <dt-bindings/reset/qcom,sdm845-pdc.h>
#include <dt-bindings/soc/qcom,rpmh-rsc.h>
#include <dt-bindings/sound/qcom,lpass.h>
#include <dt-bindings/thermal/thermal.h>

/ {
	interrupt-parent = <&intc>;

	#address-cells = <2>;
	#size-cells = <2>;

	chosen { };

	aliases {
		i2c0 = &i2c0;
		i2c1 = &i2c1;
		i2c2 = &i2c2;
		i2c3 = &i2c3;
		i2c4 = &i2c4;
		i2c5 = &i2c5;
		i2c6 = &i2c6;
		i2c7 = &i2c7;
		i2c8 = &i2c8;
		i2c9 = &i2c9;
		i2c10 = &i2c10;
		i2c11 = &i2c11;
		i2c12 = &i2c12;
		i2c13 = &i2c13;
		i2c14 = &i2c14;
		i2c15 = &i2c15;
		mmc1 = &sdhc_1;
		mmc2 = &sdhc_2;
		spi0 = &spi0;
		spi1 = &spi1;
		spi2 = &spi2;
		spi3 = &spi3;
		spi4 = &spi4;
		spi5 = &spi5;
		spi6 = &spi6;
		spi7 = &spi7;
		spi8 = &spi8;
		spi9 = &spi9;
		spi10 = &spi10;
		spi11 = &spi11;
		spi12 = &spi12;
		spi13 = &spi13;
		spi14 = &spi14;
		spi15 = &spi15;
	};

	clocks {
		xo_board: xo-board {
			compatible = "fixed-clock";
			clock-frequency = <76800000>;
			#clock-cells = <0>;
		};

		sleep_clk: sleep-clk {
			compatible = "fixed-clock";
			clock-frequency = <32000>;
			#clock-cells = <0>;
		};
	};

	reserved-memory {
		#address-cells = <2>;
		#size-cells = <2>;
		ranges;

		wlan_ce_mem: memory@4cd000 {
			no-map;
			reg = <0x0 0x004cd000 0x0 0x1000>;
		};

		hyp_mem: memory@80000000 {
			reg = <0x0 0x80000000 0x0 0x600000>;
			no-map;
		};

		xbl_mem: memory@80600000 {
			reg = <0x0 0x80600000 0x0 0x200000>;
			no-map;
		};

		aop_mem: memory@80800000 {
			reg = <0x0 0x80800000 0x0 0x60000>;
			no-map;
		};

		aop_cmd_db_mem: memory@80860000 {
			reg = <0x0 0x80860000 0x0 0x20000>;
			compatible = "qcom,cmd-db";
			no-map;
		};

		reserved_xbl_uefi_log: memory@80880000 {
			reg = <0x0 0x80884000 0x0 0x10000>;
			no-map;
		};

		sec_apps_mem: memory@808ff000 {
			reg = <0x0 0x808ff000 0x0 0x1000>;
			no-map;
		};

		smem_mem: memory@80900000 {
			reg = <0x0 0x80900000 0x0 0x200000>;
			no-map;
		};

		cpucp_mem: memory@80b00000 {
			no-map;
			reg = <0x0 0x80b00000 0x0 0x100000>;
		};

		wlan_fw_mem: memory@80c00000 {
			reg = <0x0 0x80c00000 0x0 0xc00000>;
			no-map;
		};

		video_mem: memory@8b200000 {
			reg = <0x0 0x8b200000 0x0 0x500000>;
			no-map;
		};

		ipa_fw_mem: memory@8b700000 {
			reg = <0 0x8b700000 0 0x10000>;
			no-map;
		};

		rmtfs_mem: memory@9c900000 {
			compatible = "qcom,rmtfs-mem";
			reg = <0x0 0x9c900000 0x0 0x280000>;
			no-map;

			qcom,client-id = <1>;
			qcom,vmid = <15>;
		};
	};

	cpus {
		#address-cells = <2>;
		#size-cells = <0>;

		CPU0: cpu@0 {
			device_type = "cpu";
			compatible = "arm,kryo";
			reg = <0x0 0x0>;
			enable-method = "psci";
			cpu-idle-states = <&LITTLE_CPU_SLEEP_0
					   &LITTLE_CPU_SLEEP_1
					   &CLUSTER_SLEEP_0>;
			next-level-cache = <&L2_0>;
			operating-points-v2 = <&cpu0_opp_table>;
			interconnects = <&gem_noc MASTER_APPSS_PROC 3 &mc_virt SLAVE_EBI1 3>,
					<&epss_l3 MASTER_EPSS_L3_APPS &epss_l3 SLAVE_EPSS_L3_SHARED>;
			qcom,freq-domain = <&cpufreq_hw 0>;
			#cooling-cells = <2>;
			L2_0: l2-cache {
				compatible = "cache";
				next-level-cache = <&L3_0>;
				L3_0: l3-cache {
					compatible = "cache";
				};
			};
		};

		CPU1: cpu@100 {
			device_type = "cpu";
			compatible = "arm,kryo";
			reg = <0x0 0x100>;
			enable-method = "psci";
			cpu-idle-states = <&LITTLE_CPU_SLEEP_0
					   &LITTLE_CPU_SLEEP_1
					   &CLUSTER_SLEEP_0>;
			next-level-cache = <&L2_100>;
			operating-points-v2 = <&cpu0_opp_table>;
			interconnects = <&gem_noc MASTER_APPSS_PROC 3 &mc_virt SLAVE_EBI1 3>,
					<&epss_l3 MASTER_EPSS_L3_APPS &epss_l3 SLAVE_EPSS_L3_SHARED>;
			qcom,freq-domain = <&cpufreq_hw 0>;
			#cooling-cells = <2>;
			L2_100: l2-cache {
				compatible = "cache";
				next-level-cache = <&L3_0>;
			};
		};

		CPU2: cpu@200 {
			device_type = "cpu";
			compatible = "arm,kryo";
			reg = <0x0 0x200>;
			enable-method = "psci";
			cpu-idle-states = <&LITTLE_CPU_SLEEP_0
					   &LITTLE_CPU_SLEEP_1
					   &CLUSTER_SLEEP_0>;
			next-level-cache = <&L2_200>;
			operating-points-v2 = <&cpu0_opp_table>;
			interconnects = <&gem_noc MASTER_APPSS_PROC 3 &mc_virt SLAVE_EBI1 3>,
					<&epss_l3 MASTER_EPSS_L3_APPS &epss_l3 SLAVE_EPSS_L3_SHARED>;
			qcom,freq-domain = <&cpufreq_hw 0>;
			#cooling-cells = <2>;
			L2_200: l2-cache {
				compatible = "cache";
				next-level-cache = <&L3_0>;
			};
		};

		CPU3: cpu@300 {
			device_type = "cpu";
			compatible = "arm,kryo";
			reg = <0x0 0x300>;
			enable-method = "psci";
			cpu-idle-states = <&LITTLE_CPU_SLEEP_0
					   &LITTLE_CPU_SLEEP_1
					   &CLUSTER_SLEEP_0>;
			next-level-cache = <&L2_300>;
			operating-points-v2 = <&cpu0_opp_table>;
			interconnects = <&gem_noc MASTER_APPSS_PROC 3 &mc_virt SLAVE_EBI1 3>,
					<&epss_l3 MASTER_EPSS_L3_APPS &epss_l3 SLAVE_EPSS_L3_SHARED>;
			qcom,freq-domain = <&cpufreq_hw 0>;
			#cooling-cells = <2>;
			L2_300: l2-cache {
				compatible = "cache";
				next-level-cache = <&L3_0>;
			};
		};

		CPU4: cpu@400 {
			device_type = "cpu";
			compatible = "arm,kryo";
			reg = <0x0 0x400>;
			enable-method = "psci";
			cpu-idle-states = <&BIG_CPU_SLEEP_0
					   &BIG_CPU_SLEEP_1
					   &CLUSTER_SLEEP_0>;
			next-level-cache = <&L2_400>;
			operating-points-v2 = <&cpu4_opp_table>;
			interconnects = <&gem_noc MASTER_APPSS_PROC 3 &mc_virt SLAVE_EBI1 3>,
					<&epss_l3 MASTER_EPSS_L3_APPS &epss_l3 SLAVE_EPSS_L3_SHARED>;
			qcom,freq-domain = <&cpufreq_hw 1>;
			#cooling-cells = <2>;
			L2_400: l2-cache {
				compatible = "cache";
				next-level-cache = <&L3_0>;
			};
		};

		CPU5: cpu@500 {
			device_type = "cpu";
			compatible = "arm,kryo";
			reg = <0x0 0x500>;
			enable-method = "psci";
			cpu-idle-states = <&BIG_CPU_SLEEP_0
					   &BIG_CPU_SLEEP_1
					   &CLUSTER_SLEEP_0>;
			next-level-cache = <&L2_500>;
			operating-points-v2 = <&cpu4_opp_table>;
			interconnects = <&gem_noc MASTER_APPSS_PROC 3 &mc_virt SLAVE_EBI1 3>,
					<&epss_l3 MASTER_EPSS_L3_APPS &epss_l3 SLAVE_EPSS_L3_SHARED>;
			qcom,freq-domain = <&cpufreq_hw 1>;
			#cooling-cells = <2>;
			L2_500: l2-cache {
				compatible = "cache";
				next-level-cache = <&L3_0>;
			};
		};

		CPU6: cpu@600 {
			device_type = "cpu";
			compatible = "arm,kryo";
			reg = <0x0 0x600>;
			enable-method = "psci";
			cpu-idle-states = <&BIG_CPU_SLEEP_0
					   &BIG_CPU_SLEEP_1
					   &CLUSTER_SLEEP_0>;
			next-level-cache = <&L2_600>;
			operating-points-v2 = <&cpu4_opp_table>;
			interconnects = <&gem_noc MASTER_APPSS_PROC 3 &mc_virt SLAVE_EBI1 3>,
					<&epss_l3 MASTER_EPSS_L3_APPS &epss_l3 SLAVE_EPSS_L3_SHARED>;
			qcom,freq-domain = <&cpufreq_hw 1>;
			#cooling-cells = <2>;
			L2_600: l2-cache {
				compatible = "cache";
				next-level-cache = <&L3_0>;
			};
		};

		CPU7: cpu@700 {
			device_type = "cpu";
			compatible = "arm,kryo";
			reg = <0x0 0x700>;
			enable-method = "psci";
			cpu-idle-states = <&BIG_CPU_SLEEP_0
					   &BIG_CPU_SLEEP_1
					   &CLUSTER_SLEEP_0>;
			next-level-cache = <&L2_700>;
			operating-points-v2 = <&cpu7_opp_table>;
			interconnects = <&gem_noc MASTER_APPSS_PROC 3 &mc_virt SLAVE_EBI1 3>,
					<&epss_l3 MASTER_EPSS_L3_APPS &epss_l3 SLAVE_EPSS_L3_SHARED>;
			qcom,freq-domain = <&cpufreq_hw 2>;
			#cooling-cells = <2>;
			L2_700: l2-cache {
				compatible = "cache";
				next-level-cache = <&L3_0>;
			};
		};

		cpu-map {
			cluster0 {
				core0 {
					cpu = <&CPU0>;
				};

				core1 {
					cpu = <&CPU1>;
				};

				core2 {
					cpu = <&CPU2>;
				};

				core3 {
					cpu = <&CPU3>;
				};

				core4 {
					cpu = <&CPU4>;
				};

				core5 {
					cpu = <&CPU5>;
				};

				core6 {
					cpu = <&CPU6>;
				};

				core7 {
					cpu = <&CPU7>;
				};
			};
		};

		idle-states {
			entry-method = "psci";

			LITTLE_CPU_SLEEP_0: cpu-sleep-0-0 {
				compatible = "arm,idle-state";
				idle-state-name = "little-power-down";
				arm,psci-suspend-param = <0x40000003>;
				entry-latency-us = <549>;
				exit-latency-us = <901>;
				min-residency-us = <1774>;
				local-timer-stop;
			};

			LITTLE_CPU_SLEEP_1: cpu-sleep-0-1 {
				compatible = "arm,idle-state";
				idle-state-name = "little-rail-power-down";
				arm,psci-suspend-param = <0x40000004>;
				entry-latency-us = <702>;
				exit-latency-us = <915>;
				min-residency-us = <4001>;
				local-timer-stop;
			};

			BIG_CPU_SLEEP_0: cpu-sleep-1-0 {
				compatible = "arm,idle-state";
				idle-state-name = "big-power-down";
				arm,psci-suspend-param = <0x40000003>;
				entry-latency-us = <523>;
				exit-latency-us = <1244>;
				min-residency-us = <2207>;
				local-timer-stop;
			};

			BIG_CPU_SLEEP_1: cpu-sleep-1-1 {
				compatible = "arm,idle-state";
				idle-state-name = "big-rail-power-down";
				arm,psci-suspend-param = <0x40000004>;
				entry-latency-us = <526>;
				exit-latency-us = <1854>;
				min-residency-us = <5555>;
				local-timer-stop;
			};

			CLUSTER_SLEEP_0: cluster-sleep-0 {
				compatible = "arm,idle-state";
				idle-state-name = "cluster-power-down";
				arm,psci-suspend-param = <0x40003444>;
				entry-latency-us = <3263>;
				exit-latency-us = <6562>;
				min-residency-us = <9926>;
				local-timer-stop;
			};
		};
	};

	cpu0_opp_table: opp-table-cpu0 {
		compatible = "operating-points-v2";
		opp-shared;

		cpu0_opp_300mhz: opp-300000000 {
			opp-hz = /bits/ 64 <300000000>;
			opp-peak-kBps = <800000 9600000>;
		};

		cpu0_opp_691mhz: opp-691200000 {
			opp-hz = /bits/ 64 <691200000>;
			opp-peak-kBps = <800000 17817600>;
		};

		cpu0_opp_806mhz: opp-806400000 {
			opp-hz = /bits/ 64 <806400000>;
			opp-peak-kBps = <800000 20889600>;
		};

		cpu0_opp_941mhz: opp-940800000 {
			opp-hz = /bits/ 64 <940800000>;
			opp-peak-kBps = <1804000 24576000>;
		};

		cpu0_opp_1152mhz: opp-1152000000 {
			opp-hz = /bits/ 64 <1152000000>;
			opp-peak-kBps = <2188000 27033600>;
		};

		cpu0_opp_1325mhz: opp-1324800000 {
			opp-hz = /bits/ 64 <1324800000>;
			opp-peak-kBps = <2188000 33792000>;
		};

		cpu0_opp_1517mhz: opp-1516800000 {
			opp-hz = /bits/ 64 <1516800000>;
			opp-peak-kBps = <3072000 38092800>;
		};

		cpu0_opp_1651mhz: opp-1651200000 {
			opp-hz = /bits/ 64 <1651200000>;
			opp-peak-kBps = <3072000 41779200>;
		};

		cpu0_opp_1805mhz: opp-1804800000 {
			opp-hz = /bits/ 64 <1804800000>;
			opp-peak-kBps = <4068000 48537600>;
		};

		cpu0_opp_1958mhz: opp-1958400000 {
			opp-hz = /bits/ 64 <1958400000>;
			opp-peak-kBps = <4068000 48537600>;
		};

		cpu0_opp_2016mhz: opp-2016000000 {
			opp-hz = /bits/ 64 <2016000000>;
			opp-peak-kBps = <6220000 48537600>;
		};
	};

	cpu4_opp_table: opp-table-cpu4 {
		compatible = "operating-points-v2";
		opp-shared;

		cpu4_opp_691mhz: opp-691200000 {
			opp-hz = /bits/ 64 <691200000>;
			opp-peak-kBps = <1804000 9600000>;
		};

		cpu4_opp_941mhz: opp-940800000 {
			opp-hz = /bits/ 64 <940800000>;
			opp-peak-kBps = <2188000 17817600>;
		};

		cpu4_opp_1229mhz: opp-1228800000 {
			opp-hz = /bits/ 64 <1228800000>;
			opp-peak-kBps = <4068000 24576000>;
		};

		cpu4_opp_1344mhz: opp-1344000000 {
			opp-hz = /bits/ 64 <1344000000>;
			opp-peak-kBps = <4068000 24576000>;
		};

		cpu4_opp_1517mhz: opp-1516800000 {
			opp-hz = /bits/ 64 <1516800000>;
			opp-peak-kBps = <4068000 24576000>;
		};

		cpu4_opp_1651mhz: opp-1651200000 {
			opp-hz = /bits/ 64 <1651200000>;
			opp-peak-kBps = <6220000 38092800>;
		};

		cpu4_opp_1901mhz: opp-1900800000 {
			opp-hz = /bits/ 64 <1900800000>;
			opp-peak-kBps = <6220000 44851200>;
		};

		cpu4_opp_2054mhz: opp-2054400000 {
			opp-hz = /bits/ 64 <2054400000>;
			opp-peak-kBps = <6220000 44851200>;
		};

		cpu4_opp_2112mhz: opp-2112000000 {
			opp-hz = /bits/ 64 <2112000000>;
			opp-peak-kBps = <6220000 44851200>;
		};

		cpu4_opp_2131mhz: opp-2131200000 {
			opp-hz = /bits/ 64 <2131200000>;
			opp-peak-kBps = <6220000 44851200>;
		};

		cpu4_opp_2208mhz: opp-2208000000 {
			opp-hz = /bits/ 64 <2208000000>;
			opp-peak-kBps = <6220000 44851200>;
		};

		cpu4_opp_2400mhz: opp-2400000000 {
			opp-hz = /bits/ 64 <2400000000>;
			opp-peak-kBps = <8532000 48537600>;
		};

		cpu4_opp_2611mhz: opp-2611200000 {
			opp-hz = /bits/ 64 <2611200000>;
			opp-peak-kBps = <8532000 48537600>;
		};
	};

	cpu7_opp_table: opp-table-cpu7 {
		compatible = "operating-points-v2";
		opp-shared;

		cpu7_opp_806mhz: opp-806400000 {
			opp-hz = /bits/ 64 <806400000>;
			opp-peak-kBps = <1804000 9600000>;
		};

		cpu7_opp_1056mhz: opp-1056000000 {
			opp-hz = /bits/ 64 <1056000000>;
			opp-peak-kBps = <2188000 17817600>;
		};

		cpu7_opp_1325mhz: opp-1324800000 {
			opp-hz = /bits/ 64 <1324800000>;
			opp-peak-kBps = <4068000 24576000>;
		};

		cpu7_opp_1517mhz: opp-1516800000 {
			opp-hz = /bits/ 64 <1516800000>;
			opp-peak-kBps = <4068000 24576000>;
		};

		cpu7_opp_1766mhz: opp-1766400000 {
			opp-hz = /bits/ 64 <1766400000>;
			opp-peak-kBps = <6220000 38092800>;
		};

		cpu7_opp_1862mhz: opp-1862400000 {
			opp-hz = /bits/ 64 <1862400000>;
			opp-peak-kBps = <6220000 38092800>;
		};

		cpu7_opp_2035mhz: opp-2035200000 {
			opp-hz = /bits/ 64 <2035200000>;
			opp-peak-kBps = <6220000 38092800>;
		};

		cpu7_opp_2112mhz: opp-2112000000 {
			opp-hz = /bits/ 64 <2112000000>;
			opp-peak-kBps = <6220000 44851200>;
		};

		cpu7_opp_2208mhz: opp-2208000000 {
			opp-hz = /bits/ 64 <2208000000>;
			opp-peak-kBps = <6220000 44851200>;
		};

		cpu7_opp_2381mhz: opp-2380800000 {
			opp-hz = /bits/ 64 <2380800000>;
			opp-peak-kBps = <6832000 44851200>;
		};

		cpu7_opp_2400mhz: opp-2400000000 {
			opp-hz = /bits/ 64 <2400000000>;
			opp-peak-kBps = <8532000 48537600>;
		};

		cpu7_opp_2515mhz: opp-2515200000 {
			opp-hz = /bits/ 64 <2515200000>;
			opp-peak-kBps = <8532000 48537600>;
		};

		cpu7_opp_2707mhz: opp-2707200000 {
			opp-hz = /bits/ 64 <2707200000>;
			opp-peak-kBps = <8532000 48537600>;
		};

		cpu7_opp_3014mhz: opp-3014400000 {
			opp-hz = /bits/ 64 <3014400000>;
			opp-peak-kBps = <8532000 48537600>;
		};
	};

	memory@80000000 {
		device_type = "memory";
		/* We expect the bootloader to fill in the size */
		reg = <0 0x80000000 0 0>;
	};

	firmware {
		scm {
			compatible = "qcom,scm-sc7280", "qcom,scm";
		};
	};

	clk_virt: interconnect {
		compatible = "qcom,sc7280-clk-virt";
		#interconnect-cells = <2>;
		qcom,bcm-voters = <&apps_bcm_voter>;
	};

	smem {
		compatible = "qcom,smem";
		memory-region = <&smem_mem>;
		hwlocks = <&tcsr_mutex 3>;
	};

	smp2p-adsp {
		compatible = "qcom,smp2p";
		qcom,smem = <443>, <429>;
		interrupts-extended = <&ipcc IPCC_CLIENT_LPASS
					     IPCC_MPROC_SIGNAL_SMP2P
					     IRQ_TYPE_EDGE_RISING>;
		mboxes = <&ipcc IPCC_CLIENT_LPASS
				IPCC_MPROC_SIGNAL_SMP2P>;

		qcom,local-pid = <0>;
		qcom,remote-pid = <2>;

		adsp_smp2p_out: master-kernel {
			qcom,entry-name = "master-kernel";
			#qcom,smem-state-cells = <1>;
		};

		adsp_smp2p_in: slave-kernel {
			qcom,entry-name = "slave-kernel";
			interrupt-controller;
			#interrupt-cells = <2>;
		};
	};

	smp2p-cdsp {
		compatible = "qcom,smp2p";
		qcom,smem = <94>, <432>;
		interrupts-extended = <&ipcc IPCC_CLIENT_CDSP
					     IPCC_MPROC_SIGNAL_SMP2P
					     IRQ_TYPE_EDGE_RISING>;
		mboxes = <&ipcc IPCC_CLIENT_CDSP
				IPCC_MPROC_SIGNAL_SMP2P>;

		qcom,local-pid = <0>;
		qcom,remote-pid = <5>;

		cdsp_smp2p_out: master-kernel {
			qcom,entry-name = "master-kernel";
			#qcom,smem-state-cells = <1>;
		};

		cdsp_smp2p_in: slave-kernel {
			qcom,entry-name = "slave-kernel";
			interrupt-controller;
			#interrupt-cells = <2>;
		};
	};

	smp2p-mpss {
		compatible = "qcom,smp2p";
		qcom,smem = <435>, <428>;
		interrupts-extended = <&ipcc IPCC_CLIENT_MPSS
					     IPCC_MPROC_SIGNAL_SMP2P
					     IRQ_TYPE_EDGE_RISING>;
		mboxes = <&ipcc IPCC_CLIENT_MPSS
				IPCC_MPROC_SIGNAL_SMP2P>;

		qcom,local-pid = <0>;
		qcom,remote-pid = <1>;

		modem_smp2p_out: master-kernel {
			qcom,entry-name = "master-kernel";
			#qcom,smem-state-cells = <1>;
		};

		modem_smp2p_in: slave-kernel {
			qcom,entry-name = "slave-kernel";
			interrupt-controller;
			#interrupt-cells = <2>;
		};

		ipa_smp2p_out: ipa-ap-to-modem {
			qcom,entry-name = "ipa";
			#qcom,smem-state-cells = <1>;
		};

		ipa_smp2p_in: ipa-modem-to-ap {
			qcom,entry-name = "ipa";
			interrupt-controller;
			#interrupt-cells = <2>;
		};
	};

	smp2p-wpss {
		compatible = "qcom,smp2p";
		qcom,smem = <617>, <616>;
		interrupts-extended = <&ipcc IPCC_CLIENT_WPSS
					     IPCC_MPROC_SIGNAL_SMP2P
					     IRQ_TYPE_EDGE_RISING>;
		mboxes = <&ipcc IPCC_CLIENT_WPSS
				IPCC_MPROC_SIGNAL_SMP2P>;

		qcom,local-pid = <0>;
		qcom,remote-pid = <13>;

		wpss_smp2p_out: master-kernel {
			qcom,entry-name = "master-kernel";
			#qcom,smem-state-cells = <1>;
		};

		wpss_smp2p_in: slave-kernel {
			qcom,entry-name = "slave-kernel";
			interrupt-controller;
			#interrupt-cells = <2>;
		};
	};

	pmu {
		compatible = "arm,armv8-pmuv3";
		interrupts = <GIC_PPI 7 IRQ_TYPE_LEVEL_LOW>;
	};

	psci {
		compatible = "arm,psci-1.0";
		method = "smc";
	};

	qspi_opp_table: opp-table-qspi {
		compatible = "operating-points-v2";

		opp-75000000 {
			opp-hz = /bits/ 64 <75000000>;
			required-opps = <&rpmhpd_opp_low_svs>;
		};

		opp-150000000 {
			opp-hz = /bits/ 64 <150000000>;
			required-opps = <&rpmhpd_opp_svs>;
		};

		opp-200000000 {
			opp-hz = /bits/ 64 <200000000>;
			required-opps = <&rpmhpd_opp_svs_l1>;
		};

		opp-300000000 {
			opp-hz = /bits/ 64 <300000000>;
			required-opps = <&rpmhpd_opp_nom>;
		};
	};

	qup_opp_table: opp-table-qup {
		compatible = "operating-points-v2";

		opp-75000000 {
			opp-hz = /bits/ 64 <75000000>;
			required-opps = <&rpmhpd_opp_low_svs>;
		};

		opp-100000000 {
			opp-hz = /bits/ 64 <100000000>;
			required-opps = <&rpmhpd_opp_svs>;
		};

		opp-128000000 {
			opp-hz = /bits/ 64 <128000000>;
			required-opps = <&rpmhpd_opp_nom>;
		};
	};

	soc: soc@0 {
		#address-cells = <2>;
		#size-cells = <2>;
		ranges = <0 0 0 0 0x10 0>;
		dma-ranges = <0 0 0 0 0x10 0>;
		compatible = "simple-bus";

		gcc: clock-controller@100000 {
			compatible = "qcom,gcc-sc7280";
			reg = <0 0x00100000 0 0x1f0000>;
			clocks = <&rpmhcc RPMH_CXO_CLK>,
				 <&rpmhcc RPMH_CXO_CLK_A>, <&sleep_clk>,
				 <0>, <&pcie1_lane>,
				 <0>, <0>, <0>, <0>;
			clock-names = "bi_tcxo", "bi_tcxo_ao", "sleep_clk",
				      "pcie_0_pipe_clk", "pcie_1_pipe_clk",
				      "ufs_phy_rx_symbol_0_clk", "ufs_phy_rx_symbol_1_clk",
				      "ufs_phy_tx_symbol_0_clk",
				      "usb3_phy_wrapper_gcc_usb30_pipe_clk";
			#clock-cells = <1>;
			#reset-cells = <1>;
			#power-domain-cells = <1>;
			power-domains = <&rpmhpd SC7280_CX>;
		};

		ipcc: mailbox@408000 {
			compatible = "qcom,sc7280-ipcc", "qcom,ipcc";
			reg = <0 0x00408000 0 0x1000>;
			interrupts = <GIC_SPI 229 IRQ_TYPE_LEVEL_HIGH>;
			interrupt-controller;
			#interrupt-cells = <3>;
			#mbox-cells = <2>;
		};

		qfprom: efuse@784000 {
			compatible = "qcom,sc7280-qfprom", "qcom,qfprom";
			reg = <0 0x00784000 0 0xa20>,
			      <0 0x00780000 0 0xa20>,
			      <0 0x00782000 0 0x120>,
			      <0 0x00786000 0 0x1fff>;
			clocks = <&gcc GCC_SEC_CTRL_CLK_SRC>;
			clock-names = "core";
			power-domains = <&rpmhpd SC7280_MX>;
			#address-cells = <1>;
			#size-cells = <1>;

			gpu_speed_bin: gpu_speed_bin@1e9 {
				reg = <0x1e9 0x2>;
				bits = <5 8>;
			};
		};

		sdhc_1: mmc@7c4000 {
			compatible = "qcom,sc7280-sdhci", "qcom,sdhci-msm-v5";
			pinctrl-names = "default", "sleep";
			pinctrl-0 = <&sdc1_clk>, <&sdc1_cmd>, <&sdc1_data>, <&sdc1_rclk>;
			pinctrl-1 = <&sdc1_clk_sleep>, <&sdc1_cmd_sleep>, <&sdc1_data_sleep>, <&sdc1_rclk_sleep>;
			status = "disabled";

			reg = <0 0x007c4000 0 0x1000>,
			      <0 0x007c5000 0 0x1000>;
			reg-names = "hc", "cqhci";

			iommus = <&apps_smmu 0xc0 0x0>;
			interrupts = <GIC_SPI 652 IRQ_TYPE_LEVEL_HIGH>,
				     <GIC_SPI 656 IRQ_TYPE_LEVEL_HIGH>;
			interrupt-names = "hc_irq", "pwr_irq";

			clocks = <&gcc GCC_SDCC1_AHB_CLK>,
				 <&gcc GCC_SDCC1_APPS_CLK>,
				 <&rpmhcc RPMH_CXO_CLK>;
			clock-names = "iface", "core", "xo";
			interconnects = <&aggre1_noc MASTER_SDCC_1 0 &mc_virt SLAVE_EBI1 0>,
					<&gem_noc MASTER_APPSS_PROC 0 &cnoc2 SLAVE_SDCC_1 0>;
			interconnect-names = "sdhc-ddr","cpu-sdhc";
			power-domains = <&rpmhpd SC7280_CX>;
			operating-points-v2 = <&sdhc1_opp_table>;

			bus-width = <8>;
			supports-cqe;

			qcom,dll-config = <0x0007642c>;
			qcom,ddr-config = <0x80040868>;

			mmc-ddr-1_8v;
			mmc-hs200-1_8v;
			mmc-hs400-1_8v;
			mmc-hs400-enhanced-strobe;

			resets = <&gcc GCC_SDCC1_BCR>;

			sdhc1_opp_table: opp-table {
				compatible = "operating-points-v2";

				opp-100000000 {
					opp-hz = /bits/ 64 <100000000>;
					required-opps = <&rpmhpd_opp_low_svs>;
					opp-peak-kBps = <1800000 400000>;
					opp-avg-kBps = <100000 0>;
				};

				opp-384000000 {
					opp-hz = /bits/ 64 <384000000>;
					required-opps = <&rpmhpd_opp_nom>;
					opp-peak-kBps = <5400000 1600000>;
					opp-avg-kBps = <390000 0>;
				};
			};

		};

		gpi_dma0: dma-controller@900000 {
			#dma-cells = <3>;
			compatible = "qcom,sc7280-gpi-dma";
			reg = <0 0x00900000 0 0x60000>;
			interrupts = <GIC_SPI 244 IRQ_TYPE_LEVEL_HIGH>,
				     <GIC_SPI 245 IRQ_TYPE_LEVEL_HIGH>,
				     <GIC_SPI 246 IRQ_TYPE_LEVEL_HIGH>,
				     <GIC_SPI 247 IRQ_TYPE_LEVEL_HIGH>,
				     <GIC_SPI 248 IRQ_TYPE_LEVEL_HIGH>,
				     <GIC_SPI 249 IRQ_TYPE_LEVEL_HIGH>,
				     <GIC_SPI 250 IRQ_TYPE_LEVEL_HIGH>,
				     <GIC_SPI 251 IRQ_TYPE_LEVEL_HIGH>,
				     <GIC_SPI 252 IRQ_TYPE_LEVEL_HIGH>,
				     <GIC_SPI 253 IRQ_TYPE_LEVEL_HIGH>,
				     <GIC_SPI 254 IRQ_TYPE_LEVEL_HIGH>,
				     <GIC_SPI 255 IRQ_TYPE_LEVEL_HIGH>;
			dma-channels = <12>;
			dma-channel-mask = <0x7f>;
			iommus = <&apps_smmu 0x0136 0x0>;
			status = "disabled";
		};

		qupv3_id_0: geniqup@9c0000 {
			compatible = "qcom,geni-se-qup";
			reg = <0 0x009c0000 0 0x2000>;
			clocks = <&gcc GCC_QUPV3_WRAP_0_M_AHB_CLK>,
				 <&gcc GCC_QUPV3_WRAP_0_S_AHB_CLK>;
			clock-names = "m-ahb", "s-ahb";
			#address-cells = <2>;
			#size-cells = <2>;
			ranges;
			iommus = <&apps_smmu 0x123 0x0>;
			status = "disabled";

			i2c0: i2c@980000 {
				compatible = "qcom,geni-i2c";
				reg = <0 0x00980000 0 0x4000>;
				clocks = <&gcc GCC_QUPV3_WRAP0_S0_CLK>;
				clock-names = "se";
				pinctrl-names = "default";
				pinctrl-0 = <&qup_i2c0_data_clk>;
				interrupts = <GIC_SPI 601 IRQ_TYPE_LEVEL_HIGH>;
				#address-cells = <1>;
				#size-cells = <0>;
				interconnects = <&clk_virt MASTER_QUP_CORE_0 0 &clk_virt SLAVE_QUP_CORE_0 0>,
						<&gem_noc MASTER_APPSS_PROC 0 &cnoc2 SLAVE_QUP_0 0>,
						<&aggre1_noc MASTER_QUP_0 0 &mc_virt SLAVE_EBI1 0>;
				interconnect-names = "qup-core", "qup-config",
							"qup-memory";
				dmas = <&gpi_dma0 0 0 QCOM_GPI_I2C>,
				       <&gpi_dma0 1 0 QCOM_GPI_I2C>;
				dma-names = "tx", "rx";
				status = "disabled";
			};

			spi0: spi@980000 {
				compatible = "qcom,geni-spi";
				reg = <0 0x00980000 0 0x4000>;
				clocks = <&gcc GCC_QUPV3_WRAP0_S0_CLK>;
				clock-names = "se";
				pinctrl-names = "default";
				pinctrl-0 = <&qup_spi0_data_clk>, <&qup_spi0_cs>;
				interrupts = <GIC_SPI 601 IRQ_TYPE_LEVEL_HIGH>;
				#address-cells = <1>;
				#size-cells = <0>;
				power-domains = <&rpmhpd SC7280_CX>;
				operating-points-v2 = <&qup_opp_table>;
				interconnects = <&clk_virt MASTER_QUP_CORE_0 0 &clk_virt SLAVE_QUP_CORE_0 0>,
						<&gem_noc MASTER_APPSS_PROC 0 &cnoc2 SLAVE_QUP_0 0>;
				interconnect-names = "qup-core", "qup-config";
				dmas = <&gpi_dma0 0 0 QCOM_GPI_SPI>,
				       <&gpi_dma0 1 0 QCOM_GPI_SPI>;
				dma-names = "tx", "rx";
				status = "disabled";
			};

			uart0: serial@980000 {
				compatible = "qcom,geni-uart";
				reg = <0 0x00980000 0 0x4000>;
				clocks = <&gcc GCC_QUPV3_WRAP0_S0_CLK>;
				clock-names = "se";
				pinctrl-names = "default";
				pinctrl-0 = <&qup_uart0_cts>, <&qup_uart0_rts>, <&qup_uart0_tx>, <&qup_uart0_rx>;
				interrupts = <GIC_SPI 601 IRQ_TYPE_LEVEL_HIGH>;
				power-domains = <&rpmhpd SC7280_CX>;
				operating-points-v2 = <&qup_opp_table>;
				interconnects = <&clk_virt MASTER_QUP_CORE_0 0 &clk_virt SLAVE_QUP_CORE_0 0>,
						<&gem_noc MASTER_APPSS_PROC 0 &cnoc2 SLAVE_QUP_0 0>;
				interconnect-names = "qup-core", "qup-config";
				status = "disabled";
			};

			i2c1: i2c@984000 {
				compatible = "qcom,geni-i2c";
				reg = <0 0x00984000 0 0x4000>;
				clocks = <&gcc GCC_QUPV3_WRAP0_S1_CLK>;
				clock-names = "se";
				pinctrl-names = "default";
				pinctrl-0 = <&qup_i2c1_data_clk>;
				interrupts = <GIC_SPI 602 IRQ_TYPE_LEVEL_HIGH>;
				#address-cells = <1>;
				#size-cells = <0>;
				interconnects = <&clk_virt MASTER_QUP_CORE_0 0 &clk_virt SLAVE_QUP_CORE_0 0>,
						<&gem_noc MASTER_APPSS_PROC 0 &cnoc2 SLAVE_QUP_0 0>,
						<&aggre1_noc MASTER_QUP_0 0 &mc_virt SLAVE_EBI1 0>;
				interconnect-names = "qup-core", "qup-config",
							"qup-memory";
				dmas = <&gpi_dma0 0 1 QCOM_GPI_I2C>,
				       <&gpi_dma0 1 1 QCOM_GPI_I2C>;
				dma-names = "tx", "rx";
				status = "disabled";
			};

			spi1: spi@984000 {
				compatible = "qcom,geni-spi";
				reg = <0 0x00984000 0 0x4000>;
				clocks = <&gcc GCC_QUPV3_WRAP0_S1_CLK>;
				clock-names = "se";
				pinctrl-names = "default";
				pinctrl-0 = <&qup_spi1_data_clk>, <&qup_spi1_cs>;
				interrupts = <GIC_SPI 602 IRQ_TYPE_LEVEL_HIGH>;
				#address-cells = <1>;
				#size-cells = <0>;
				power-domains = <&rpmhpd SC7280_CX>;
				operating-points-v2 = <&qup_opp_table>;
				interconnects = <&clk_virt MASTER_QUP_CORE_0 0 &clk_virt SLAVE_QUP_CORE_0 0>,
						<&gem_noc MASTER_APPSS_PROC 0 &cnoc2 SLAVE_QUP_0 0>;
				interconnect-names = "qup-core", "qup-config";
				dmas = <&gpi_dma0 0 1 QCOM_GPI_SPI>,
				       <&gpi_dma0 1 1 QCOM_GPI_SPI>;
				dma-names = "tx", "rx";
				status = "disabled";
			};

			uart1: serial@984000 {
				compatible = "qcom,geni-uart";
				reg = <0 0x00984000 0 0x4000>;
				clocks = <&gcc GCC_QUPV3_WRAP0_S1_CLK>;
				clock-names = "se";
				pinctrl-names = "default";
				pinctrl-0 = <&qup_uart1_cts>, <&qup_uart1_rts>, <&qup_uart1_tx>, <&qup_uart1_rx>;
				interrupts = <GIC_SPI 602 IRQ_TYPE_LEVEL_HIGH>;
				power-domains = <&rpmhpd SC7280_CX>;
				operating-points-v2 = <&qup_opp_table>;
				interconnects = <&clk_virt MASTER_QUP_CORE_0 0 &clk_virt SLAVE_QUP_CORE_0 0>,
						<&gem_noc MASTER_APPSS_PROC 0 &cnoc2 SLAVE_QUP_0 0>;
				interconnect-names = "qup-core", "qup-config";
				status = "disabled";
			};

			i2c2: i2c@988000 {
				compatible = "qcom,geni-i2c";
				reg = <0 0x00988000 0 0x4000>;
				clocks = <&gcc GCC_QUPV3_WRAP0_S2_CLK>;
				clock-names = "se";
				pinctrl-names = "default";
				pinctrl-0 = <&qup_i2c2_data_clk>;
				interrupts = <GIC_SPI 603 IRQ_TYPE_LEVEL_HIGH>;
				#address-cells = <1>;
				#size-cells = <0>;
				interconnects = <&clk_virt MASTER_QUP_CORE_0 0 &clk_virt SLAVE_QUP_CORE_0 0>,
						<&gem_noc MASTER_APPSS_PROC 0 &cnoc2 SLAVE_QUP_0 0>,
						<&aggre1_noc MASTER_QUP_0 0 &mc_virt SLAVE_EBI1 0>;
				interconnect-names = "qup-core", "qup-config",
							"qup-memory";
				dmas = <&gpi_dma0 0 2 QCOM_GPI_I2C>,
				       <&gpi_dma0 1 2 QCOM_GPI_I2C>;
				dma-names = "tx", "rx";
				status = "disabled";
			};

			spi2: spi@988000 {
				compatible = "qcom,geni-spi";
				reg = <0 0x00988000 0 0x4000>;
				clocks = <&gcc GCC_QUPV3_WRAP0_S2_CLK>;
				clock-names = "se";
				pinctrl-names = "default";
				pinctrl-0 = <&qup_spi2_data_clk>, <&qup_spi2_cs>;
				interrupts = <GIC_SPI 603 IRQ_TYPE_LEVEL_HIGH>;
				#address-cells = <1>;
				#size-cells = <0>;
				power-domains = <&rpmhpd SC7280_CX>;
				operating-points-v2 = <&qup_opp_table>;
				interconnects = <&clk_virt MASTER_QUP_CORE_0 0 &clk_virt SLAVE_QUP_CORE_0 0>,
						<&gem_noc MASTER_APPSS_PROC 0 &cnoc2 SLAVE_QUP_0 0>;
				interconnect-names = "qup-core", "qup-config";
				dmas = <&gpi_dma0 0 2 QCOM_GPI_SPI>,
				       <&gpi_dma0 1 2 QCOM_GPI_SPI>;
				dma-names = "tx", "rx";
				status = "disabled";
			};

			uart2: serial@988000 {
				compatible = "qcom,geni-uart";
				reg = <0 0x00988000 0 0x4000>;
				clocks = <&gcc GCC_QUPV3_WRAP0_S2_CLK>;
				clock-names = "se";
				pinctrl-names = "default";
				pinctrl-0 = <&qup_uart2_cts>, <&qup_uart2_rts>, <&qup_uart2_tx>, <&qup_uart2_rx>;
				interrupts = <GIC_SPI 603 IRQ_TYPE_LEVEL_HIGH>;
				power-domains = <&rpmhpd SC7280_CX>;
				operating-points-v2 = <&qup_opp_table>;
				interconnects = <&clk_virt MASTER_QUP_CORE_0 0 &clk_virt SLAVE_QUP_CORE_0 0>,
						<&gem_noc MASTER_APPSS_PROC 0 &cnoc2 SLAVE_QUP_0 0>;
				interconnect-names = "qup-core", "qup-config";
				status = "disabled";
			};

			i2c3: i2c@98c000 {
				compatible = "qcom,geni-i2c";
				reg = <0 0x0098c000 0 0x4000>;
				clocks = <&gcc GCC_QUPV3_WRAP0_S3_CLK>;
				clock-names = "se";
				pinctrl-names = "default";
				pinctrl-0 = <&qup_i2c3_data_clk>;
				interrupts = <GIC_SPI 604 IRQ_TYPE_LEVEL_HIGH>;
				#address-cells = <1>;
				#size-cells = <0>;
				interconnects = <&clk_virt MASTER_QUP_CORE_0 0 &clk_virt SLAVE_QUP_CORE_0 0>,
						<&gem_noc MASTER_APPSS_PROC 0 &cnoc2 SLAVE_QUP_0 0>,
						<&aggre1_noc MASTER_QUP_0 0 &mc_virt SLAVE_EBI1 0>;
				interconnect-names = "qup-core", "qup-config",
							"qup-memory";
				dmas = <&gpi_dma0 0 3 QCOM_GPI_I2C>,
				       <&gpi_dma0 1 3 QCOM_GPI_I2C>;
				dma-names = "tx", "rx";
				status = "disabled";
			};

			spi3: spi@98c000 {
				compatible = "qcom,geni-spi";
				reg = <0 0x0098c000 0 0x4000>;
				clocks = <&gcc GCC_QUPV3_WRAP0_S3_CLK>;
				clock-names = "se";
				pinctrl-names = "default";
				pinctrl-0 = <&qup_spi3_data_clk>, <&qup_spi3_cs>;
				interrupts = <GIC_SPI 604 IRQ_TYPE_LEVEL_HIGH>;
				#address-cells = <1>;
				#size-cells = <0>;
				power-domains = <&rpmhpd SC7280_CX>;
				operating-points-v2 = <&qup_opp_table>;
				interconnects = <&clk_virt MASTER_QUP_CORE_0 0 &clk_virt SLAVE_QUP_CORE_0 0>,
						<&gem_noc MASTER_APPSS_PROC 0 &cnoc2 SLAVE_QUP_0 0>;
				interconnect-names = "qup-core", "qup-config";
				dmas = <&gpi_dma0 0 3 QCOM_GPI_SPI>,
				       <&gpi_dma0 1 3 QCOM_GPI_SPI>;
				dma-names = "tx", "rx";
				status = "disabled";
			};

			uart3: serial@98c000 {
				compatible = "qcom,geni-uart";
				reg = <0 0x0098c000 0 0x4000>;
				clocks = <&gcc GCC_QUPV3_WRAP0_S3_CLK>;
				clock-names = "se";
				pinctrl-names = "default";
				pinctrl-0 = <&qup_uart3_cts>, <&qup_uart3_rts>, <&qup_uart3_tx>, <&qup_uart3_rx>;
				interrupts = <GIC_SPI 604 IRQ_TYPE_LEVEL_HIGH>;
				power-domains = <&rpmhpd SC7280_CX>;
				operating-points-v2 = <&qup_opp_table>;
				interconnects = <&clk_virt MASTER_QUP_CORE_0 0 &clk_virt SLAVE_QUP_CORE_0 0>,
						<&gem_noc MASTER_APPSS_PROC 0 &cnoc2 SLAVE_QUP_0 0>;
				interconnect-names = "qup-core", "qup-config";
				status = "disabled";
			};

			i2c4: i2c@990000 {
				compatible = "qcom,geni-i2c";
				reg = <0 0x00990000 0 0x4000>;
				clocks = <&gcc GCC_QUPV3_WRAP0_S4_CLK>;
				clock-names = "se";
				pinctrl-names = "default";
				pinctrl-0 = <&qup_i2c4_data_clk>;
				interrupts = <GIC_SPI 605 IRQ_TYPE_LEVEL_HIGH>;
				#address-cells = <1>;
				#size-cells = <0>;
				interconnects = <&clk_virt MASTER_QUP_CORE_0 0 &clk_virt SLAVE_QUP_CORE_0 0>,
						<&gem_noc MASTER_APPSS_PROC 0 &cnoc2 SLAVE_QUP_0 0>,
						<&aggre1_noc MASTER_QUP_0 0 &mc_virt SLAVE_EBI1 0>;
				interconnect-names = "qup-core", "qup-config",
							"qup-memory";
				dmas = <&gpi_dma0 0 4 QCOM_GPI_I2C>,
				       <&gpi_dma0 1 4 QCOM_GPI_I2C>;
				dma-names = "tx", "rx";
				status = "disabled";
			};

			spi4: spi@990000 {
				compatible = "qcom,geni-spi";
				reg = <0 0x00990000 0 0x4000>;
				clocks = <&gcc GCC_QUPV3_WRAP0_S4_CLK>;
				clock-names = "se";
				pinctrl-names = "default";
				pinctrl-0 = <&qup_spi4_data_clk>, <&qup_spi4_cs>;
				interrupts = <GIC_SPI 605 IRQ_TYPE_LEVEL_HIGH>;
				#address-cells = <1>;
				#size-cells = <0>;
				power-domains = <&rpmhpd SC7280_CX>;
				operating-points-v2 = <&qup_opp_table>;
				interconnects = <&clk_virt MASTER_QUP_CORE_0 0 &clk_virt SLAVE_QUP_CORE_0 0>,
						<&gem_noc MASTER_APPSS_PROC 0 &cnoc2 SLAVE_QUP_0 0>;
				interconnect-names = "qup-core", "qup-config";
				dmas = <&gpi_dma0 0 4 QCOM_GPI_SPI>,
				       <&gpi_dma0 1 4 QCOM_GPI_SPI>;
				dma-names = "tx", "rx";
				status = "disabled";
			};

			uart4: serial@990000 {
				compatible = "qcom,geni-uart";
				reg = <0 0x00990000 0 0x4000>;
				clocks = <&gcc GCC_QUPV3_WRAP0_S4_CLK>;
				clock-names = "se";
				pinctrl-names = "default";
				pinctrl-0 = <&qup_uart4_cts>, <&qup_uart4_rts>, <&qup_uart4_tx>, <&qup_uart4_rx>;
				interrupts = <GIC_SPI 605 IRQ_TYPE_LEVEL_HIGH>;
				power-domains = <&rpmhpd SC7280_CX>;
				operating-points-v2 = <&qup_opp_table>;
				interconnects = <&clk_virt MASTER_QUP_CORE_0 0 &clk_virt SLAVE_QUP_CORE_0 0>,
						<&gem_noc MASTER_APPSS_PROC 0 &cnoc2 SLAVE_QUP_0 0>;
				interconnect-names = "qup-core", "qup-config";
				status = "disabled";
			};

			i2c5: i2c@994000 {
				compatible = "qcom,geni-i2c";
				reg = <0 0x00994000 0 0x4000>;
				clocks = <&gcc GCC_QUPV3_WRAP0_S5_CLK>;
				clock-names = "se";
				pinctrl-names = "default";
				pinctrl-0 = <&qup_i2c5_data_clk>;
				interrupts = <GIC_SPI 606 IRQ_TYPE_LEVEL_HIGH>;
				#address-cells = <1>;
				#size-cells = <0>;
				interconnects = <&clk_virt MASTER_QUP_CORE_0 0 &clk_virt SLAVE_QUP_CORE_0 0>,
						<&gem_noc MASTER_APPSS_PROC 0 &cnoc2 SLAVE_QUP_0 0>,
						<&aggre1_noc MASTER_QUP_0 0 &mc_virt SLAVE_EBI1 0>;
				interconnect-names = "qup-core", "qup-config",
							"qup-memory";
				dmas = <&gpi_dma0 0 5 QCOM_GPI_I2C>,
				       <&gpi_dma0 1 5 QCOM_GPI_I2C>;
				dma-names = "tx", "rx";
				status = "disabled";
			};

			spi5: spi@994000 {
				compatible = "qcom,geni-spi";
				reg = <0 0x00994000 0 0x4000>;
				clocks = <&gcc GCC_QUPV3_WRAP0_S5_CLK>;
				clock-names = "se";
				pinctrl-names = "default";
				pinctrl-0 = <&qup_spi5_data_clk>, <&qup_spi5_cs>;
				interrupts = <GIC_SPI 606 IRQ_TYPE_LEVEL_HIGH>;
				#address-cells = <1>;
				#size-cells = <0>;
				power-domains = <&rpmhpd SC7280_CX>;
				operating-points-v2 = <&qup_opp_table>;
				interconnects = <&clk_virt MASTER_QUP_CORE_0 0 &clk_virt SLAVE_QUP_CORE_0 0>,
						<&gem_noc MASTER_APPSS_PROC 0 &cnoc2 SLAVE_QUP_0 0>;
				interconnect-names = "qup-core", "qup-config";
				dmas = <&gpi_dma0 0 5 QCOM_GPI_SPI>,
				       <&gpi_dma0 1 5 QCOM_GPI_SPI>;
				dma-names = "tx", "rx";
				status = "disabled";
			};

			uart5: serial@994000 {
				compatible = "qcom,geni-uart";
				reg = <0 0x00994000 0 0x4000>;
				clocks = <&gcc GCC_QUPV3_WRAP0_S5_CLK>;
				clock-names = "se";
				pinctrl-names = "default";
				pinctrl-0 = <&qup_uart5_cts>, <&qup_uart5_rts>, <&qup_uart5_tx>, <&qup_uart5_rx>;
				interrupts = <GIC_SPI 606 IRQ_TYPE_LEVEL_HIGH>;
				power-domains = <&rpmhpd SC7280_CX>;
				operating-points-v2 = <&qup_opp_table>;
				interconnects = <&clk_virt MASTER_QUP_CORE_0 0 &clk_virt SLAVE_QUP_CORE_0 0>,
						<&gem_noc MASTER_APPSS_PROC 0 &cnoc2 SLAVE_QUP_0 0>;
				interconnect-names = "qup-core", "qup-config";
				status = "disabled";
			};

			i2c6: i2c@998000 {
				compatible = "qcom,geni-i2c";
				reg = <0 0x00998000 0 0x4000>;
				clocks = <&gcc GCC_QUPV3_WRAP0_S6_CLK>;
				clock-names = "se";
				pinctrl-names = "default";
				pinctrl-0 = <&qup_i2c6_data_clk>;
				interrupts = <GIC_SPI 607 IRQ_TYPE_LEVEL_HIGH>;
				#address-cells = <1>;
				#size-cells = <0>;
				interconnects = <&clk_virt MASTER_QUP_CORE_0 0 &clk_virt SLAVE_QUP_CORE_0 0>,
						<&gem_noc MASTER_APPSS_PROC 0 &cnoc2 SLAVE_QUP_0 0>,
						<&aggre1_noc MASTER_QUP_0 0 &mc_virt SLAVE_EBI1 0>;
				interconnect-names = "qup-core", "qup-config",
							"qup-memory";
				dmas = <&gpi_dma0 0 6 QCOM_GPI_I2C>,
				       <&gpi_dma0 1 6 QCOM_GPI_I2C>;
				dma-names = "tx", "rx";
				status = "disabled";
			};

			spi6: spi@998000 {
				compatible = "qcom,geni-spi";
				reg = <0 0x00998000 0 0x4000>;
				clocks = <&gcc GCC_QUPV3_WRAP0_S6_CLK>;
				clock-names = "se";
				pinctrl-names = "default";
				pinctrl-0 = <&qup_spi6_data_clk>, <&qup_spi6_cs>;
				interrupts = <GIC_SPI 607 IRQ_TYPE_LEVEL_HIGH>;
				#address-cells = <1>;
				#size-cells = <0>;
				power-domains = <&rpmhpd SC7280_CX>;
				operating-points-v2 = <&qup_opp_table>;
				interconnects = <&clk_virt MASTER_QUP_CORE_0 0 &clk_virt SLAVE_QUP_CORE_0 0>,
						<&gem_noc MASTER_APPSS_PROC 0 &cnoc2 SLAVE_QUP_0 0>;
				interconnect-names = "qup-core", "qup-config";
				dmas = <&gpi_dma0 0 6 QCOM_GPI_SPI>,
				       <&gpi_dma0 1 6 QCOM_GPI_SPI>;
				dma-names = "tx", "rx";
				status = "disabled";
			};

			uart6: serial@998000 {
				compatible = "qcom,geni-uart";
				reg = <0 0x00998000 0 0x4000>;
				clocks = <&gcc GCC_QUPV3_WRAP0_S6_CLK>;
				clock-names = "se";
				pinctrl-names = "default";
				pinctrl-0 = <&qup_uart6_cts>, <&qup_uart6_rts>, <&qup_uart6_tx>, <&qup_uart6_rx>;
				interrupts = <GIC_SPI 607 IRQ_TYPE_LEVEL_HIGH>;
				power-domains = <&rpmhpd SC7280_CX>;
				operating-points-v2 = <&qup_opp_table>;
				interconnects = <&clk_virt MASTER_QUP_CORE_0 0 &clk_virt SLAVE_QUP_CORE_0 0>,
						<&gem_noc MASTER_APPSS_PROC 0 &cnoc2 SLAVE_QUP_0 0>;
				interconnect-names = "qup-core", "qup-config";
				status = "disabled";
			};

			i2c7: i2c@99c000 {
				compatible = "qcom,geni-i2c";
				reg = <0 0x0099c000 0 0x4000>;
				clocks = <&gcc GCC_QUPV3_WRAP0_S7_CLK>;
				clock-names = "se";
				pinctrl-names = "default";
				pinctrl-0 = <&qup_i2c7_data_clk>;
				interrupts = <GIC_SPI 608 IRQ_TYPE_LEVEL_HIGH>;
				#address-cells = <1>;
				#size-cells = <0>;
				interconnects = <&clk_virt MASTER_QUP_CORE_0 0 &clk_virt SLAVE_QUP_CORE_0 0>,
						<&gem_noc MASTER_APPSS_PROC 0 &cnoc2 SLAVE_QUP_0 0>,
						<&aggre1_noc MASTER_QUP_0 0 &mc_virt SLAVE_EBI1 0>;
				interconnect-names = "qup-core", "qup-config",
							"qup-memory";
				dmas = <&gpi_dma0 0 7 QCOM_GPI_I2C>,
				       <&gpi_dma0 1 7 QCOM_GPI_I2C>;
				dma-names = "tx", "rx";
				status = "disabled";
			};

			spi7: spi@99c000 {
				compatible = "qcom,geni-spi";
				reg = <0 0x0099c000 0 0x4000>;
				clocks = <&gcc GCC_QUPV3_WRAP0_S7_CLK>;
				clock-names = "se";
				pinctrl-names = "default";
				pinctrl-0 = <&qup_spi7_data_clk>, <&qup_spi7_cs>;
				interrupts = <GIC_SPI 608 IRQ_TYPE_LEVEL_HIGH>;
				#address-cells = <1>;
				#size-cells = <0>;
				power-domains = <&rpmhpd SC7280_CX>;
				operating-points-v2 = <&qup_opp_table>;
				interconnects = <&clk_virt MASTER_QUP_CORE_0 0 &clk_virt SLAVE_QUP_CORE_0 0>,
						<&gem_noc MASTER_APPSS_PROC 0 &cnoc2 SLAVE_QUP_0 0>;
				interconnect-names = "qup-core", "qup-config";
				dmas = <&gpi_dma0 0 7 QCOM_GPI_SPI>,
				       <&gpi_dma0 1 7 QCOM_GPI_SPI>;
				dma-names = "tx", "rx";
				status = "disabled";
			};

			uart7: serial@99c000 {
				compatible = "qcom,geni-uart";
				reg = <0 0x0099c000 0 0x4000>;
				clocks = <&gcc GCC_QUPV3_WRAP0_S7_CLK>;
				clock-names = "se";
				pinctrl-names = "default";
				pinctrl-0 = <&qup_uart7_cts>, <&qup_uart7_rts>, <&qup_uart7_tx>, <&qup_uart7_rx>;
				interrupts = <GIC_SPI 608 IRQ_TYPE_LEVEL_HIGH>;
				power-domains = <&rpmhpd SC7280_CX>;
				operating-points-v2 = <&qup_opp_table>;
				interconnects = <&clk_virt MASTER_QUP_CORE_0 0 &clk_virt SLAVE_QUP_CORE_0 0>,
						<&gem_noc MASTER_APPSS_PROC 0 &cnoc2 SLAVE_QUP_0 0>;
				interconnect-names = "qup-core", "qup-config";
				status = "disabled";
			};
		};

		gpi_dma1: dma-controller@a00000 {
			#dma-cells = <3>;
			compatible = "qcom,sc7280-gpi-dma";
			reg = <0 0x00a00000 0 0x60000>;
			interrupts = <GIC_SPI 279 IRQ_TYPE_LEVEL_HIGH>,
				     <GIC_SPI 280 IRQ_TYPE_LEVEL_HIGH>,
				     <GIC_SPI 281 IRQ_TYPE_LEVEL_HIGH>,
				     <GIC_SPI 282 IRQ_TYPE_LEVEL_HIGH>,
				     <GIC_SPI 283 IRQ_TYPE_LEVEL_HIGH>,
				     <GIC_SPI 284 IRQ_TYPE_LEVEL_HIGH>,
				     <GIC_SPI 293 IRQ_TYPE_LEVEL_HIGH>,
				     <GIC_SPI 294 IRQ_TYPE_LEVEL_HIGH>,
				     <GIC_SPI 295 IRQ_TYPE_LEVEL_HIGH>,
				     <GIC_SPI 296 IRQ_TYPE_LEVEL_HIGH>,
				     <GIC_SPI 297 IRQ_TYPE_LEVEL_HIGH>,
				     <GIC_SPI 298 IRQ_TYPE_LEVEL_HIGH>;
			dma-channels = <12>;
			dma-channel-mask = <0x1e>;
			iommus = <&apps_smmu 0x56 0x0>;
			status = "disabled";
		};

		qupv3_id_1: geniqup@ac0000 {
			compatible = "qcom,geni-se-qup";
			reg = <0 0x00ac0000 0 0x2000>;
			clocks = <&gcc GCC_QUPV3_WRAP_1_M_AHB_CLK>,
				 <&gcc GCC_QUPV3_WRAP_1_S_AHB_CLK>;
			clock-names = "m-ahb", "s-ahb";
			#address-cells = <2>;
			#size-cells = <2>;
			ranges;
			iommus = <&apps_smmu 0x43 0x0>;
			status = "disabled";

			i2c8: i2c@a80000 {
				compatible = "qcom,geni-i2c";
				reg = <0 0x00a80000 0 0x4000>;
				clocks = <&gcc GCC_QUPV3_WRAP1_S0_CLK>;
				clock-names = "se";
				pinctrl-names = "default";
				pinctrl-0 = <&qup_i2c8_data_clk>;
				interrupts = <GIC_SPI 353 IRQ_TYPE_LEVEL_HIGH>;
				#address-cells = <1>;
				#size-cells = <0>;
				interconnects = <&clk_virt MASTER_QUP_CORE_1 0 &clk_virt SLAVE_QUP_CORE_1 0>,
						<&gem_noc MASTER_APPSS_PROC 0 &cnoc2 SLAVE_QUP_1 0>,
						<&aggre2_noc MASTER_QUP_1 0 &mc_virt SLAVE_EBI1 0>;
				interconnect-names = "qup-core", "qup-config",
							"qup-memory";
				dmas = <&gpi_dma1 0 0 QCOM_GPI_I2C>,
				       <&gpi_dma1 1 0 QCOM_GPI_I2C>;
				dma-names = "tx", "rx";
				status = "disabled";
			};

			spi8: spi@a80000 {
				compatible = "qcom,geni-spi";
				reg = <0 0x00a80000 0 0x4000>;
				clocks = <&gcc GCC_QUPV3_WRAP1_S0_CLK>;
				clock-names = "se";
				pinctrl-names = "default";
				pinctrl-0 = <&qup_spi8_data_clk>, <&qup_spi8_cs>;
				interrupts = <GIC_SPI 353 IRQ_TYPE_LEVEL_HIGH>;
				#address-cells = <1>;
				#size-cells = <0>;
				power-domains = <&rpmhpd SC7280_CX>;
				operating-points-v2 = <&qup_opp_table>;
				interconnects = <&clk_virt MASTER_QUP_CORE_1 0 &clk_virt SLAVE_QUP_CORE_1 0>,
						<&gem_noc MASTER_APPSS_PROC 0 &cnoc2 SLAVE_QUP_1 0>;
				interconnect-names = "qup-core", "qup-config";
				dmas = <&gpi_dma1 0 0 QCOM_GPI_SPI>,
				       <&gpi_dma1 1 0 QCOM_GPI_SPI>;
				dma-names = "tx", "rx";
				status = "disabled";
			};

			uart8: serial@a80000 {
				compatible = "qcom,geni-uart";
				reg = <0 0x00a80000 0 0x4000>;
				clocks = <&gcc GCC_QUPV3_WRAP1_S0_CLK>;
				clock-names = "se";
				pinctrl-names = "default";
				pinctrl-0 = <&qup_uart8_cts>, <&qup_uart8_rts>, <&qup_uart8_tx>, <&qup_uart8_rx>;
				interrupts = <GIC_SPI 353 IRQ_TYPE_LEVEL_HIGH>;
				power-domains = <&rpmhpd SC7280_CX>;
				operating-points-v2 = <&qup_opp_table>;
				interconnects = <&clk_virt MASTER_QUP_CORE_1 0 &clk_virt SLAVE_QUP_CORE_1 0>,
						<&gem_noc MASTER_APPSS_PROC 0 &cnoc2 SLAVE_QUP_1 0>;
				interconnect-names = "qup-core", "qup-config";
				status = "disabled";
			};

			i2c9: i2c@a84000 {
				compatible = "qcom,geni-i2c";
				reg = <0 0x00a84000 0 0x4000>;
				clocks = <&gcc GCC_QUPV3_WRAP1_S1_CLK>;
				clock-names = "se";
				pinctrl-names = "default";
				pinctrl-0 = <&qup_i2c9_data_clk>;
				interrupts = <GIC_SPI 354 IRQ_TYPE_LEVEL_HIGH>;
				#address-cells = <1>;
				#size-cells = <0>;
				interconnects = <&clk_virt MASTER_QUP_CORE_1 0 &clk_virt SLAVE_QUP_CORE_1 0>,
						<&gem_noc MASTER_APPSS_PROC 0 &cnoc2 SLAVE_QUP_1 0>,
						<&aggre2_noc MASTER_QUP_1 0 &mc_virt SLAVE_EBI1 0>;
				interconnect-names = "qup-core", "qup-config",
							"qup-memory";
				dmas = <&gpi_dma1 0 1 QCOM_GPI_I2C>,
				       <&gpi_dma1 1 1 QCOM_GPI_I2C>;
				dma-names = "tx", "rx";
				status = "disabled";
			};

			spi9: spi@a84000 {
				compatible = "qcom,geni-spi";
				reg = <0 0x00a84000 0 0x4000>;
				clocks = <&gcc GCC_QUPV3_WRAP1_S1_CLK>;
				clock-names = "se";
				pinctrl-names = "default";
				pinctrl-0 = <&qup_spi9_data_clk>, <&qup_spi9_cs>;
				interrupts = <GIC_SPI 354 IRQ_TYPE_LEVEL_HIGH>;
				#address-cells = <1>;
				#size-cells = <0>;
				power-domains = <&rpmhpd SC7280_CX>;
				operating-points-v2 = <&qup_opp_table>;
				interconnects = <&clk_virt MASTER_QUP_CORE_1 0 &clk_virt SLAVE_QUP_CORE_1 0>,
						<&gem_noc MASTER_APPSS_PROC 0 &cnoc2 SLAVE_QUP_1 0>;
				interconnect-names = "qup-core", "qup-config";
				dmas = <&gpi_dma1 0 1 QCOM_GPI_SPI>,
				       <&gpi_dma1 1 1 QCOM_GPI_SPI>;
				dma-names = "tx", "rx";
				status = "disabled";
			};

			uart9: serial@a84000 {
				compatible = "qcom,geni-uart";
				reg = <0 0x00a84000 0 0x4000>;
				clocks = <&gcc GCC_QUPV3_WRAP1_S1_CLK>;
				clock-names = "se";
				pinctrl-names = "default";
				pinctrl-0 = <&qup_uart9_cts>, <&qup_uart9_rts>, <&qup_uart9_tx>, <&qup_uart9_rx>;
				interrupts = <GIC_SPI 354 IRQ_TYPE_LEVEL_HIGH>;
				power-domains = <&rpmhpd SC7280_CX>;
				operating-points-v2 = <&qup_opp_table>;
				interconnects = <&clk_virt MASTER_QUP_CORE_1 0 &clk_virt SLAVE_QUP_CORE_1 0>,
						<&gem_noc MASTER_APPSS_PROC 0 &cnoc2 SLAVE_QUP_1 0>;
				interconnect-names = "qup-core", "qup-config";
				status = "disabled";
			};

			i2c10: i2c@a88000 {
				compatible = "qcom,geni-i2c";
				reg = <0 0x00a88000 0 0x4000>;
				clocks = <&gcc GCC_QUPV3_WRAP1_S2_CLK>;
				clock-names = "se";
				pinctrl-names = "default";
				pinctrl-0 = <&qup_i2c10_data_clk>;
				interrupts = <GIC_SPI 355 IRQ_TYPE_LEVEL_HIGH>;
				#address-cells = <1>;
				#size-cells = <0>;
				interconnects = <&clk_virt MASTER_QUP_CORE_1 0 &clk_virt SLAVE_QUP_CORE_1 0>,
						<&gem_noc MASTER_APPSS_PROC 0 &cnoc2 SLAVE_QUP_1 0>,
						<&aggre2_noc MASTER_QUP_1 0 &mc_virt SLAVE_EBI1 0>;
				interconnect-names = "qup-core", "qup-config",
							"qup-memory";
				dmas = <&gpi_dma1 0 2 QCOM_GPI_I2C>,
				       <&gpi_dma1 1 2 QCOM_GPI_I2C>;
				dma-names = "tx", "rx";
				status = "disabled";
			};

			spi10: spi@a88000 {
				compatible = "qcom,geni-spi";
				reg = <0 0x00a88000 0 0x4000>;
				clocks = <&gcc GCC_QUPV3_WRAP1_S2_CLK>;
				clock-names = "se";
				pinctrl-names = "default";
				pinctrl-0 = <&qup_spi10_data_clk>, <&qup_spi10_cs>;
				interrupts = <GIC_SPI 355 IRQ_TYPE_LEVEL_HIGH>;
				#address-cells = <1>;
				#size-cells = <0>;
				power-domains = <&rpmhpd SC7280_CX>;
				operating-points-v2 = <&qup_opp_table>;
				interconnects = <&clk_virt MASTER_QUP_CORE_1 0 &clk_virt SLAVE_QUP_CORE_1 0>,
						<&gem_noc MASTER_APPSS_PROC 0 &cnoc2 SLAVE_QUP_1 0>;
				interconnect-names = "qup-core", "qup-config";
				dmas = <&gpi_dma1 0 2 QCOM_GPI_SPI>,
				       <&gpi_dma1 1 2 QCOM_GPI_SPI>;
				dma-names = "tx", "rx";
				status = "disabled";
			};

			uart10: serial@a88000 {
				compatible = "qcom,geni-uart";
				reg = <0 0x00a88000 0 0x4000>;
				clocks = <&gcc GCC_QUPV3_WRAP1_S2_CLK>;
				clock-names = "se";
				pinctrl-names = "default";
				pinctrl-0 = <&qup_uart10_cts>, <&qup_uart10_rts>, <&qup_uart10_tx>, <&qup_uart10_rx>;
				interrupts = <GIC_SPI 355 IRQ_TYPE_LEVEL_HIGH>;
				power-domains = <&rpmhpd SC7280_CX>;
				operating-points-v2 = <&qup_opp_table>;
				interconnects = <&clk_virt MASTER_QUP_CORE_1 0 &clk_virt SLAVE_QUP_CORE_1 0>,
						<&gem_noc MASTER_APPSS_PROC 0 &cnoc2 SLAVE_QUP_1 0>;
				interconnect-names = "qup-core", "qup-config";
				status = "disabled";
			};

			i2c11: i2c@a8c000 {
				compatible = "qcom,geni-i2c";
				reg = <0 0x00a8c000 0 0x4000>;
				clocks = <&gcc GCC_QUPV3_WRAP1_S3_CLK>;
				clock-names = "se";
				pinctrl-names = "default";
				pinctrl-0 = <&qup_i2c11_data_clk>;
				interrupts = <GIC_SPI 356 IRQ_TYPE_LEVEL_HIGH>;
				#address-cells = <1>;
				#size-cells = <0>;
				interconnects = <&clk_virt MASTER_QUP_CORE_1 0 &clk_virt SLAVE_QUP_CORE_1 0>,
						<&gem_noc MASTER_APPSS_PROC 0 &cnoc2 SLAVE_QUP_1 0>,
						<&aggre2_noc MASTER_QUP_1 0 &mc_virt SLAVE_EBI1 0>;
				interconnect-names = "qup-core", "qup-config",
							"qup-memory";
				dmas = <&gpi_dma1 0 3 QCOM_GPI_I2C>,
				       <&gpi_dma1 1 3 QCOM_GPI_I2C>;
				dma-names = "tx", "rx";
				status = "disabled";
			};

			spi11: spi@a8c000 {
				compatible = "qcom,geni-spi";
				reg = <0 0x00a8c000 0 0x4000>;
				clocks = <&gcc GCC_QUPV3_WRAP1_S3_CLK>;
				clock-names = "se";
				pinctrl-names = "default";
				pinctrl-0 = <&qup_spi11_data_clk>, <&qup_spi11_cs>;
				interrupts = <GIC_SPI 356 IRQ_TYPE_LEVEL_HIGH>;
				#address-cells = <1>;
				#size-cells = <0>;
				power-domains = <&rpmhpd SC7280_CX>;
				operating-points-v2 = <&qup_opp_table>;
				interconnects = <&clk_virt MASTER_QUP_CORE_1 0 &clk_virt SLAVE_QUP_CORE_1 0>,
						<&gem_noc MASTER_APPSS_PROC 0 &cnoc2 SLAVE_QUP_1 0>;
				interconnect-names = "qup-core", "qup-config";
				dmas = <&gpi_dma1 0 3 QCOM_GPI_SPI>,
				       <&gpi_dma1 1 3 QCOM_GPI_SPI>;
				dma-names = "tx", "rx";
				status = "disabled";
			};

			uart11: serial@a8c000 {
				compatible = "qcom,geni-uart";
				reg = <0 0x00a8c000 0 0x4000>;
				clocks = <&gcc GCC_QUPV3_WRAP1_S3_CLK>;
				clock-names = "se";
				pinctrl-names = "default";
				pinctrl-0 = <&qup_uart11_cts>, <&qup_uart11_rts>, <&qup_uart11_tx>, <&qup_uart11_rx>;
				interrupts = <GIC_SPI 356 IRQ_TYPE_LEVEL_HIGH>;
				power-domains = <&rpmhpd SC7280_CX>;
				operating-points-v2 = <&qup_opp_table>;
				interconnects = <&clk_virt MASTER_QUP_CORE_1 0 &clk_virt SLAVE_QUP_CORE_1 0>,
						<&gem_noc MASTER_APPSS_PROC 0 &cnoc2 SLAVE_QUP_1 0>;
				interconnect-names = "qup-core", "qup-config";
				status = "disabled";
			};

			i2c12: i2c@a90000 {
				compatible = "qcom,geni-i2c";
				reg = <0 0x00a90000 0 0x4000>;
				clocks = <&gcc GCC_QUPV3_WRAP1_S4_CLK>;
				clock-names = "se";
				pinctrl-names = "default";
				pinctrl-0 = <&qup_i2c12_data_clk>;
				interrupts = <GIC_SPI 357 IRQ_TYPE_LEVEL_HIGH>;
				#address-cells = <1>;
				#size-cells = <0>;
				interconnects = <&clk_virt MASTER_QUP_CORE_1 0 &clk_virt SLAVE_QUP_CORE_1 0>,
						<&gem_noc MASTER_APPSS_PROC 0 &cnoc2 SLAVE_QUP_1 0>,
						<&aggre2_noc MASTER_QUP_1 0 &mc_virt SLAVE_EBI1 0>;
				interconnect-names = "qup-core", "qup-config",
							"qup-memory";
				dmas = <&gpi_dma1 0 4 QCOM_GPI_I2C>,
				       <&gpi_dma1 1 4 QCOM_GPI_I2C>;
				dma-names = "tx", "rx";
				status = "disabled";
			};

			spi12: spi@a90000 {
				compatible = "qcom,geni-spi";
				reg = <0 0x00a90000 0 0x4000>;
				clocks = <&gcc GCC_QUPV3_WRAP1_S4_CLK>;
				clock-names = "se";
				pinctrl-names = "default";
				pinctrl-0 = <&qup_spi12_data_clk>, <&qup_spi12_cs>;
				interrupts = <GIC_SPI 357 IRQ_TYPE_LEVEL_HIGH>;
				#address-cells = <1>;
				#size-cells = <0>;
				power-domains = <&rpmhpd SC7280_CX>;
				operating-points-v2 = <&qup_opp_table>;
				interconnects = <&clk_virt MASTER_QUP_CORE_1 0 &clk_virt SLAVE_QUP_CORE_1 0>,
						<&gem_noc MASTER_APPSS_PROC 0 &cnoc2 SLAVE_QUP_1 0>;
				interconnect-names = "qup-core", "qup-config";
				dmas = <&gpi_dma1 0 4 QCOM_GPI_SPI>,
				       <&gpi_dma1 1 4 QCOM_GPI_SPI>;
				dma-names = "tx", "rx";
				status = "disabled";
			};

			uart12: serial@a90000 {
				compatible = "qcom,geni-uart";
				reg = <0 0x00a90000 0 0x4000>;
				clocks = <&gcc GCC_QUPV3_WRAP1_S4_CLK>;
				clock-names = "se";
				pinctrl-names = "default";
				pinctrl-0 = <&qup_uart12_cts>, <&qup_uart12_rts>, <&qup_uart12_tx>, <&qup_uart12_rx>;
				interrupts = <GIC_SPI 357 IRQ_TYPE_LEVEL_HIGH>;
				power-domains = <&rpmhpd SC7280_CX>;
				operating-points-v2 = <&qup_opp_table>;
				interconnects = <&clk_virt MASTER_QUP_CORE_1 0 &clk_virt SLAVE_QUP_CORE_1 0>,
						<&gem_noc MASTER_APPSS_PROC 0 &cnoc2 SLAVE_QUP_1 0>;
				interconnect-names = "qup-core", "qup-config";
				status = "disabled";
			};

			i2c13: i2c@a94000 {
				compatible = "qcom,geni-i2c";
				reg = <0 0x00a94000 0 0x4000>;
				clocks = <&gcc GCC_QUPV3_WRAP1_S5_CLK>;
				clock-names = "se";
				pinctrl-names = "default";
				pinctrl-0 = <&qup_i2c13_data_clk>;
				interrupts = <GIC_SPI 358 IRQ_TYPE_LEVEL_HIGH>;
				#address-cells = <1>;
				#size-cells = <0>;
				interconnects = <&clk_virt MASTER_QUP_CORE_1 0 &clk_virt SLAVE_QUP_CORE_1 0>,
						<&gem_noc MASTER_APPSS_PROC 0 &cnoc2 SLAVE_QUP_1 0>,
						<&aggre2_noc MASTER_QUP_1 0 &mc_virt SLAVE_EBI1 0>;
				interconnect-names = "qup-core", "qup-config",
							"qup-memory";
				dmas = <&gpi_dma1 0 5 QCOM_GPI_I2C>,
				       <&gpi_dma1 1 5 QCOM_GPI_I2C>;
				dma-names = "tx", "rx";
				status = "disabled";
			};

			spi13: spi@a94000 {
				compatible = "qcom,geni-spi";
				reg = <0 0x00a94000 0 0x4000>;
				clocks = <&gcc GCC_QUPV3_WRAP1_S5_CLK>;
				clock-names = "se";
				pinctrl-names = "default";
				pinctrl-0 = <&qup_spi13_data_clk>, <&qup_spi13_cs>;
				interrupts = <GIC_SPI 358 IRQ_TYPE_LEVEL_HIGH>;
				#address-cells = <1>;
				#size-cells = <0>;
				power-domains = <&rpmhpd SC7280_CX>;
				operating-points-v2 = <&qup_opp_table>;
				interconnects = <&clk_virt MASTER_QUP_CORE_1 0 &clk_virt SLAVE_QUP_CORE_1 0>,
						<&gem_noc MASTER_APPSS_PROC 0 &cnoc2 SLAVE_QUP_1 0>;
				interconnect-names = "qup-core", "qup-config";
				dmas = <&gpi_dma1 0 5 QCOM_GPI_SPI>,
				       <&gpi_dma1 1 5 QCOM_GPI_SPI>;
				dma-names = "tx", "rx";
				status = "disabled";
			};

			uart13: serial@a94000 {
				compatible = "qcom,geni-uart";
				reg = <0 0x00a94000 0 0x4000>;
				clocks = <&gcc GCC_QUPV3_WRAP1_S5_CLK>;
				clock-names = "se";
				pinctrl-names = "default";
				pinctrl-0 = <&qup_uart13_cts>, <&qup_uart13_rts>, <&qup_uart13_tx>, <&qup_uart13_rx>;
				interrupts = <GIC_SPI 358 IRQ_TYPE_LEVEL_HIGH>;
				power-domains = <&rpmhpd SC7280_CX>;
				operating-points-v2 = <&qup_opp_table>;
				interconnects = <&clk_virt MASTER_QUP_CORE_1 0 &clk_virt SLAVE_QUP_CORE_1 0>,
						<&gem_noc MASTER_APPSS_PROC 0 &cnoc2 SLAVE_QUP_1 0>;
				interconnect-names = "qup-core", "qup-config";
				status = "disabled";
			};

			i2c14: i2c@a98000 {
				compatible = "qcom,geni-i2c";
				reg = <0 0x00a98000 0 0x4000>;
				clocks = <&gcc GCC_QUPV3_WRAP1_S6_CLK>;
				clock-names = "se";
				pinctrl-names = "default";
				pinctrl-0 = <&qup_i2c14_data_clk>;
				interrupts = <GIC_SPI 368 IRQ_TYPE_LEVEL_HIGH>;
				#address-cells = <1>;
				#size-cells = <0>;
				interconnects = <&clk_virt MASTER_QUP_CORE_1 0 &clk_virt SLAVE_QUP_CORE_1 0>,
						<&gem_noc MASTER_APPSS_PROC 0 &cnoc2 SLAVE_QUP_1 0>,
						<&aggre2_noc MASTER_QUP_1 0 &mc_virt SLAVE_EBI1 0>;
				interconnect-names = "qup-core", "qup-config",
							"qup-memory";
				dmas = <&gpi_dma1 0 6 QCOM_GPI_I2C>,
				       <&gpi_dma1 1 6 QCOM_GPI_I2C>;
				dma-names = "tx", "rx";
				status = "disabled";
			};

			spi14: spi@a98000 {
				compatible = "qcom,geni-spi";
				reg = <0 0x00a98000 0 0x4000>;
				clocks = <&gcc GCC_QUPV3_WRAP1_S6_CLK>;
				clock-names = "se";
				pinctrl-names = "default";
				pinctrl-0 = <&qup_spi14_data_clk>, <&qup_spi14_cs>;
				interrupts = <GIC_SPI 368 IRQ_TYPE_LEVEL_HIGH>;
				#address-cells = <1>;
				#size-cells = <0>;
				power-domains = <&rpmhpd SC7280_CX>;
				operating-points-v2 = <&qup_opp_table>;
				interconnects = <&clk_virt MASTER_QUP_CORE_1 0 &clk_virt SLAVE_QUP_CORE_1 0>,
						<&gem_noc MASTER_APPSS_PROC 0 &cnoc2 SLAVE_QUP_1 0>;
				interconnect-names = "qup-core", "qup-config";
				dmas = <&gpi_dma1 0 6 QCOM_GPI_SPI>,
				       <&gpi_dma1 1 6 QCOM_GPI_SPI>;
				dma-names = "tx", "rx";
				status = "disabled";
			};

			uart14: serial@a98000 {
				compatible = "qcom,geni-uart";
				reg = <0 0x00a98000 0 0x4000>;
				clocks = <&gcc GCC_QUPV3_WRAP1_S6_CLK>;
				clock-names = "se";
				pinctrl-names = "default";
				pinctrl-0 = <&qup_uart14_cts>, <&qup_uart14_rts>, <&qup_uart14_tx>, <&qup_uart14_rx>;
				interrupts = <GIC_SPI 368 IRQ_TYPE_LEVEL_HIGH>;
				power-domains = <&rpmhpd SC7280_CX>;
				operating-points-v2 = <&qup_opp_table>;
				interconnects = <&clk_virt MASTER_QUP_CORE_1 0 &clk_virt SLAVE_QUP_CORE_1 0>,
						<&gem_noc MASTER_APPSS_PROC 0 &cnoc2 SLAVE_QUP_1 0>;
				interconnect-names = "qup-core", "qup-config";
				status = "disabled";
			};

			i2c15: i2c@a9c000 {
				compatible = "qcom,geni-i2c";
				reg = <0 0x00a9c000 0 0x4000>;
				clocks = <&gcc GCC_QUPV3_WRAP1_S7_CLK>;
				clock-names = "se";
				pinctrl-names = "default";
				pinctrl-0 = <&qup_i2c15_data_clk>;
				interrupts = <GIC_SPI 369 IRQ_TYPE_LEVEL_HIGH>;
				#address-cells = <1>;
				#size-cells = <0>;
				interconnects = <&clk_virt MASTER_QUP_CORE_1 0 &clk_virt SLAVE_QUP_CORE_1 0>,
						<&gem_noc MASTER_APPSS_PROC 0 &cnoc2 SLAVE_QUP_1 0>,
						<&aggre2_noc MASTER_QUP_1 0 &mc_virt SLAVE_EBI1 0>;
				interconnect-names = "qup-core", "qup-config",
							"qup-memory";
				dmas = <&gpi_dma1 0 7 QCOM_GPI_I2C>,
				       <&gpi_dma1 1 7 QCOM_GPI_I2C>;
				dma-names = "tx", "rx";
				status = "disabled";
			};

			spi15: spi@a9c000 {
				compatible = "qcom,geni-spi";
				reg = <0 0x00a9c000 0 0x4000>;
				clocks = <&gcc GCC_QUPV3_WRAP1_S7_CLK>;
				clock-names = "se";
				pinctrl-names = "default";
				pinctrl-0 = <&qup_spi15_data_clk>, <&qup_spi15_cs>;
				interrupts = <GIC_SPI 369 IRQ_TYPE_LEVEL_HIGH>;
				#address-cells = <1>;
				#size-cells = <0>;
				power-domains = <&rpmhpd SC7280_CX>;
				operating-points-v2 = <&qup_opp_table>;
				interconnects = <&clk_virt MASTER_QUP_CORE_1 0 &clk_virt SLAVE_QUP_CORE_1 0>,
						<&gem_noc MASTER_APPSS_PROC 0 &cnoc2 SLAVE_QUP_1 0>;
				interconnect-names = "qup-core", "qup-config";
				dmas = <&gpi_dma1 0 7 QCOM_GPI_SPI>,
				       <&gpi_dma1 1 7 QCOM_GPI_SPI>;
				dma-names = "tx", "rx";
				status = "disabled";
			};

			uart15: serial@a9c000 {
				compatible = "qcom,geni-uart";
				reg = <0 0x00a9c000 0 0x4000>;
				clocks = <&gcc GCC_QUPV3_WRAP1_S7_CLK>;
				clock-names = "se";
				pinctrl-names = "default";
				pinctrl-0 = <&qup_uart15_cts>, <&qup_uart15_rts>, <&qup_uart15_tx>, <&qup_uart15_rx>;
				interrupts = <GIC_SPI 369 IRQ_TYPE_LEVEL_HIGH>;
				power-domains = <&rpmhpd SC7280_CX>;
				operating-points-v2 = <&qup_opp_table>;
				interconnects = <&clk_virt MASTER_QUP_CORE_1 0 &clk_virt SLAVE_QUP_CORE_1 0>,
						<&gem_noc MASTER_APPSS_PROC 0 &cnoc2 SLAVE_QUP_1 0>;
				interconnect-names = "qup-core", "qup-config";
				status = "disabled";
			};
		};

		cnoc2: interconnect@1500000 {
			reg = <0 0x01500000 0 0x1000>;
			compatible = "qcom,sc7280-cnoc2";
			#interconnect-cells = <2>;
			qcom,bcm-voters = <&apps_bcm_voter>;
		};

		cnoc3: interconnect@1502000 {
			reg = <0 0x01502000 0 0x1000>;
			compatible = "qcom,sc7280-cnoc3";
			#interconnect-cells = <2>;
			qcom,bcm-voters = <&apps_bcm_voter>;
		};

		mc_virt: interconnect@1580000 {
			reg = <0 0x01580000 0 0x4>;
			compatible = "qcom,sc7280-mc-virt";
			#interconnect-cells = <2>;
			qcom,bcm-voters = <&apps_bcm_voter>;
		};

		system_noc: interconnect@1680000 {
			reg = <0 0x01680000 0 0x15480>;
			compatible = "qcom,sc7280-system-noc";
			#interconnect-cells = <2>;
			qcom,bcm-voters = <&apps_bcm_voter>;
		};

		aggre1_noc: interconnect@16e0000 {
			compatible = "qcom,sc7280-aggre1-noc";
			reg = <0 0x016e0000 0 0x1c080>;
			#interconnect-cells = <2>;
			qcom,bcm-voters = <&apps_bcm_voter>;
		};

		aggre2_noc: interconnect@1700000 {
			reg = <0 0x01700000 0 0x2b080>;
			compatible = "qcom,sc7280-aggre2-noc";
			#interconnect-cells = <2>;
			qcom,bcm-voters = <&apps_bcm_voter>;
		};

		mmss_noc: interconnect@1740000 {
			reg = <0 0x01740000 0 0x1e080>;
			compatible = "qcom,sc7280-mmss-noc";
			#interconnect-cells = <2>;
			qcom,bcm-voters = <&apps_bcm_voter>;
		};

		wifi: wifi@17a10040 {
			compatible = "qcom,wcn6750-wifi";
			reg = <0 0x17a10040 0 0x0>;
			iommus = <&apps_smmu 0x1c00 0x1>;
			interrupts = <GIC_SPI 768 IRQ_TYPE_EDGE_RISING>,
				     <GIC_SPI 769 IRQ_TYPE_EDGE_RISING>,
				     <GIC_SPI 770 IRQ_TYPE_EDGE_RISING>,
				     <GIC_SPI 771 IRQ_TYPE_EDGE_RISING>,
				     <GIC_SPI 772 IRQ_TYPE_EDGE_RISING>,
				     <GIC_SPI 773 IRQ_TYPE_EDGE_RISING>,
				     <GIC_SPI 774 IRQ_TYPE_EDGE_RISING>,
				     <GIC_SPI 775 IRQ_TYPE_EDGE_RISING>,
				     <GIC_SPI 776 IRQ_TYPE_EDGE_RISING>,
				     <GIC_SPI 777 IRQ_TYPE_EDGE_RISING>,
				     <GIC_SPI 778 IRQ_TYPE_EDGE_RISING>,
				     <GIC_SPI 779 IRQ_TYPE_EDGE_RISING>,
				     <GIC_SPI 780 IRQ_TYPE_EDGE_RISING>,
				     <GIC_SPI 781 IRQ_TYPE_EDGE_RISING>,
				     <GIC_SPI 782 IRQ_TYPE_EDGE_RISING>,
				     <GIC_SPI 783 IRQ_TYPE_EDGE_RISING>,
				     <GIC_SPI 784 IRQ_TYPE_EDGE_RISING>,
				     <GIC_SPI 785 IRQ_TYPE_EDGE_RISING>,
				     <GIC_SPI 786 IRQ_TYPE_EDGE_RISING>,
				     <GIC_SPI 787 IRQ_TYPE_EDGE_RISING>,
				     <GIC_SPI 788 IRQ_TYPE_EDGE_RISING>,
				     <GIC_SPI 789 IRQ_TYPE_EDGE_RISING>,
				     <GIC_SPI 790 IRQ_TYPE_EDGE_RISING>,
				     <GIC_SPI 791 IRQ_TYPE_EDGE_RISING>,
				     <GIC_SPI 792 IRQ_TYPE_EDGE_RISING>,
				     <GIC_SPI 793 IRQ_TYPE_EDGE_RISING>,
				     <GIC_SPI 794 IRQ_TYPE_EDGE_RISING>,
				     <GIC_SPI 795 IRQ_TYPE_EDGE_RISING>,
				     <GIC_SPI 796 IRQ_TYPE_EDGE_RISING>,
				     <GIC_SPI 797 IRQ_TYPE_EDGE_RISING>,
				     <GIC_SPI 798 IRQ_TYPE_EDGE_RISING>,
				     <GIC_SPI 799 IRQ_TYPE_EDGE_RISING>;
			qcom,rproc = <&remoteproc_wpss>;
			memory-region = <&wlan_fw_mem>, <&wlan_ce_mem>;
			status = "disabled";
		};

		pcie1: pci@1c08000 {
			compatible = "qcom,pcie-sc7280";
			reg = <0 0x01c08000 0 0x3000>,
			      <0 0x40000000 0 0xf1d>,
			      <0 0x40000f20 0 0xa8>,
			      <0 0x40001000 0 0x1000>,
			      <0 0x40100000 0 0x100000>;

			reg-names = "parf", "dbi", "elbi", "atu", "config";
			device_type = "pci";
			linux,pci-domain = <1>;
			bus-range = <0x00 0xff>;
			num-lanes = <2>;

			#address-cells = <3>;
			#size-cells = <2>;

			ranges = <0x01000000 0x0 0x40200000 0x0 0x40200000 0x0 0x100000>,
				 <0x02000000 0x0 0x40300000 0x0 0x40300000 0x0 0x1fd00000>;

			interrupts = <GIC_SPI 307 IRQ_TYPE_LEVEL_HIGH>;
			interrupt-names = "msi";
			#interrupt-cells = <1>;
			interrupt-map-mask = <0 0 0 0x7>;
			interrupt-map = <0 0 0 1 &intc 0 0 0 434 IRQ_TYPE_LEVEL_HIGH>,
					<0 0 0 2 &intc 0 0 0 435 IRQ_TYPE_LEVEL_HIGH>,
					<0 0 0 3 &intc 0 0 0 438 IRQ_TYPE_LEVEL_HIGH>,
					<0 0 0 4 &intc 0 0 0 439 IRQ_TYPE_LEVEL_HIGH>;

			clocks = <&gcc GCC_PCIE_1_PIPE_CLK>,
				 <&gcc GCC_PCIE_1_PIPE_CLK_SRC>,
				 <&pcie1_lane>,
				 <&rpmhcc RPMH_CXO_CLK>,
				 <&gcc GCC_PCIE_1_AUX_CLK>,
				 <&gcc GCC_PCIE_1_CFG_AHB_CLK>,
				 <&gcc GCC_PCIE_1_MSTR_AXI_CLK>,
				 <&gcc GCC_PCIE_1_SLV_AXI_CLK>,
				 <&gcc GCC_PCIE_1_SLV_Q2A_AXI_CLK>,
				 <&gcc GCC_AGGRE_NOC_PCIE_TBU_CLK>,
				 <&gcc GCC_DDRSS_PCIE_SF_CLK>,
				 <&gcc GCC_AGGRE_NOC_PCIE_CENTER_SF_AXI_CLK>,
				 <&gcc GCC_AGGRE_NOC_PCIE_1_AXI_CLK>;

			clock-names = "pipe",
				      "pipe_mux",
				      "phy_pipe",
				      "ref",
				      "aux",
				      "cfg",
				      "bus_master",
				      "bus_slave",
				      "slave_q2a",
				      "tbu",
				      "ddrss_sf_tbu",
				      "aggre0",
				      "aggre1";

			assigned-clocks = <&gcc GCC_PCIE_1_AUX_CLK>;
			assigned-clock-rates = <19200000>;

			resets = <&gcc GCC_PCIE_1_BCR>;
			reset-names = "pci";

			power-domains = <&gcc GCC_PCIE_1_GDSC>;

			phys = <&pcie1_lane>;
			phy-names = "pciephy";

			pinctrl-names = "default";
			pinctrl-0 = <&pcie1_clkreq_n>;

			iommus = <&apps_smmu 0x1c80 0x1>;

			iommu-map = <0x0 &apps_smmu 0x1c80 0x1>,
				    <0x100 &apps_smmu 0x1c81 0x1>;

			status = "disabled";
		};

		pcie1_phy: phy@1c0e000 {
			compatible = "qcom,sm8250-qmp-gen3x2-pcie-phy";
			reg = <0 0x01c0e000 0 0x1c0>;
			#address-cells = <2>;
			#size-cells = <2>;
			ranges;
			clocks = <&gcc GCC_PCIE_1_AUX_CLK>,
				 <&gcc GCC_PCIE_1_CFG_AHB_CLK>,
				 <&gcc GCC_PCIE_CLKREF_EN>,
				 <&gcc GCC_PCIE1_PHY_RCHNG_CLK>;
			clock-names = "aux", "cfg_ahb", "ref", "refgen";

			resets = <&gcc GCC_PCIE_1_PHY_BCR>;
			reset-names = "phy";

			assigned-clocks = <&gcc GCC_PCIE1_PHY_RCHNG_CLK>;
			assigned-clock-rates = <100000000>;

			status = "disabled";

			pcie1_lane: phy@1c0e200 {
				reg = <0 0x01c0e200 0 0x170>,
				      <0 0x01c0e400 0 0x200>,
				      <0 0x01c0ea00 0 0x1f0>,
				      <0 0x01c0e600 0 0x170>,
				      <0 0x01c0e800 0 0x200>,
				      <0 0x01c0ee00 0 0xf4>;
				clocks = <&gcc GCC_PCIE_1_PIPE_CLK>;
				clock-names = "pipe0";

				#phy-cells = <0>;
				#clock-cells = <0>;
				clock-output-names = "pcie_1_pipe_clk";
			};
		};

		ipa: ipa@1e40000 {
			compatible = "qcom,sc7280-ipa";

			iommus = <&apps_smmu 0x480 0x0>,
				 <&apps_smmu 0x482 0x0>;
			reg = <0 0x1e40000 0 0x8000>,
			      <0 0x1e50000 0 0x4ad0>,
			      <0 0x1e04000 0 0x23000>;
			reg-names = "ipa-reg",
				    "ipa-shared",
				    "gsi";

			interrupts-extended = <&intc GIC_SPI 654 IRQ_TYPE_EDGE_RISING>,
					      <&intc GIC_SPI 432 IRQ_TYPE_LEVEL_HIGH>,
					      <&ipa_smp2p_in 0 IRQ_TYPE_EDGE_RISING>,
					      <&ipa_smp2p_in 1 IRQ_TYPE_EDGE_RISING>;
			interrupt-names = "ipa",
					  "gsi",
					  "ipa-clock-query",
					  "ipa-setup-ready";

			clocks = <&rpmhcc RPMH_IPA_CLK>;
			clock-names = "core";

			interconnects = <&aggre2_noc MASTER_IPA 0 &mc_virt SLAVE_EBI1 0>,
					<&gem_noc MASTER_APPSS_PROC 0 &cnoc2 SLAVE_IPA_CFG 0>;
			interconnect-names = "memory",
					     "config";

			qcom,qmp = <&aoss_qmp>;

			qcom,smem-states = <&ipa_smp2p_out 0>,
					   <&ipa_smp2p_out 1>;
			qcom,smem-state-names = "ipa-clock-enabled-valid",
						"ipa-clock-enabled";

			status = "disabled";
		};

		tcsr_mutex: hwlock@1f40000 {
			compatible = "qcom,tcsr-mutex";
			reg = <0 0x01f40000 0 0x20000>;
			#hwlock-cells = <1>;
		};

		tcsr_1: syscon@1f60000 {
			compatible = "qcom,sc7280-tcsr", "syscon";
			reg = <0 0x01f60000 0 0x20000>;
		};

		tcsr_2: syscon@1fc0000 {
			compatible = "qcom,sc7280-tcsr", "syscon";
			reg = <0 0x01fc0000 0 0x30000>;
		};

		lpasscc: lpasscc@3000000 {
			compatible = "qcom,sc7280-lpasscc";
			reg = <0 0x03000000 0 0x40>,
			      <0 0x03c04000 0 0x4>;
			reg-names = "qdsp6ss", "top_cc";
			clocks = <&gcc GCC_CFG_NOC_LPASS_CLK>;
			clock-names = "iface";
			#clock-cells = <1>;
		};

<<<<<<< HEAD
=======
		lpass_rx_macro: codec@3200000 {
			compatible = "qcom,sc7280-lpass-rx-macro";
			reg = <0 0x03200000 0 0x1000>;

			pinctrl-names = "default";
			pinctrl-0 = <&lpass_rx_swr_clk>, <&lpass_rx_swr_data>;

			clocks = <&lpass_aon LPASS_AON_CC_TX_MCLK_CLK>,
				 <&lpass_aon LPASS_AON_CC_TX_MCLK_2X_CLK>,
				 <&lpass_va_macro>;
			clock-names = "mclk", "npl", "fsgen";

			power-domains = <&lpass_hm LPASS_CORE_CC_LPASS_CORE_HM_GDSC>,
					<&lpass_aon LPASS_AON_CC_LPASS_AUDIO_HM_GDSC>;
			power-domain-names = "macro", "dcodec";

			#clock-cells = <0>;
			#sound-dai-cells = <1>;

			status = "disabled";
		};

		swr0: soundwire@3210000 {
			compatible = "qcom,soundwire-v1.6.0";
			reg = <0 0x03210000 0 0x2000>;

			interrupts = <GIC_SPI 155 IRQ_TYPE_LEVEL_HIGH>;
			clocks = <&lpass_rx_macro>;
			clock-names = "iface";

			qcom,din-ports = <0>;
			qcom,dout-ports = <5>;

			resets = <&lpass_audiocc LPASS_AUDIO_SWR_RX_CGCR>;
			reset-names = "swr_audio_cgcr";

			qcom,ports-word-length =	/bits/ 8 <0x01 0x07 0x04 0xff 0xff>;
			qcom,ports-sinterval-low =	/bits/ 8 <0x03 0x3f 0x1f 0x03 0x03>;
			qcom,ports-offset1 =		/bits/ 8 <0x00 0x00 0x0b 0x01 0x01>;
			qcom,ports-offset2 =		/bits/ 8 <0x00 0x00 0x0b 0x00 0x00>;
			qcom,ports-lane-control =	/bits/ 8 <0x01 0x00 0x00 0x00 0x00>;
			qcom,ports-block-pack-mode =	/bits/ 8 <0xff 0x00 0x01 0xff 0xff>;
			qcom,ports-hstart =		/bits/ 8 <0xff 0x03 0xff 0xff 0xff>;
			qcom,ports-hstop =		/bits/ 8 <0xff 0x06 0xff 0xff 0xff>;
			qcom,ports-block-group-count =	/bits/ 8 <0xff 0xff 0xff 0xff 0x00>;

			#sound-dai-cells = <1>;
			#address-cells = <2>;
			#size-cells = <0>;

			status = "disabled";
		};

		lpass_tx_macro: codec@3220000 {
			compatible = "qcom,sc7280-lpass-tx-macro";
			reg = <0 0x03220000 0 0x1000>;

			pinctrl-names = "default";
			pinctrl-0 = <&lpass_tx_swr_clk>, <&lpass_tx_swr_data>;

			clocks = <&lpass_aon LPASS_AON_CC_TX_MCLK_CLK>,
				 <&lpass_aon LPASS_AON_CC_TX_MCLK_2X_CLK>,
				 <&lpass_va_macro>;
			clock-names = "mclk", "npl", "fsgen";

			power-domains = <&lpass_hm LPASS_CORE_CC_LPASS_CORE_HM_GDSC>,
					<&lpass_aon LPASS_AON_CC_LPASS_AUDIO_HM_GDSC>;
			power-domain-names = "macro", "dcodec";

			#clock-cells = <0>;
			#sound-dai-cells = <1>;

			status = "disabled";
		};

		swr1: soundwire@3230000 {
			compatible = "qcom,soundwire-v1.6.0";
			reg = <0 0x03230000 0 0x2000>;

			interrupts-extended = <&intc GIC_SPI 496 IRQ_TYPE_LEVEL_HIGH>,
					      <&pdc 130 IRQ_TYPE_LEVEL_HIGH>;
			clocks = <&lpass_tx_macro>;
			clock-names = "iface";

			qcom,din-ports = <3>;
			qcom,dout-ports = <0>;

			resets = <&lpass_audiocc LPASS_AUDIO_SWR_TX_CGCR>;
			reset-names = "swr_audio_cgcr";

			qcom,ports-sinterval-low =	/bits/ 8 <0x01 0x03 0x03>;
			qcom,ports-offset1 =		/bits/ 8 <0x01 0x00 0x02>;
			qcom,ports-offset2 =		/bits/ 8 <0x00 0x00 0x00>;
			qcom,ports-hstart =		/bits/ 8 <0xff 0xff 0xff>;
			qcom,ports-hstop =		/bits/ 8 <0xff 0xff 0xff>;
			qcom,ports-word-length =	/bits/ 8 <0xff 0x00 0xff>;
			qcom,ports-block-pack-mode =	/bits/ 8 <0xff 0xff 0xff>;
			qcom,ports-block-group-count =	/bits/ 8 <0xff 0xff 0xff>;
			qcom,ports-lane-control =	/bits/ 8 <0x00 0x01 0x00>;
			qcom,port-offset = <1>;

			#sound-dai-cells = <1>;
			#address-cells = <2>;
			#size-cells = <0>;

			status = "disabled";
		};

>>>>>>> 7365df19
		lpass_audiocc: clock-controller@3300000 {
			compatible = "qcom,sc7280-lpassaudiocc";
			reg = <0 0x03300000 0 0x30000>;
			clocks = <&rpmhcc RPMH_CXO_CLK>,
			       <&lpass_aon LPASS_AON_CC_MAIN_RCG_CLK_SRC>;
			clock-names = "bi_tcxo", "lpass_aon_cc_main_rcg_clk_src";
			power-domains = <&lpass_aon LPASS_AON_CC_LPASS_AUDIO_HM_GDSC>;
			#clock-cells = <1>;
			#power-domain-cells = <1>;
<<<<<<< HEAD
=======
			#reset-cells = <1>;
		};

		lpass_va_macro: codec@3370000 {
			compatible = "qcom,sc7280-lpass-va-macro";
			reg = <0 0x03370000 0 0x1000>;

			pinctrl-names = "default";
			pinctrl-0 = <&lpass_dmic01_clk>, <&lpass_dmic01_data>;

			clocks = <&lpass_aon LPASS_AON_CC_TX_MCLK_CLK>;
			clock-names = "mclk";

			power-domains = <&lpass_hm LPASS_CORE_CC_LPASS_CORE_HM_GDSC>,
					<&lpass_aon LPASS_AON_CC_LPASS_AUDIO_HM_GDSC>;
			power-domain-names = "macro", "dcodec";

			#clock-cells = <0>;
			#sound-dai-cells = <1>;

			status = "disabled";
>>>>>>> 7365df19
		};

		lpass_aon: clock-controller@3380000 {
			compatible = "qcom,sc7280-lpassaoncc";
			reg = <0 0x03380000 0 0x30000>;
			clocks = <&rpmhcc RPMH_CXO_CLK>,
			       <&rpmhcc RPMH_CXO_CLK_A>,
<<<<<<< HEAD
			       <&lpasscore LPASS_CORE_CC_CORE_CLK>;
=======
			       <&lpass_core LPASS_CORE_CC_CORE_CLK>;
>>>>>>> 7365df19
			clock-names = "bi_tcxo", "bi_tcxo_ao", "iface";
			#clock-cells = <1>;
			#power-domain-cells = <1>;
		};

<<<<<<< HEAD
		lpasscore: clock-controller@3900000 {
=======
		lpass_core: clock-controller@3900000 {
>>>>>>> 7365df19
			compatible = "qcom,sc7280-lpasscorecc";
			reg = <0 0x03900000 0 0x50000>;
			clocks = <&rpmhcc RPMH_CXO_CLK>;
			clock-names = "bi_tcxo";
			power-domains = <&lpass_hm LPASS_CORE_CC_LPASS_CORE_HM_GDSC>;
			#clock-cells = <1>;
			#power-domain-cells = <1>;
		};

<<<<<<< HEAD
=======
		lpass_cpu: audio@3987000 {
			compatible = "qcom,sc7280-lpass-cpu";

			reg = <0 0x03987000 0 0x68000>,
			      <0 0x03b00000 0 0x29000>,
			      <0 0x03260000 0 0xc000>,
			      <0 0x03280000 0 0x29000>,
			      <0 0x03340000 0 0x29000>,
			      <0 0x0336c000 0 0x3000>;
			reg-names = "lpass-hdmiif",
				    "lpass-lpaif",
				    "lpass-rxtx-cdc-dma-lpm",
				    "lpass-rxtx-lpaif",
				    "lpass-va-lpaif",
				    "lpass-va-cdc-dma-lpm";

			iommus = <&apps_smmu 0x1820 0>,
				 <&apps_smmu 0x1821 0>,
				 <&apps_smmu 0x1832 0>;

			power-domains =	<&rpmhpd SC7280_LCX>;
			power-domain-names = "lcx";
			required-opps = <&rpmhpd_opp_nom>;

			clocks = <&lpass_aon LPASS_AON_CC_AUDIO_HM_H_CLK>,
				 <&lpass_core LPASS_CORE_CC_EXT_MCLK0_CLK>,
				 <&lpass_core LPASS_CORE_CC_SYSNOC_MPORT_CORE_CLK>,
				 <&lpass_core LPASS_CORE_CC_EXT_IF0_IBIT_CLK>,
				 <&lpass_core LPASS_CORE_CC_EXT_IF1_IBIT_CLK>,
				 <&lpass_audiocc LPASS_AUDIO_CC_CODEC_MEM_CLK>,
				 <&lpass_audiocc LPASS_AUDIO_CC_CODEC_MEM0_CLK>,
				 <&lpass_audiocc LPASS_AUDIO_CC_CODEC_MEM1_CLK>,
				 <&lpass_audiocc LPASS_AUDIO_CC_CODEC_MEM2_CLK>,
				 <&lpass_aon LPASS_AON_CC_VA_MEM0_CLK>;
			clock-names = "aon_cc_audio_hm_h",
				      "audio_cc_ext_mclk0",
				      "core_cc_sysnoc_mport_core",
				      "core_cc_ext_if0_ibit",
				      "core_cc_ext_if1_ibit",
				      "audio_cc_codec_mem",
				      "audio_cc_codec_mem0",
				      "audio_cc_codec_mem1",
				      "audio_cc_codec_mem2",
				      "aon_cc_va_mem0";

			#sound-dai-cells = <1>;
			#address-cells = <1>;
			#size-cells = <0>;

			interrupts = <GIC_SPI 160 IRQ_TYPE_LEVEL_HIGH>,
				     <GIC_SPI 268 IRQ_TYPE_LEVEL_HIGH>,
				     <GIC_SPI 176 IRQ_TYPE_LEVEL_HIGH>,
				     <GIC_SPI 180 IRQ_TYPE_LEVEL_HIGH>;
			interrupt-names = "lpass-irq-lpaif",
					  "lpass-irq-hdmi",
					  "lpass-irq-vaif",
					  "lpass-irq-rxtxif";

			status = "disabled";
		};

>>>>>>> 7365df19
		lpass_hm: clock-controller@3c00000 {
			compatible = "qcom,sc7280-lpasshm";
			reg = <0 0x3c00000 0 0x28>;
			clocks = <&rpmhcc RPMH_CXO_CLK>;
			clock-names = "bi_tcxo";
			#clock-cells = <1>;
			#power-domain-cells = <1>;
		};

		lpass_ag_noc: interconnect@3c40000 {
			reg = <0 0x03c40000 0 0xf080>;
			compatible = "qcom,sc7280-lpass-ag-noc";
			#interconnect-cells = <2>;
			qcom,bcm-voters = <&apps_bcm_voter>;
		};

		lpass_tlmm: pinctrl@33c0000 {
			compatible = "qcom,sc7280-lpass-lpi-pinctrl";
			reg = <0 0x033c0000 0x0 0x20000>,
				<0 0x03550000 0x0 0x10000>;
			qcom,adsp-bypass-mode;
			gpio-controller;
			#gpio-cells = <2>;
			gpio-ranges = <&lpass_tlmm 0 0 15>;

			#clock-cells = <1>;

			lpass_dmic01_clk: dmic01-clk {
				pins = "gpio6";
				function = "dmic1_clk";
			};

			lpass_dmic01_clk_sleep: dmic01-clk-sleep {
				pins = "gpio6";
				function = "dmic1_clk";
			};

			lpass_dmic01_data: dmic01-data {
				pins = "gpio7";
				function = "dmic1_data";
			};

			lpass_dmic01_data_sleep: dmic01-data-sleep {
				pins = "gpio7";
				function = "dmic1_data";
			};

			lpass_dmic23_clk: dmic23-clk {
				pins = "gpio8";
				function = "dmic2_clk";
			};

			lpass_dmic23_clk_sleep: dmic23-clk-sleep {
				pins = "gpio8";
				function = "dmic2_clk";
			};

			lpass_dmic23_data: dmic23-data {
				pins = "gpio9";
				function = "dmic2_data";
			};

			lpass_dmic23_data_sleep: dmic23-data-sleep {
				pins = "gpio9";
				function = "dmic2_data";
			};

			lpass_rx_swr_clk: rx-swr-clk {
				pins = "gpio3";
				function = "swr_rx_clk";
			};

			lpass_rx_swr_clk_sleep: rx-swr-clk-sleep {
				pins = "gpio3";
				function = "swr_rx_clk";
			};

			lpass_rx_swr_data: rx-swr-data {
				pins = "gpio4", "gpio5";
				function = "swr_rx_data";
			};

			lpass_rx_swr_data_sleep: rx-swr-data-sleep {
				pins = "gpio4", "gpio5";
				function = "swr_rx_data";
			};

			lpass_tx_swr_clk: tx-swr-clk {
				pins = "gpio0";
				function = "swr_tx_clk";
			};

			lpass_tx_swr_clk_sleep: tx-swr-clk-sleep {
				pins = "gpio0";
				function = "swr_tx_clk";
			};

			lpass_tx_swr_data: tx-swr-data {
				pins = "gpio1", "gpio2", "gpio14";
				function = "swr_tx_data";
			};

			lpass_tx_swr_data_sleep: tx-swr-data-sleep {
				pins = "gpio1", "gpio2", "gpio14";
				function = "swr_tx_data";
			};
		};

		gpu: gpu@3d00000 {
			compatible = "qcom,adreno-635.0", "qcom,adreno";
			reg = <0 0x03d00000 0 0x40000>,
			      <0 0x03d9e000 0 0x1000>,
			      <0 0x03d61000 0 0x800>;
			reg-names = "kgsl_3d0_reg_memory",
				    "cx_mem",
				    "cx_dbgc";
			interrupts = <GIC_SPI 300 IRQ_TYPE_LEVEL_HIGH>;
			iommus = <&adreno_smmu 0 0x401>;
			operating-points-v2 = <&gpu_opp_table>;
			qcom,gmu = <&gmu>;
			interconnects = <&gem_noc MASTER_GFX3D 0 &mc_virt SLAVE_EBI1 0>;
			interconnect-names = "gfx-mem";
			#cooling-cells = <2>;

			nvmem-cells = <&gpu_speed_bin>;
			nvmem-cell-names = "speed_bin";

			gpu_opp_table: opp-table {
				compatible = "operating-points-v2";

				opp-315000000 {
					opp-hz = /bits/ 64 <315000000>;
					opp-level = <RPMH_REGULATOR_LEVEL_LOW_SVS>;
					opp-peak-kBps = <1804000>;
					opp-supported-hw = <0x03>;
				};

				opp-450000000 {
					opp-hz = /bits/ 64 <450000000>;
					opp-level = <RPMH_REGULATOR_LEVEL_SVS>;
					opp-peak-kBps = <4068000>;
					opp-supported-hw = <0x03>;
<<<<<<< HEAD
=======
				};

				/* Only applicable for SKUs which has 550Mhz as Fmax */
				opp-550000000-0 {
					opp-hz = /bits/ 64 <550000000>;
					opp-level = <RPMH_REGULATOR_LEVEL_SVS_L1>;
					opp-peak-kBps = <8368000>;
					opp-supported-hw = <0x01>;
>>>>>>> 7365df19
				};

				opp-550000000-1 {
					opp-hz = /bits/ 64 <550000000>;
					opp-level = <RPMH_REGULATOR_LEVEL_SVS_L1>;
					opp-peak-kBps = <6832000>;
<<<<<<< HEAD
					opp-supported-hw = <0x03>;
=======
					opp-supported-hw = <0x02>;
>>>>>>> 7365df19
				};

				opp-608000000 {
					opp-hz = /bits/ 64 <608000000>;
					opp-level = <RPMH_REGULATOR_LEVEL_SVS_L2>;
					opp-peak-kBps = <8368000>;
					opp-supported-hw = <0x02>;
				};

				opp-700000000 {
					opp-hz = /bits/ 64 <700000000>;
					opp-level = <RPMH_REGULATOR_LEVEL_NOM>;
					opp-peak-kBps = <8532000>;
					opp-supported-hw = <0x02>;
				};

				opp-812000000 {
					opp-hz = /bits/ 64 <812000000>;
					opp-level = <RPMH_REGULATOR_LEVEL_NOM_L1>;
					opp-peak-kBps = <8532000>;
					opp-supported-hw = <0x02>;
				};

				opp-840000000 {
					opp-hz = /bits/ 64 <840000000>;
					opp-level = <RPMH_REGULATOR_LEVEL_TURBO>;
					opp-peak-kBps = <8532000>;
					opp-supported-hw = <0x02>;
				};

				opp-900000000 {
					opp-hz = /bits/ 64 <900000000>;
					opp-level = <RPMH_REGULATOR_LEVEL_TURBO_L1>;
					opp-peak-kBps = <8532000>;
					opp-supported-hw = <0x02>;
				};
			};
		};

		gmu: gmu@3d6a000 {
			compatible = "qcom,adreno-gmu-635.0", "qcom,adreno-gmu";
			reg = <0 0x03d6a000 0 0x34000>,
				<0 0x3de0000 0 0x10000>,
				<0 0x0b290000 0 0x10000>;
			reg-names = "gmu", "rscc", "gmu_pdc";
			interrupts = <GIC_SPI 304 IRQ_TYPE_LEVEL_HIGH>,
					<GIC_SPI 305 IRQ_TYPE_LEVEL_HIGH>;
			interrupt-names = "hfi", "gmu";
			clocks = <&gpucc GPU_CC_CX_GMU_CLK>,
				 <&gpucc GPU_CC_CXO_CLK>,
				 <&gcc GCC_DDRSS_GPU_AXI_CLK>,
				 <&gcc GCC_GPU_MEMNOC_GFX_CLK>,
				 <&gpucc GPU_CC_AHB_CLK>,
				 <&gpucc GPU_CC_HUB_CX_INT_CLK>,
				 <&gpucc GPU_CC_HLOS1_VOTE_GPU_SMMU_CLK>;
			clock-names = "gmu",
				      "cxo",
				      "axi",
				      "memnoc",
				      "ahb",
				      "hub",
				      "smmu_vote";
			power-domains = <&gpucc GPU_CC_CX_GDSC>,
					<&gpucc GPU_CC_GX_GDSC>;
			power-domain-names = "cx",
					     "gx";
			iommus = <&adreno_smmu 5 0x400>;
			operating-points-v2 = <&gmu_opp_table>;

			gmu_opp_table: opp-table {
				compatible = "operating-points-v2";

				opp-200000000 {
					opp-hz = /bits/ 64 <200000000>;
					opp-level = <RPMH_REGULATOR_LEVEL_MIN_SVS>;
				};
			};
		};

		gpucc: clock-controller@3d90000 {
			compatible = "qcom,sc7280-gpucc";
			reg = <0 0x03d90000 0 0x9000>;
			clocks = <&rpmhcc RPMH_CXO_CLK>,
				 <&gcc GCC_GPU_GPLL0_CLK_SRC>,
				 <&gcc GCC_GPU_GPLL0_DIV_CLK_SRC>;
			clock-names = "bi_tcxo",
				      "gcc_gpu_gpll0_clk_src",
				      "gcc_gpu_gpll0_div_clk_src";
			#clock-cells = <1>;
			#reset-cells = <1>;
			#power-domain-cells = <1>;
		};

		adreno_smmu: iommu@3da0000 {
			compatible = "qcom,sc7280-smmu-500", "qcom,adreno-smmu", "arm,mmu-500";
			reg = <0 0x03da0000 0 0x20000>;
			#iommu-cells = <2>;
			#global-interrupts = <2>;
			interrupts = <GIC_SPI 673 IRQ_TYPE_LEVEL_HIGH>,
					<GIC_SPI 675 IRQ_TYPE_LEVEL_HIGH>,
					<GIC_SPI 678 IRQ_TYPE_LEVEL_HIGH>,
					<GIC_SPI 679 IRQ_TYPE_LEVEL_HIGH>,
					<GIC_SPI 680 IRQ_TYPE_LEVEL_HIGH>,
					<GIC_SPI 681 IRQ_TYPE_LEVEL_HIGH>,
					<GIC_SPI 682 IRQ_TYPE_LEVEL_HIGH>,
					<GIC_SPI 683 IRQ_TYPE_LEVEL_HIGH>,
					<GIC_SPI 684 IRQ_TYPE_LEVEL_HIGH>,
					<GIC_SPI 685 IRQ_TYPE_LEVEL_HIGH>,
					<GIC_SPI 686 IRQ_TYPE_LEVEL_HIGH>,
					<GIC_SPI 687 IRQ_TYPE_LEVEL_HIGH>;

			clocks = <&gcc GCC_GPU_MEMNOC_GFX_CLK>,
				 <&gcc GCC_GPU_SNOC_DVM_GFX_CLK>,
				 <&gpucc GPU_CC_AHB_CLK>,
				 <&gpucc GPU_CC_HLOS1_VOTE_GPU_SMMU_CLK>,
				 <&gpucc GPU_CC_CX_GMU_CLK>,
				 <&gpucc GPU_CC_HUB_CX_INT_CLK>,
				 <&gpucc GPU_CC_HUB_AON_CLK>;
			clock-names = "gcc_gpu_memnoc_gfx_clk",
					"gcc_gpu_snoc_dvm_gfx_clk",
					"gpu_cc_ahb_clk",
					"gpu_cc_hlos1_vote_gpu_smmu_clk",
					"gpu_cc_cx_gmu_clk",
					"gpu_cc_hub_cx_int_clk",
					"gpu_cc_hub_aon_clk";

			power-domains = <&gpucc GPU_CC_CX_GDSC>;
		};

		remoteproc_mpss: remoteproc@4080000 {
			compatible = "qcom,sc7280-mpss-pas";
			reg = <0 0x04080000 0 0x10000>, <0 0x04180000 0 0x48>;
			reg-names = "qdsp6", "rmb";

			interrupts-extended = <&intc GIC_SPI 264 IRQ_TYPE_EDGE_RISING>,
					      <&modem_smp2p_in 0 IRQ_TYPE_EDGE_RISING>,
					      <&modem_smp2p_in 1 IRQ_TYPE_EDGE_RISING>,
					      <&modem_smp2p_in 2 IRQ_TYPE_EDGE_RISING>,
					      <&modem_smp2p_in 3 IRQ_TYPE_EDGE_RISING>,
					      <&modem_smp2p_in 7 IRQ_TYPE_EDGE_RISING>;
			interrupt-names = "wdog", "fatal", "ready", "handover",
					  "stop-ack", "shutdown-ack";

			clocks = <&gcc GCC_MSS_CFG_AHB_CLK>,
				 <&gcc GCC_MSS_OFFLINE_AXI_CLK>,
				 <&gcc GCC_MSS_SNOC_AXI_CLK>,
				 <&rpmhcc RPMH_PKA_CLK>,
				 <&rpmhcc RPMH_CXO_CLK>;
			clock-names = "iface", "offline", "snoc_axi", "pka", "xo";

			power-domains = <&rpmhpd SC7280_CX>,
					<&rpmhpd SC7280_MSS>;
			power-domain-names = "cx", "mss";

			memory-region = <&mpss_mem>;

			qcom,qmp = <&aoss_qmp>;

			qcom,smem-states = <&modem_smp2p_out 0>;
			qcom,smem-state-names = "stop";

			resets = <&aoss_reset AOSS_CC_MSS_RESTART>,
				 <&pdc_reset PDC_MODEM_SYNC_RESET>;
			reset-names = "mss_restart", "pdc_reset";

			qcom,halt-regs = <&tcsr_1 0x3000 0x5000 0x8000 0x13000>;
			qcom,ext-regs = <&tcsr_2 0x10000 0x10004 &tcsr_1 0x6004 0x6008>;
			qcom,qaccept-regs = <&tcsr_1 0x3030 0x3040 0x3020>;

			status = "disabled";

			glink-edge {
				interrupts-extended = <&ipcc IPCC_CLIENT_MPSS
							     IPCC_MPROC_SIGNAL_GLINK_QMP
							     IRQ_TYPE_EDGE_RISING>;
				mboxes = <&ipcc IPCC_CLIENT_MPSS
						IPCC_MPROC_SIGNAL_GLINK_QMP>;
				label = "modem";
				qcom,remote-pid = <1>;
			};
		};

		stm@6002000 {
			compatible = "arm,coresight-stm", "arm,primecell";
			reg = <0 0x06002000 0 0x1000>,
			      <0 0x16280000 0 0x180000>;
			reg-names = "stm-base", "stm-stimulus-base";

			clocks = <&aoss_qmp>;
			clock-names = "apb_pclk";

			out-ports {
				port {
					stm_out: endpoint {
						remote-endpoint = <&funnel0_in7>;
					};
				};
			};
		};

		funnel@6041000 {
			compatible = "arm,coresight-dynamic-funnel", "arm,primecell";
			reg = <0 0x06041000 0 0x1000>;

			clocks = <&aoss_qmp>;
			clock-names = "apb_pclk";

			out-ports {
				port {
					funnel0_out: endpoint {
						remote-endpoint = <&merge_funnel_in0>;
					};
				};
			};

			in-ports {
				#address-cells = <1>;
				#size-cells = <0>;

				port@7 {
					reg = <7>;
					funnel0_in7: endpoint {
						remote-endpoint = <&stm_out>;
					};
				};
			};
		};

		funnel@6042000 {
			compatible = "arm,coresight-dynamic-funnel", "arm,primecell";
			reg = <0 0x06042000 0 0x1000>;

			clocks = <&aoss_qmp>;
			clock-names = "apb_pclk";

			out-ports {
				port {
					funnel1_out: endpoint {
						remote-endpoint = <&merge_funnel_in1>;
					};
				};
			};

			in-ports {
				#address-cells = <1>;
				#size-cells = <0>;

				port@4 {
					reg = <4>;
					funnel1_in4: endpoint {
						remote-endpoint = <&apss_merge_funnel_out>;
					};
				};
			};
		};

		funnel@6045000 {
			compatible = "arm,coresight-dynamic-funnel", "arm,primecell";
			reg = <0 0x06045000 0 0x1000>;

			clocks = <&aoss_qmp>;
			clock-names = "apb_pclk";

			out-ports {
				port {
					merge_funnel_out: endpoint {
						remote-endpoint = <&swao_funnel_in>;
					};
				};
			};

			in-ports {
				#address-cells = <1>;
				#size-cells = <0>;

				port@0 {
					reg = <0>;
					merge_funnel_in0: endpoint {
						remote-endpoint = <&funnel0_out>;
					};
				};

				port@1 {
					reg = <1>;
					merge_funnel_in1: endpoint {
						remote-endpoint = <&funnel1_out>;
					};
				};
			};
		};

		replicator@6046000 {
			compatible = "arm,coresight-dynamic-replicator", "arm,primecell";
			reg = <0 0x06046000 0 0x1000>;

			clocks = <&aoss_qmp>;
			clock-names = "apb_pclk";

			out-ports {
				port {
					replicator_out: endpoint {
						remote-endpoint = <&etr_in>;
					};
				};
			};

			in-ports {
				port {
					replicator_in: endpoint {
						remote-endpoint = <&swao_replicator_out>;
					};
				};
			};
		};

		etr@6048000 {
			compatible = "arm,coresight-tmc", "arm,primecell";
			reg = <0 0x06048000 0 0x1000>;
			iommus = <&apps_smmu 0x04c0 0>;

			clocks = <&aoss_qmp>;
			clock-names = "apb_pclk";
			arm,scatter-gather;

			in-ports {
				port {
					etr_in: endpoint {
						remote-endpoint = <&replicator_out>;
					};
				};
			};
		};

		funnel@6b04000 {
			compatible = "arm,coresight-dynamic-funnel", "arm,primecell";
			reg = <0 0x06b04000 0 0x1000>;

			clocks = <&aoss_qmp>;
			clock-names = "apb_pclk";

			out-ports {
				port {
					swao_funnel_out: endpoint {
						remote-endpoint = <&etf_in>;
					};
				};
			};

			in-ports {
				#address-cells = <1>;
				#size-cells = <0>;

				port@7 {
					reg = <7>;
					swao_funnel_in: endpoint {
						remote-endpoint = <&merge_funnel_out>;
					};
				};
			};
		};

		etf@6b05000 {
			compatible = "arm,coresight-tmc", "arm,primecell";
			reg = <0 0x06b05000 0 0x1000>;

			clocks = <&aoss_qmp>;
			clock-names = "apb_pclk";

			out-ports {
				port {
					etf_out: endpoint {
						remote-endpoint = <&swao_replicator_in>;
					};
				};
			};

			in-ports {
				port {
					etf_in: endpoint {
						remote-endpoint = <&swao_funnel_out>;
					};
				};
			};
		};

		replicator@6b06000 {
			compatible = "arm,coresight-dynamic-replicator", "arm,primecell";
			reg = <0 0x06b06000 0 0x1000>;

			clocks = <&aoss_qmp>;
			clock-names = "apb_pclk";
			qcom,replicator-loses-context;

			out-ports {
				port {
					swao_replicator_out: endpoint {
						remote-endpoint = <&replicator_in>;
					};
				};
			};

			in-ports {
				port {
					swao_replicator_in: endpoint {
						remote-endpoint = <&etf_out>;
					};
				};
			};
		};

		etm@7040000 {
			compatible = "arm,coresight-etm4x", "arm,primecell";
			reg = <0 0x07040000 0 0x1000>;

			cpu = <&CPU0>;

			clocks = <&aoss_qmp>;
			clock-names = "apb_pclk";
			arm,coresight-loses-context-with-cpu;
			qcom,skip-power-up;

			out-ports {
				port {
					etm0_out: endpoint {
						remote-endpoint = <&apss_funnel_in0>;
					};
				};
			};
		};

		etm@7140000 {
			compatible = "arm,coresight-etm4x", "arm,primecell";
			reg = <0 0x07140000 0 0x1000>;

			cpu = <&CPU1>;

			clocks = <&aoss_qmp>;
			clock-names = "apb_pclk";
			arm,coresight-loses-context-with-cpu;
			qcom,skip-power-up;

			out-ports {
				port {
					etm1_out: endpoint {
						remote-endpoint = <&apss_funnel_in1>;
					};
				};
			};
		};

		etm@7240000 {
			compatible = "arm,coresight-etm4x", "arm,primecell";
			reg = <0 0x07240000 0 0x1000>;

			cpu = <&CPU2>;

			clocks = <&aoss_qmp>;
			clock-names = "apb_pclk";
			arm,coresight-loses-context-with-cpu;
			qcom,skip-power-up;

			out-ports {
				port {
					etm2_out: endpoint {
						remote-endpoint = <&apss_funnel_in2>;
					};
				};
			};
		};

		etm@7340000 {
			compatible = "arm,coresight-etm4x", "arm,primecell";
			reg = <0 0x07340000 0 0x1000>;

			cpu = <&CPU3>;

			clocks = <&aoss_qmp>;
			clock-names = "apb_pclk";
			arm,coresight-loses-context-with-cpu;
			qcom,skip-power-up;

			out-ports {
				port {
					etm3_out: endpoint {
						remote-endpoint = <&apss_funnel_in3>;
					};
				};
			};
		};

		etm@7440000 {
			compatible = "arm,coresight-etm4x", "arm,primecell";
			reg = <0 0x07440000 0 0x1000>;

			cpu = <&CPU4>;

			clocks = <&aoss_qmp>;
			clock-names = "apb_pclk";
			arm,coresight-loses-context-with-cpu;
			qcom,skip-power-up;

			out-ports {
				port {
					etm4_out: endpoint {
						remote-endpoint = <&apss_funnel_in4>;
					};
				};
			};
		};

		etm@7540000 {
			compatible = "arm,coresight-etm4x", "arm,primecell";
			reg = <0 0x07540000 0 0x1000>;

			cpu = <&CPU5>;

			clocks = <&aoss_qmp>;
			clock-names = "apb_pclk";
			arm,coresight-loses-context-with-cpu;
			qcom,skip-power-up;

			out-ports {
				port {
					etm5_out: endpoint {
						remote-endpoint = <&apss_funnel_in5>;
					};
				};
			};
		};

		etm@7640000 {
			compatible = "arm,coresight-etm4x", "arm,primecell";
			reg = <0 0x07640000 0 0x1000>;

			cpu = <&CPU6>;

			clocks = <&aoss_qmp>;
			clock-names = "apb_pclk";
			arm,coresight-loses-context-with-cpu;
			qcom,skip-power-up;

			out-ports {
				port {
					etm6_out: endpoint {
						remote-endpoint = <&apss_funnel_in6>;
					};
				};
			};
		};

		etm@7740000 {
			compatible = "arm,coresight-etm4x", "arm,primecell";
			reg = <0 0x07740000 0 0x1000>;

			cpu = <&CPU7>;

			clocks = <&aoss_qmp>;
			clock-names = "apb_pclk";
			arm,coresight-loses-context-with-cpu;
			qcom,skip-power-up;

			out-ports {
				port {
					etm7_out: endpoint {
						remote-endpoint = <&apss_funnel_in7>;
					};
				};
			};
		};

		funnel@7800000 { /* APSS Funnel */
			compatible = "arm,coresight-dynamic-funnel", "arm,primecell";
			reg = <0 0x07800000 0 0x1000>;

			clocks = <&aoss_qmp>;
			clock-names = "apb_pclk";

			out-ports {
				port {
					apss_funnel_out: endpoint {
						remote-endpoint = <&apss_merge_funnel_in>;
					};
				};
			};

			in-ports {
				#address-cells = <1>;
				#size-cells = <0>;

				port@0 {
					reg = <0>;
					apss_funnel_in0: endpoint {
						remote-endpoint = <&etm0_out>;
					};
				};

				port@1 {
					reg = <1>;
					apss_funnel_in1: endpoint {
						remote-endpoint = <&etm1_out>;
					};
				};

				port@2 {
					reg = <2>;
					apss_funnel_in2: endpoint {
						remote-endpoint = <&etm2_out>;
					};
				};

				port@3 {
					reg = <3>;
					apss_funnel_in3: endpoint {
						remote-endpoint = <&etm3_out>;
					};
				};

				port@4 {
					reg = <4>;
					apss_funnel_in4: endpoint {
						remote-endpoint = <&etm4_out>;
					};
				};

				port@5 {
					reg = <5>;
					apss_funnel_in5: endpoint {
						remote-endpoint = <&etm5_out>;
					};
				};

				port@6 {
					reg = <6>;
					apss_funnel_in6: endpoint {
						remote-endpoint = <&etm6_out>;
					};
				};

				port@7 {
					reg = <7>;
					apss_funnel_in7: endpoint {
						remote-endpoint = <&etm7_out>;
					};
				};
			};
		};

		funnel@7810000 {
			compatible = "arm,coresight-dynamic-funnel", "arm,primecell";
			reg = <0 0x07810000 0 0x1000>;

			clocks = <&aoss_qmp>;
			clock-names = "apb_pclk";

			out-ports {
				port {
					apss_merge_funnel_out: endpoint {
						remote-endpoint = <&funnel1_in4>;
					};
				};
			};

			in-ports {
				port {
					apss_merge_funnel_in: endpoint {
						remote-endpoint = <&apss_funnel_out>;
					};
				};
			};
		};

		sdhc_2: mmc@8804000 {
			compatible = "qcom,sc7280-sdhci", "qcom,sdhci-msm-v5";
			pinctrl-names = "default", "sleep";
			pinctrl-0 = <&sdc2_clk>, <&sdc2_cmd>, <&sdc2_data>;
			pinctrl-1 = <&sdc2_clk_sleep>, <&sdc2_cmd_sleep>, <&sdc2_data_sleep>;
			status = "disabled";

			reg = <0 0x08804000 0 0x1000>;

			iommus = <&apps_smmu 0x100 0x0>;
			interrupts = <GIC_SPI 207 IRQ_TYPE_LEVEL_HIGH>,
				     <GIC_SPI 223 IRQ_TYPE_LEVEL_HIGH>;
			interrupt-names = "hc_irq", "pwr_irq";

			clocks = <&gcc GCC_SDCC2_AHB_CLK>,
				 <&gcc GCC_SDCC2_APPS_CLK>,
				 <&rpmhcc RPMH_CXO_CLK>;
			clock-names = "iface", "core", "xo";
			interconnects = <&aggre1_noc MASTER_SDCC_2 0 &mc_virt SLAVE_EBI1 0>,
					<&gem_noc MASTER_APPSS_PROC 0 &cnoc2 SLAVE_SDCC_2 0>;
			interconnect-names = "sdhc-ddr","cpu-sdhc";
			power-domains = <&rpmhpd SC7280_CX>;
			operating-points-v2 = <&sdhc2_opp_table>;

			bus-width = <4>;

			qcom,dll-config = <0x0007642c>;

			resets = <&gcc GCC_SDCC2_BCR>;

			sdhc2_opp_table: opp-table {
				compatible = "operating-points-v2";

				opp-100000000 {
					opp-hz = /bits/ 64 <100000000>;
					required-opps = <&rpmhpd_opp_low_svs>;
					opp-peak-kBps = <1800000 400000>;
					opp-avg-kBps = <100000 0>;
				};

				opp-202000000 {
					opp-hz = /bits/ 64 <202000000>;
					required-opps = <&rpmhpd_opp_nom>;
					opp-peak-kBps = <5400000 1600000>;
					opp-avg-kBps = <200000 0>;
				};
			};

		};

		usb_1_hsphy: phy@88e3000 {
			compatible = "qcom,sc7280-usb-hs-phy",
				     "qcom,usb-snps-hs-7nm-phy";
			reg = <0 0x088e3000 0 0x400>;
			status = "disabled";
			#phy-cells = <0>;

			clocks = <&rpmhcc RPMH_CXO_CLK>;
			clock-names = "ref";

			resets = <&gcc GCC_QUSB2PHY_PRIM_BCR>;
		};

		usb_2_hsphy: phy@88e4000 {
			compatible = "qcom,sc7280-usb-hs-phy",
				     "qcom,usb-snps-hs-7nm-phy";
			reg = <0 0x088e4000 0 0x400>;
			status = "disabled";
			#phy-cells = <0>;

			clocks = <&rpmhcc RPMH_CXO_CLK>;
			clock-names = "ref";

			resets = <&gcc GCC_QUSB2PHY_SEC_BCR>;
		};

		usb_1_qmpphy: phy-wrapper@88e9000 {
			compatible = "qcom,sc7280-qmp-usb3-dp-phy",
				     "qcom,sm8250-qmp-usb3-dp-phy";
			reg = <0 0x088e9000 0 0x200>,
			      <0 0x088e8000 0 0x40>,
			      <0 0x088ea000 0 0x200>;
			status = "disabled";
			#address-cells = <2>;
			#size-cells = <2>;
			ranges;

			clocks = <&gcc GCC_USB3_PRIM_PHY_AUX_CLK>,
				 <&rpmhcc RPMH_CXO_CLK>,
				 <&gcc GCC_USB3_PRIM_PHY_COM_AUX_CLK>;
			clock-names = "aux", "ref_clk_src", "com_aux";

			resets = <&gcc GCC_USB3_DP_PHY_PRIM_BCR>,
				 <&gcc GCC_USB3_PHY_PRIM_BCR>;
			reset-names = "phy", "common";

			usb_1_ssphy: usb3-phy@88e9200 {
				reg = <0 0x088e9200 0 0x200>,
				      <0 0x088e9400 0 0x200>,
				      <0 0x088e9c00 0 0x400>,
				      <0 0x088e9600 0 0x200>,
				      <0 0x088e9800 0 0x200>,
				      <0 0x088e9a00 0 0x100>;
				#clock-cells = <0>;
				#phy-cells = <0>;
				clocks = <&gcc GCC_USB3_PRIM_PHY_PIPE_CLK>;
				clock-names = "pipe0";
				clock-output-names = "usb3_phy_pipe_clk_src";
			};

			dp_phy: dp-phy@88ea200 {
				reg = <0 0x088ea200 0 0x200>,
				      <0 0x088ea400 0 0x200>,
				      <0 0x088eaa00 0 0x200>,
				      <0 0x088ea600 0 0x200>,
				      <0 0x088ea800 0 0x200>;
				#phy-cells = <0>;
				#clock-cells = <1>;
			};
		};

		usb_2: usb@8cf8800 {
			compatible = "qcom,sc7280-dwc3", "qcom,dwc3";
			reg = <0 0x08cf8800 0 0x400>;
			status = "disabled";
			#address-cells = <2>;
			#size-cells = <2>;
			ranges;
			dma-ranges;

			clocks = <&gcc GCC_CFG_NOC_USB3_SEC_AXI_CLK>,
				 <&gcc GCC_USB30_SEC_MASTER_CLK>,
				 <&gcc GCC_AGGRE_USB3_SEC_AXI_CLK>,
				 <&gcc GCC_USB30_SEC_SLEEP_CLK>,
				 <&gcc GCC_USB30_SEC_MOCK_UTMI_CLK>;
			clock-names = "cfg_noc",
				      "core",
				      "iface",
				      "sleep",
				      "mock_utmi";

			assigned-clocks = <&gcc GCC_USB30_SEC_MOCK_UTMI_CLK>,
					  <&gcc GCC_USB30_SEC_MASTER_CLK>;
			assigned-clock-rates = <19200000>, <200000000>;

			interrupts-extended = <&intc GIC_SPI 240 IRQ_TYPE_LEVEL_HIGH>,
					      <&pdc 12 IRQ_TYPE_EDGE_RISING>,
					      <&pdc 13 IRQ_TYPE_EDGE_RISING>;
			interrupt-names = "hs_phy_irq",
					  "dp_hs_phy_irq",
					  "dm_hs_phy_irq";

			power-domains = <&gcc GCC_USB30_SEC_GDSC>;
			required-opps = <&rpmhpd_opp_nom>;

			resets = <&gcc GCC_USB30_SEC_BCR>;

			interconnects = <&aggre1_noc MASTER_USB2 0 &mc_virt SLAVE_EBI1 0>,
					<&gem_noc MASTER_APPSS_PROC 0 &cnoc2 SLAVE_USB2 0>;
			interconnect-names = "usb-ddr", "apps-usb";

			usb_2_dwc3: usb@8c00000 {
				compatible = "snps,dwc3";
				reg = <0 0x08c00000 0 0xe000>;
				interrupts = <GIC_SPI 242 IRQ_TYPE_LEVEL_HIGH>;
				iommus = <&apps_smmu 0xa0 0x0>;
				snps,dis_u2_susphy_quirk;
				snps,dis_enblslpm_quirk;
				phys = <&usb_2_hsphy>;
				phy-names = "usb2-phy";
				maximum-speed = "high-speed";
				usb-role-switch;
				port {
					usb2_role_switch: endpoint {
						remote-endpoint = <&eud_ep>;
					};
				};
			};
		};

		qspi: spi@88dc000 {
			compatible = "qcom,sc7280-qspi", "qcom,qspi-v1";
			reg = <0 0x088dc000 0 0x1000>;
			#address-cells = <1>;
			#size-cells = <0>;
			interrupts = <GIC_SPI 82 IRQ_TYPE_LEVEL_HIGH>;
			clocks = <&gcc GCC_QSPI_CNOC_PERIPH_AHB_CLK>,
				 <&gcc GCC_QSPI_CORE_CLK>;
			clock-names = "iface", "core";
			interconnects = <&gem_noc MASTER_APPSS_PROC 0
					&cnoc2 SLAVE_QSPI_0 0>;
			interconnect-names = "qspi-config";
			power-domains = <&rpmhpd SC7280_CX>;
			operating-points-v2 = <&qspi_opp_table>;
			status = "disabled";
		};

		remoteproc_wpss: remoteproc@8a00000 {
			compatible = "qcom,sc7280-wpss-pil";
			reg = <0 0x08a00000 0 0x10000>;

			interrupts-extended = <&intc GIC_SPI 587 IRQ_TYPE_EDGE_RISING>,
					      <&wpss_smp2p_in 0 IRQ_TYPE_EDGE_RISING>,
					      <&wpss_smp2p_in 1 IRQ_TYPE_EDGE_RISING>,
					      <&wpss_smp2p_in 2 IRQ_TYPE_EDGE_RISING>,
					      <&wpss_smp2p_in 3 IRQ_TYPE_EDGE_RISING>,
					      <&wpss_smp2p_in 7 IRQ_TYPE_EDGE_RISING>;
			interrupt-names = "wdog", "fatal", "ready", "handover",
					  "stop-ack", "shutdown-ack";

			clocks = <&gcc GCC_WPSS_AHB_BDG_MST_CLK>,
				 <&gcc GCC_WPSS_AHB_CLK>,
				 <&gcc GCC_WPSS_RSCP_CLK>,
				 <&rpmhcc RPMH_CXO_CLK>;
			clock-names = "ahb_bdg", "ahb",
				      "rscp", "xo";

			power-domains = <&rpmhpd SC7280_CX>,
					<&rpmhpd SC7280_MX>;
			power-domain-names = "cx", "mx";

			memory-region = <&wpss_mem>;

			qcom,qmp = <&aoss_qmp>;

			qcom,smem-states = <&wpss_smp2p_out 0>;
			qcom,smem-state-names = "stop";

			resets = <&aoss_reset AOSS_CC_WCSS_RESTART>,
				 <&pdc_reset PDC_WPSS_SYNC_RESET>;
			reset-names = "restart", "pdc_sync";

<<<<<<< HEAD
			qcom,halt-regs = <&tcsr_mutex 0x37000>;
=======
			qcom,halt-regs = <&tcsr_1 0x17000>;
>>>>>>> 7365df19

			status = "disabled";

			glink-edge {
				interrupts-extended = <&ipcc IPCC_CLIENT_WPSS
							     IPCC_MPROC_SIGNAL_GLINK_QMP
							     IRQ_TYPE_EDGE_RISING>;
				mboxes = <&ipcc IPCC_CLIENT_WPSS
						IPCC_MPROC_SIGNAL_GLINK_QMP>;

				label = "wpss";
				qcom,remote-pid = <13>;
			};
		};

<<<<<<< HEAD
=======
		pmu@9091000 {
			compatible = "qcom,sc7280-llcc-bwmon";
			reg = <0 0x9091000 0 0x1000>;

			interrupts = <GIC_SPI 81 IRQ_TYPE_LEVEL_HIGH>;

			interconnects = <&mc_virt MASTER_LLCC 3 &mc_virt SLAVE_EBI1 3>;

			operating-points-v2 = <&llcc_bwmon_opp_table>;

			llcc_bwmon_opp_table: opp-table {
				compatible = "operating-points-v2";

				opp-0 {
					opp-peak-kBps = <800000>;
				};
				opp-1 {
					opp-peak-kBps = <1804000>;
				};
				opp-2 {
					opp-peak-kBps = <2188000>;
				};
				opp-3 {
					opp-peak-kBps = <3072000>;
				};
				opp-4 {
					opp-peak-kBps = <4068000>;
				};
				opp-5 {
					opp-peak-kBps = <6220000>;
				};
				opp-6 {
					opp-peak-kBps = <6832000>;
				};
				opp-7 {
					opp-peak-kBps = <8532000>;
				};
			};
		};

		pmu@90b6400 {
			compatible = "qcom,sc7280-cpu-bwmon", "qcom,msm8998-bwmon";
			reg = <0 0x090b6400 0 0x600>;

			interrupts = <GIC_SPI 581 IRQ_TYPE_LEVEL_HIGH>;

			interconnects = <&gem_noc MASTER_APPSS_PROC 3 &gem_noc SLAVE_LLCC 3>;
			operating-points-v2 = <&cpu_bwmon_opp_table>;

			cpu_bwmon_opp_table: opp-table {
				compatible = "operating-points-v2";

				opp-0 {
					opp-peak-kBps = <2400000>;
				};
				opp-1 {
					opp-peak-kBps = <4800000>;
				};
				opp-2 {
					opp-peak-kBps = <7456000>;
				};
				opp-3 {
					opp-peak-kBps = <9600000>;
				};
				opp-4 {
					opp-peak-kBps = <12896000>;
				};
				opp-5 {
					opp-peak-kBps = <14928000>;
				};
				opp-6 {
					opp-peak-kBps = <17056000>;
				};
			};
		};

>>>>>>> 7365df19
		dc_noc: interconnect@90e0000 {
			reg = <0 0x090e0000 0 0x5080>;
			compatible = "qcom,sc7280-dc-noc";
			#interconnect-cells = <2>;
			qcom,bcm-voters = <&apps_bcm_voter>;
		};

		gem_noc: interconnect@9100000 {
			reg = <0 0x9100000 0 0xe2200>;
			compatible = "qcom,sc7280-gem-noc";
			#interconnect-cells = <2>;
			qcom,bcm-voters = <&apps_bcm_voter>;
		};

		system-cache-controller@9200000 {
			compatible = "qcom,sc7280-llcc";
			reg = <0 0x09200000 0 0xd0000>, <0 0x09600000 0 0x50000>;
			reg-names = "llcc_base", "llcc_broadcast_base";
			interrupts = <GIC_SPI 582 IRQ_TYPE_LEVEL_HIGH>;
		};

		eud: eud@88e0000 {
			compatible = "qcom,sc7280-eud","qcom,eud";
			reg = <0 0x88e0000 0 0x2000>,
			      <0 0x88e2000 0 0x1000>;
			interrupts-extended = <&pdc 11 IRQ_TYPE_LEVEL_HIGH>;
			ports {
				port@0 {
					eud_ep: endpoint {
						remote-endpoint = <&usb2_role_switch>;
					};
				};
				port@1 {
					eud_con: endpoint {
						remote-endpoint = <&con_eud>;
					};
				};
			};
		};

		eud_typec: connector {
			compatible = "usb-c-connector";
			ports {
				port@0 {
					con_eud: endpoint {
						remote-endpoint = <&eud_con>;
					};
				};
			};
		};

		nsp_noc: interconnect@a0c0000 {
			reg = <0 0x0a0c0000 0 0x10000>;
			compatible = "qcom,sc7280-nsp-noc";
			#interconnect-cells = <2>;
			qcom,bcm-voters = <&apps_bcm_voter>;
		};

		usb_1: usb@a6f8800 {
			compatible = "qcom,sc7280-dwc3", "qcom,dwc3";
			reg = <0 0x0a6f8800 0 0x400>;
			status = "disabled";
			#address-cells = <2>;
			#size-cells = <2>;
			ranges;
			dma-ranges;

			clocks = <&gcc GCC_CFG_NOC_USB3_PRIM_AXI_CLK>,
				 <&gcc GCC_USB30_PRIM_MASTER_CLK>,
				 <&gcc GCC_AGGRE_USB3_PRIM_AXI_CLK>,
				 <&gcc GCC_USB30_PRIM_SLEEP_CLK>,
				 <&gcc GCC_USB30_PRIM_MOCK_UTMI_CLK>;
			clock-names = "cfg_noc",
				      "core",
				      "iface",
				      "sleep",
				      "mock_utmi";

			assigned-clocks = <&gcc GCC_USB30_PRIM_MOCK_UTMI_CLK>,
					  <&gcc GCC_USB30_PRIM_MASTER_CLK>;
			assigned-clock-rates = <19200000>, <200000000>;

			interrupts-extended = <&intc GIC_SPI 131 IRQ_TYPE_LEVEL_HIGH>,
					      <&pdc 14 IRQ_TYPE_LEVEL_HIGH>,
					      <&pdc 15 IRQ_TYPE_EDGE_BOTH>,
					      <&pdc 17 IRQ_TYPE_EDGE_BOTH>;
			interrupt-names = "hs_phy_irq",
					  "dp_hs_phy_irq",
					  "dm_hs_phy_irq",
					  "ss_phy_irq";

			power-domains = <&gcc GCC_USB30_PRIM_GDSC>;
			required-opps = <&rpmhpd_opp_nom>;

			resets = <&gcc GCC_USB30_PRIM_BCR>;

			interconnects = <&aggre1_noc MASTER_USB3_0 0 &mc_virt SLAVE_EBI1 0>,
					<&gem_noc MASTER_APPSS_PROC 0 &cnoc2 SLAVE_USB3_0 0>;
			interconnect-names = "usb-ddr", "apps-usb";

			wakeup-source;

			usb_1_dwc3: usb@a600000 {
				compatible = "snps,dwc3";
				reg = <0 0x0a600000 0 0xe000>;
				interrupts = <GIC_SPI 133 IRQ_TYPE_LEVEL_HIGH>;
				iommus = <&apps_smmu 0xe0 0x0>;
				snps,dis_u2_susphy_quirk;
				snps,dis_enblslpm_quirk;
				phys = <&usb_1_hsphy>, <&usb_1_ssphy>;
				phy-names = "usb2-phy", "usb3-phy";
				maximum-speed = "super-speed";
				wakeup-source;
			};
		};

		venus: video-codec@aa00000 {
			compatible = "qcom,sc7280-venus";
			reg = <0 0x0aa00000 0 0xd0600>;
			interrupts = <GIC_SPI 174 IRQ_TYPE_LEVEL_HIGH>;

			clocks = <&videocc VIDEO_CC_MVSC_CORE_CLK>,
				 <&videocc VIDEO_CC_MVSC_CTL_AXI_CLK>,
				 <&videocc VIDEO_CC_VENUS_AHB_CLK>,
				 <&videocc VIDEO_CC_MVS0_CORE_CLK>,
				 <&videocc VIDEO_CC_MVS0_AXI_CLK>;
			clock-names = "core", "bus", "iface",
				      "vcodec_core", "vcodec_bus";

			power-domains = <&videocc MVSC_GDSC>,
					<&videocc MVS0_GDSC>,
					<&rpmhpd SC7280_CX>;
			power-domain-names = "venus", "vcodec0", "cx";
			operating-points-v2 = <&venus_opp_table>;

			interconnects = <&gem_noc MASTER_APPSS_PROC 0 &cnoc2 SLAVE_VENUS_CFG 0>,
					<&mmss_noc MASTER_VIDEO_P0 0 &mc_virt SLAVE_EBI1 0>;
			interconnect-names = "cpu-cfg", "video-mem";

			iommus = <&apps_smmu 0x2180 0x20>,
				 <&apps_smmu 0x2184 0x20>;
			memory-region = <&video_mem>;

			video-decoder {
				compatible = "venus-decoder";
			};

			video-encoder {
				compatible = "venus-encoder";
			};

			video-firmware {
				iommus = <&apps_smmu 0x21a2 0x0>;
			};

			venus_opp_table: opp-table {
				compatible = "operating-points-v2";

				opp-133330000 {
					opp-hz = /bits/ 64 <133330000>;
					required-opps = <&rpmhpd_opp_low_svs>;
				};

				opp-240000000 {
					opp-hz = /bits/ 64 <240000000>;
					required-opps = <&rpmhpd_opp_svs>;
				};

				opp-335000000 {
					opp-hz = /bits/ 64 <335000000>;
					required-opps = <&rpmhpd_opp_svs_l1>;
				};

				opp-424000000 {
					opp-hz = /bits/ 64 <424000000>;
					required-opps = <&rpmhpd_opp_nom>;
				};

				opp-460000048 {
					opp-hz = /bits/ 64 <460000048>;
					required-opps = <&rpmhpd_opp_turbo>;
				};
			};

		};

		videocc: clock-controller@aaf0000 {
			compatible = "qcom,sc7280-videocc";
			reg = <0 0xaaf0000 0 0x10000>;
			clocks = <&rpmhcc RPMH_CXO_CLK>,
				<&rpmhcc RPMH_CXO_CLK_A>;
			clock-names = "bi_tcxo", "bi_tcxo_ao";
			#clock-cells = <1>;
			#reset-cells = <1>;
			#power-domain-cells = <1>;
		};

		camcc: clock-controller@ad00000 {
			compatible = "qcom,sc7280-camcc";
			reg = <0 0x0ad00000 0 0x10000>;
			clocks = <&rpmhcc RPMH_CXO_CLK>,
				<&rpmhcc RPMH_CXO_CLK_A>,
				<&sleep_clk>;
			clock-names = "bi_tcxo", "bi_tcxo_ao", "sleep_clk";
			#clock-cells = <1>;
			#reset-cells = <1>;
			#power-domain-cells = <1>;
		};

		dispcc: clock-controller@af00000 {
			compatible = "qcom,sc7280-dispcc";
			reg = <0 0xaf00000 0 0x20000>;
			clocks = <&rpmhcc RPMH_CXO_CLK>,
				 <&gcc GCC_DISP_GPLL0_CLK_SRC>,
				 <&mdss_dsi_phy 0>,
				 <&mdss_dsi_phy 1>,
				 <&dp_phy 0>,
				 <&dp_phy 1>,
				 <&mdss_edp_phy 0>,
				 <&mdss_edp_phy 1>;
			clock-names = "bi_tcxo",
				      "gcc_disp_gpll0_clk",
				      "dsi0_phy_pll_out_byteclk",
				      "dsi0_phy_pll_out_dsiclk",
				      "dp_phy_pll_link_clk",
				      "dp_phy_pll_vco_div_clk",
				      "edp_phy_pll_link_clk",
				      "edp_phy_pll_vco_div_clk";
			#clock-cells = <1>;
			#reset-cells = <1>;
			#power-domain-cells = <1>;
		};

		mdss: display-subsystem@ae00000 {
			compatible = "qcom,sc7280-mdss";
			reg = <0 0x0ae00000 0 0x1000>;
			reg-names = "mdss";

			power-domains = <&dispcc DISP_CC_MDSS_CORE_GDSC>;

			clocks = <&gcc GCC_DISP_AHB_CLK>,
				 <&dispcc DISP_CC_MDSS_AHB_CLK>,
				<&dispcc DISP_CC_MDSS_MDP_CLK>;
			clock-names = "iface",
				      "ahb",
				      "core";

			interrupts = <GIC_SPI 83 IRQ_TYPE_LEVEL_HIGH>;
			interrupt-controller;
			#interrupt-cells = <1>;

			interconnects = <&mmss_noc MASTER_MDP0 0 &mc_virt SLAVE_EBI1 0>;
			interconnect-names = "mdp0-mem";

			iommus = <&apps_smmu 0x900 0x402>;

			#address-cells = <2>;
			#size-cells = <2>;
			ranges;

			status = "disabled";

			mdss_mdp: display-controller@ae01000 {
				compatible = "qcom,sc7280-dpu";
				reg = <0 0x0ae01000 0 0x8f030>,
					<0 0x0aeb0000 0 0x2008>;
				reg-names = "mdp", "vbif";

				clocks = <&gcc GCC_DISP_HF_AXI_CLK>,
					<&gcc GCC_DISP_SF_AXI_CLK>,
					<&dispcc DISP_CC_MDSS_AHB_CLK>,
					<&dispcc DISP_CC_MDSS_MDP_LUT_CLK>,
					<&dispcc DISP_CC_MDSS_MDP_CLK>,
					<&dispcc DISP_CC_MDSS_VSYNC_CLK>;
				clock-names = "bus",
					      "nrt_bus",
					      "iface",
					      "lut",
					      "core",
					      "vsync";
				assigned-clocks = <&dispcc DISP_CC_MDSS_VSYNC_CLK>,
						<&dispcc DISP_CC_MDSS_AHB_CLK>;
				assigned-clock-rates = <19200000>,
							<19200000>;
				operating-points-v2 = <&mdp_opp_table>;
				power-domains = <&rpmhpd SC7280_CX>;

				interrupt-parent = <&mdss>;
				interrupts = <0>;

				status = "disabled";

				ports {
					#address-cells = <1>;
					#size-cells = <0>;

					port@0 {
						reg = <0>;
						dpu_intf1_out: endpoint {
							remote-endpoint = <&dsi0_in>;
						};
					};

					port@1 {
						reg = <1>;
						dpu_intf5_out: endpoint {
							remote-endpoint = <&edp_in>;
						};
					};

					port@2 {
						reg = <2>;
						dpu_intf0_out: endpoint {
							remote-endpoint = <&dp_in>;
						};
					};
				};

				mdp_opp_table: opp-table {
					compatible = "operating-points-v2";

					opp-200000000 {
						opp-hz = /bits/ 64 <200000000>;
						required-opps = <&rpmhpd_opp_low_svs>;
					};

					opp-300000000 {
						opp-hz = /bits/ 64 <300000000>;
						required-opps = <&rpmhpd_opp_svs>;
					};

					opp-380000000 {
						opp-hz = /bits/ 64 <380000000>;
						required-opps = <&rpmhpd_opp_svs_l1>;
					};

					opp-506666667 {
						opp-hz = /bits/ 64 <506666667>;
						required-opps = <&rpmhpd_opp_nom>;
					};
				};
			};

			mdss_dsi: dsi@ae94000 {
				compatible = "qcom,mdss-dsi-ctrl";
				reg = <0 0x0ae94000 0 0x400>;
				reg-names = "dsi_ctrl";

				interrupt-parent = <&mdss>;
				interrupts = <4>;

				clocks = <&dispcc DISP_CC_MDSS_BYTE0_CLK>,
					 <&dispcc DISP_CC_MDSS_BYTE0_INTF_CLK>,
					 <&dispcc DISP_CC_MDSS_PCLK0_CLK>,
					 <&dispcc DISP_CC_MDSS_ESC0_CLK>,
					 <&dispcc DISP_CC_MDSS_AHB_CLK>,
					 <&gcc GCC_DISP_HF_AXI_CLK>;
				clock-names = "byte",
					      "byte_intf",
					      "pixel",
					      "core",
					      "iface",
					      "bus";

				operating-points-v2 = <&dsi_opp_table>;
				power-domains = <&rpmhpd SC7280_CX>;

				phys = <&mdss_dsi_phy>;
				phy-names = "dsi";

				#address-cells = <1>;
				#size-cells = <0>;

				status = "disabled";

				ports {
					#address-cells = <1>;
					#size-cells = <0>;

					port@0 {
						reg = <0>;
						dsi0_in: endpoint {
							remote-endpoint = <&dpu_intf1_out>;
						};
					};

					port@1 {
						reg = <1>;
						dsi0_out: endpoint {
						};
					};
				};

				dsi_opp_table: opp-table {
					compatible = "operating-points-v2";

					opp-187500000 {
						opp-hz = /bits/ 64 <187500000>;
						required-opps = <&rpmhpd_opp_low_svs>;
					};

					opp-300000000 {
						opp-hz = /bits/ 64 <300000000>;
						required-opps = <&rpmhpd_opp_svs>;
					};

					opp-358000000 {
						opp-hz = /bits/ 64 <358000000>;
						required-opps = <&rpmhpd_opp_svs_l1>;
					};
				};
			};

			mdss_dsi_phy: phy@ae94400 {
				compatible = "qcom,sc7280-dsi-phy-7nm";
				reg = <0 0x0ae94400 0 0x200>,
				      <0 0x0ae94600 0 0x280>,
				      <0 0x0ae94900 0 0x280>;
				reg-names = "dsi_phy",
					    "dsi_phy_lane",
					    "dsi_pll";

				#clock-cells = <1>;
				#phy-cells = <0>;

				clocks = <&dispcc DISP_CC_MDSS_AHB_CLK>,
					 <&rpmhcc RPMH_CXO_CLK>;
				clock-names = "iface", "ref";

				status = "disabled";
			};

			mdss_edp: edp@aea0000 {
				compatible = "qcom,sc7280-edp";
				pinctrl-names = "default";
				pinctrl-0 = <&edp_hot_plug_det>;

				reg = <0 0xaea0000 0 0x200>,
				      <0 0xaea0200 0 0x200>,
				      <0 0xaea0400 0 0xc00>,
				      <0 0xaea1000 0 0x400>;

				interrupt-parent = <&mdss>;
				interrupts = <14>;

				clocks = <&dispcc DISP_CC_MDSS_AHB_CLK>,
					 <&dispcc DISP_CC_MDSS_EDP_AUX_CLK>,
					 <&dispcc DISP_CC_MDSS_EDP_LINK_CLK>,
					 <&dispcc DISP_CC_MDSS_EDP_LINK_INTF_CLK>,
					 <&dispcc DISP_CC_MDSS_EDP_PIXEL_CLK>;
				clock-names = "core_iface",
					      "core_aux",
					      "ctrl_link",
					      "ctrl_link_iface",
					      "stream_pixel";
				assigned-clocks = <&dispcc DISP_CC_MDSS_EDP_LINK_CLK_SRC>,
						  <&dispcc DISP_CC_MDSS_EDP_PIXEL_CLK_SRC>;
				assigned-clock-parents = <&mdss_edp_phy 0>, <&mdss_edp_phy 1>;

				phys = <&mdss_edp_phy>;
				phy-names = "dp";

				operating-points-v2 = <&edp_opp_table>;
				power-domains = <&rpmhpd SC7280_CX>;

				status = "disabled";

				ports {
					#address-cells = <1>;
					#size-cells = <0>;

					port@0 {
						reg = <0>;
						edp_in: endpoint {
							remote-endpoint = <&dpu_intf5_out>;
						};
					};

					port@1 {
						reg = <1>;
						mdss_edp_out: endpoint { };
					};
				};

				edp_opp_table: opp-table {
					compatible = "operating-points-v2";

					opp-160000000 {
						opp-hz = /bits/ 64 <160000000>;
						required-opps = <&rpmhpd_opp_low_svs>;
					};

					opp-270000000 {
						opp-hz = /bits/ 64 <270000000>;
						required-opps = <&rpmhpd_opp_svs>;
					};

					opp-540000000 {
						opp-hz = /bits/ 64 <540000000>;
						required-opps = <&rpmhpd_opp_nom>;
					};

					opp-810000000 {
						opp-hz = /bits/ 64 <810000000>;
						required-opps = <&rpmhpd_opp_nom>;
					};
				};
			};

			mdss_edp_phy: phy@aec2a00 {
				compatible = "qcom,sc7280-edp-phy";

				reg = <0 0xaec2a00 0 0x19c>,
				      <0 0xaec2200 0 0xa0>,
				      <0 0xaec2600 0 0xa0>,
				      <0 0xaec2000 0 0x1c0>;

				clocks = <&rpmhcc RPMH_CXO_CLK>,
					 <&gcc GCC_EDP_CLKREF_EN>;
				clock-names = "aux",
					      "cfg_ahb";

				#clock-cells = <1>;
				#phy-cells = <0>;

				status = "disabled";
			};

			mdss_dp: displayport-controller@ae90000 {
				compatible = "qcom,sc7280-dp";

				reg = <0 0xae90000 0 0x200>,
				      <0 0xae90200 0 0x200>,
				      <0 0xae90400 0 0xc00>,
				      <0 0xae91000 0 0x400>,
				      <0 0xae91400 0 0x400>;

				interrupt-parent = <&mdss>;
				interrupts = <12>;

				clocks = <&dispcc DISP_CC_MDSS_AHB_CLK>,
					 <&dispcc DISP_CC_MDSS_DP_AUX_CLK>,
					 <&dispcc DISP_CC_MDSS_DP_LINK_CLK>,
					 <&dispcc DISP_CC_MDSS_DP_LINK_INTF_CLK>,
					 <&dispcc DISP_CC_MDSS_DP_PIXEL_CLK>;
				clock-names = "core_iface",
						"core_aux",
						"ctrl_link",
						"ctrl_link_iface",
						"stream_pixel";
				assigned-clocks = <&dispcc DISP_CC_MDSS_DP_LINK_CLK_SRC>,
						  <&dispcc DISP_CC_MDSS_DP_PIXEL_CLK_SRC>;
				assigned-clock-parents = <&dp_phy 0>, <&dp_phy 1>;
				phys = <&dp_phy>;
				phy-names = "dp";

				operating-points-v2 = <&dp_opp_table>;
				power-domains = <&rpmhpd SC7280_CX>;

				#sound-dai-cells = <0>;

				status = "disabled";

				ports {
					#address-cells = <1>;
					#size-cells = <0>;

					port@0 {
						reg = <0>;
						dp_in: endpoint {
							remote-endpoint = <&dpu_intf0_out>;
						};
					};

					port@1 {
						reg = <1>;
						dp_out: endpoint { };
					};
				};

				dp_opp_table: opp-table {
					compatible = "operating-points-v2";

					opp-160000000 {
						opp-hz = /bits/ 64 <160000000>;
						required-opps = <&rpmhpd_opp_low_svs>;
					};

					opp-270000000 {
						opp-hz = /bits/ 64 <270000000>;
						required-opps = <&rpmhpd_opp_svs>;
					};

					opp-540000000 {
						opp-hz = /bits/ 64 <540000000>;
						required-opps = <&rpmhpd_opp_svs_l1>;
					};

					opp-810000000 {
						opp-hz = /bits/ 64 <810000000>;
						required-opps = <&rpmhpd_opp_nom>;
					};
				};
			};
		};

		pdc: interrupt-controller@b220000 {
			compatible = "qcom,sc7280-pdc", "qcom,pdc";
			reg = <0 0x0b220000 0 0x30000>;
			qcom,pdc-ranges = <0 480 40>, <40 140 14>, <54 263 1>,
					  <55 306 4>, <59 312 3>, <62 374 2>,
					  <64 434 2>, <66 438 3>, <69 86 1>,
					  <70 520 54>, <124 609 31>, <155 63 1>,
					  <156 716 12>;
			#interrupt-cells = <2>;
			interrupt-parent = <&intc>;
			interrupt-controller;
		};

		pdc_reset: reset-controller@b5e0000 {
			compatible = "qcom,sc7280-pdc-global";
			reg = <0 0x0b5e0000 0 0x20000>;
			#reset-cells = <1>;
		};

		tsens0: thermal-sensor@c263000 {
			compatible = "qcom,sc7280-tsens","qcom,tsens-v2";
			reg = <0 0x0c263000 0 0x1ff>, /* TM */
				<0 0x0c222000 0 0x1ff>; /* SROT */
			#qcom,sensors = <15>;
			interrupts = <GIC_SPI 506 IRQ_TYPE_LEVEL_HIGH>,
				     <GIC_SPI 508 IRQ_TYPE_LEVEL_HIGH>;
			interrupt-names = "uplow","critical";
			#thermal-sensor-cells = <1>;
		};

		tsens1: thermal-sensor@c265000 {
			compatible = "qcom,sc7280-tsens","qcom,tsens-v2";
			reg = <0 0x0c265000 0 0x1ff>, /* TM */
				<0 0x0c223000 0 0x1ff>; /* SROT */
			#qcom,sensors = <12>;
			interrupts = <GIC_SPI 507 IRQ_TYPE_LEVEL_HIGH>,
				     <GIC_SPI 509 IRQ_TYPE_LEVEL_HIGH>;
			interrupt-names = "uplow","critical";
			#thermal-sensor-cells = <1>;
		};

		aoss_reset: reset-controller@c2a0000 {
			compatible = "qcom,sc7280-aoss-cc", "qcom,sdm845-aoss-cc";
			reg = <0 0x0c2a0000 0 0x31000>;
			#reset-cells = <1>;
		};

		aoss_qmp: power-controller@c300000 {
			compatible = "qcom,sc7280-aoss-qmp", "qcom,aoss-qmp";
			reg = <0 0x0c300000 0 0x400>;
			interrupts-extended = <&ipcc IPCC_CLIENT_AOP
						     IPCC_MPROC_SIGNAL_GLINK_QMP
						     IRQ_TYPE_EDGE_RISING>;
			mboxes = <&ipcc IPCC_CLIENT_AOP
					IPCC_MPROC_SIGNAL_GLINK_QMP>;

			#clock-cells = <0>;
		};

		sram@c3f0000 {
			compatible = "qcom,rpmh-stats";
			reg = <0 0x0c3f0000 0 0x400>;
		};

		spmi_bus: spmi@c440000 {
			compatible = "qcom,spmi-pmic-arb";
			reg = <0 0x0c440000 0 0x1100>,
			      <0 0x0c600000 0 0x2000000>,
			      <0 0x0e600000 0 0x100000>,
			      <0 0x0e700000 0 0xa0000>,
			      <0 0x0c40a000 0 0x26000>;
			reg-names = "core", "chnls", "obsrvr", "intr", "cnfg";
			interrupt-names = "periph_irq";
			interrupts-extended = <&pdc 1 IRQ_TYPE_LEVEL_HIGH>;
			qcom,ee = <0>;
			qcom,channel = <0>;
			#address-cells = <1>;
			#size-cells = <1>;
			interrupt-controller;
			#interrupt-cells = <4>;
		};

		tlmm: pinctrl@f100000 {
			compatible = "qcom,sc7280-pinctrl";
			reg = <0 0x0f100000 0 0x300000>;
			interrupts = <GIC_SPI 208 IRQ_TYPE_LEVEL_HIGH>;
			gpio-controller;
			#gpio-cells = <2>;
			interrupt-controller;
			#interrupt-cells = <2>;
			gpio-ranges = <&tlmm 0 0 175>;
			wakeup-parent = <&pdc>;

			dp_hot_plug_det: dp-hot-plug-det-pins {
				pins = "gpio47";
				function = "dp_hot";
			};

			edp_hot_plug_det: edp-hot-plug-det-pins {
				pins = "gpio60";
				function = "edp_hot";
			};

<<<<<<< HEAD
			mi2s0_data0: mi2s0-data0 {
=======
			mi2s0_data0: mi2s0-data0-pins {
>>>>>>> 7365df19
				pins = "gpio98";
				function = "mi2s0_data0";
			};

<<<<<<< HEAD
			mi2s0_data1: mi2s0-data1 {
=======
			mi2s0_data1: mi2s0-data1-pins {
>>>>>>> 7365df19
				pins = "gpio99";
				function = "mi2s0_data1";
			};

<<<<<<< HEAD
			mi2s0_mclk: mi2s0-mclk {
=======
			mi2s0_mclk: mi2s0-mclk-pins {
>>>>>>> 7365df19
				pins = "gpio96";
				function = "pri_mi2s";
			};

<<<<<<< HEAD
			mi2s0_sclk: mi2s0-sclk {
=======
			mi2s0_sclk: mi2s0-sclk-pins {
>>>>>>> 7365df19
				pins = "gpio97";
				function = "mi2s0_sck";
			};

<<<<<<< HEAD
			mi2s0_ws: mi2s0-ws {
=======
			mi2s0_ws: mi2s0-ws-pins {
>>>>>>> 7365df19
				pins = "gpio100";
				function = "mi2s0_ws";
			};

<<<<<<< HEAD
			mi2s1_data0: mi2s1-data0 {
=======
			mi2s1_data0: mi2s1-data0-pins {
>>>>>>> 7365df19
				pins = "gpio107";
				function = "mi2s1_data0";
			};

<<<<<<< HEAD
			mi2s1_sclk: mi2s1-sclk {
=======
			mi2s1_sclk: mi2s1-sclk-pins {
>>>>>>> 7365df19
				pins = "gpio106";
				function = "mi2s1_sck";
			};

<<<<<<< HEAD
			mi2s1_ws: mi2s1-ws {
=======
			mi2s1_ws: mi2s1-ws-pins {
>>>>>>> 7365df19
				pins = "gpio108";
				function = "mi2s1_ws";
			};

<<<<<<< HEAD
			pcie1_clkreq_n: pcie1-clkreq-n {
=======
			pcie1_clkreq_n: pcie1-clkreq-n-pins {
>>>>>>> 7365df19
				pins = "gpio79";
				function = "pcie1_clkreqn";
			};

			qspi_clk: qspi-clk-pins {
				pins = "gpio14";
				function = "qspi_clk";
			};

			qspi_cs0: qspi-cs0-pins {
				pins = "gpio15";
				function = "qspi_cs";
			};

			qspi_cs1: qspi-cs1-pins {
				pins = "gpio19";
				function = "qspi_cs";
			};

			qspi_data01: qspi-data01-pins {
				pins = "gpio12", "gpio13";
				function = "qspi_data";
			};

			qspi_data12: qspi-data12-pins {
				pins = "gpio16", "gpio17";
				function = "qspi_data";
			};

			qup_i2c0_data_clk: qup-i2c0-data-clk-pins {
				pins = "gpio0", "gpio1";
				function = "qup00";
			};

			qup_i2c1_data_clk: qup-i2c1-data-clk-pins {
				pins = "gpio4", "gpio5";
				function = "qup01";
			};

			qup_i2c2_data_clk: qup-i2c2-data-clk-pins {
				pins = "gpio8", "gpio9";
				function = "qup02";
			};

			qup_i2c3_data_clk: qup-i2c3-data-clk-pins {
				pins = "gpio12", "gpio13";
				function = "qup03";
			};

			qup_i2c4_data_clk: qup-i2c4-data-clk-pins {
				pins = "gpio16", "gpio17";
				function = "qup04";
			};

			qup_i2c5_data_clk: qup-i2c5-data-clk-pins {
				pins = "gpio20", "gpio21";
				function = "qup05";
			};

			qup_i2c6_data_clk: qup-i2c6-data-clk-pins {
				pins = "gpio24", "gpio25";
				function = "qup06";
			};

			qup_i2c7_data_clk: qup-i2c7-data-clk-pins {
				pins = "gpio28", "gpio29";
				function = "qup07";
			};

			qup_i2c8_data_clk: qup-i2c8-data-clk-pins {
				pins = "gpio32", "gpio33";
				function = "qup10";
			};

			qup_i2c9_data_clk: qup-i2c9-data-clk-pins {
				pins = "gpio36", "gpio37";
				function = "qup11";
			};

			qup_i2c10_data_clk: qup-i2c10-data-clk-pins {
				pins = "gpio40", "gpio41";
				function = "qup12";
			};

			qup_i2c11_data_clk: qup-i2c11-data-clk-pins {
				pins = "gpio44", "gpio45";
				function = "qup13";
			};

			qup_i2c12_data_clk: qup-i2c12-data-clk-pins {
				pins = "gpio48", "gpio49";
				function = "qup14";
			};

			qup_i2c13_data_clk: qup-i2c13-data-clk-pins {
				pins = "gpio52", "gpio53";
				function = "qup15";
			};

			qup_i2c14_data_clk: qup-i2c14-data-clk-pins {
				pins = "gpio56", "gpio57";
				function = "qup16";
			};

			qup_i2c15_data_clk: qup-i2c15-data-clk-pins {
				pins = "gpio60", "gpio61";
				function = "qup17";
			};

			qup_spi0_data_clk: qup-spi0-data-clk-pins {
				pins = "gpio0", "gpio1", "gpio2";
				function = "qup00";
			};

			qup_spi0_cs: qup-spi0-cs-pins {
				pins = "gpio3";
				function = "qup00";
			};

			qup_spi0_cs_gpio: qup-spi0-cs-gpio-pins {
				pins = "gpio3";
				function = "gpio";
			};

			qup_spi1_data_clk: qup-spi1-data-clk-pins {
				pins = "gpio4", "gpio5", "gpio6";
				function = "qup01";
			};

			qup_spi1_cs: qup-spi1-cs-pins {
				pins = "gpio7";
				function = "qup01";
			};

			qup_spi1_cs_gpio: qup-spi1-cs-gpio-pins {
				pins = "gpio7";
				function = "gpio";
			};

			qup_spi2_data_clk: qup-spi2-data-clk-pins {
				pins = "gpio8", "gpio9", "gpio10";
				function = "qup02";
			};

			qup_spi2_cs: qup-spi2-cs-pins {
				pins = "gpio11";
				function = "qup02";
			};

			qup_spi2_cs_gpio: qup-spi2-cs-gpio-pins {
				pins = "gpio11";
				function = "gpio";
			};

			qup_spi3_data_clk: qup-spi3-data-clk-pins {
				pins = "gpio12", "gpio13", "gpio14";
				function = "qup03";
			};

			qup_spi3_cs: qup-spi3-cs-pins {
				pins = "gpio15";
				function = "qup03";
			};

			qup_spi3_cs_gpio: qup-spi3-cs-gpio-pins {
				pins = "gpio15";
				function = "gpio";
			};

			qup_spi4_data_clk: qup-spi4-data-clk-pins {
				pins = "gpio16", "gpio17", "gpio18";
				function = "qup04";
			};

			qup_spi4_cs: qup-spi4-cs-pins {
				pins = "gpio19";
				function = "qup04";
			};

			qup_spi4_cs_gpio: qup-spi4-cs-gpio-pins {
				pins = "gpio19";
				function = "gpio";
			};

			qup_spi5_data_clk: qup-spi5-data-clk-pins {
				pins = "gpio20", "gpio21", "gpio22";
				function = "qup05";
			};

			qup_spi5_cs: qup-spi5-cs-pins {
				pins = "gpio23";
				function = "qup05";
			};

			qup_spi5_cs_gpio: qup-spi5-cs-gpio-pins {
				pins = "gpio23";
				function = "gpio";
			};

			qup_spi6_data_clk: qup-spi6-data-clk-pins {
				pins = "gpio24", "gpio25", "gpio26";
				function = "qup06";
			};

			qup_spi6_cs: qup-spi6-cs-pins {
				pins = "gpio27";
				function = "qup06";
			};

			qup_spi6_cs_gpio: qup-spi6-cs-gpio-pins {
				pins = "gpio27";
				function = "gpio";
			};

			qup_spi7_data_clk: qup-spi7-data-clk-pins {
				pins = "gpio28", "gpio29", "gpio30";
				function = "qup07";
			};

			qup_spi7_cs: qup-spi7-cs-pins {
				pins = "gpio31";
				function = "qup07";
			};

			qup_spi7_cs_gpio: qup-spi7-cs-gpio-pins {
				pins = "gpio31";
				function = "gpio";
			};

			qup_spi8_data_clk: qup-spi8-data-clk-pins {
				pins = "gpio32", "gpio33", "gpio34";
				function = "qup10";
			};

			qup_spi8_cs: qup-spi8-cs-pins {
				pins = "gpio35";
				function = "qup10";
			};

			qup_spi8_cs_gpio: qup-spi8-cs-gpio-pins {
				pins = "gpio35";
				function = "gpio";
			};

			qup_spi9_data_clk: qup-spi9-data-clk-pins {
				pins = "gpio36", "gpio37", "gpio38";
				function = "qup11";
			};

			qup_spi9_cs: qup-spi9-cs-pins {
				pins = "gpio39";
				function = "qup11";
			};

			qup_spi9_cs_gpio: qup-spi9-cs-gpio-pins {
				pins = "gpio39";
				function = "gpio";
			};

			qup_spi10_data_clk: qup-spi10-data-clk-pins {
				pins = "gpio40", "gpio41", "gpio42";
				function = "qup12";
			};

			qup_spi10_cs: qup-spi10-cs-pins {
				pins = "gpio43";
				function = "qup12";
			};

			qup_spi10_cs_gpio: qup-spi10-cs-gpio-pins {
				pins = "gpio43";
				function = "gpio";
			};

			qup_spi11_data_clk: qup-spi11-data-clk-pins {
				pins = "gpio44", "gpio45", "gpio46";
				function = "qup13";
			};

			qup_spi11_cs: qup-spi11-cs-pins {
				pins = "gpio47";
				function = "qup13";
			};

			qup_spi11_cs_gpio: qup-spi11-cs-gpio-pins {
				pins = "gpio47";
				function = "gpio";
			};

			qup_spi12_data_clk: qup-spi12-data-clk-pins {
				pins = "gpio48", "gpio49", "gpio50";
				function = "qup14";
			};

			qup_spi12_cs: qup-spi12-cs-pins {
				pins = "gpio51";
				function = "qup14";
			};

			qup_spi12_cs_gpio: qup-spi12-cs-gpio-pins {
				pins = "gpio51";
				function = "gpio";
			};

			qup_spi13_data_clk: qup-spi13-data-clk-pins {
				pins = "gpio52", "gpio53", "gpio54";
				function = "qup15";
			};

			qup_spi13_cs: qup-spi13-cs-pins {
				pins = "gpio55";
				function = "qup15";
			};

			qup_spi13_cs_gpio: qup-spi13-cs-gpio-pins {
				pins = "gpio55";
				function = "gpio";
			};

			qup_spi14_data_clk: qup-spi14-data-clk-pins {
				pins = "gpio56", "gpio57", "gpio58";
				function = "qup16";
			};

			qup_spi14_cs: qup-spi14-cs-pins {
				pins = "gpio59";
				function = "qup16";
			};

			qup_spi14_cs_gpio: qup-spi14-cs-gpio-pins {
				pins = "gpio59";
				function = "gpio";
			};

			qup_spi15_data_clk: qup-spi15-data-clk-pins {
				pins = "gpio60", "gpio61", "gpio62";
				function = "qup17";
			};

			qup_spi15_cs: qup-spi15-cs-pins {
				pins = "gpio63";
				function = "qup17";
			};

			qup_spi15_cs_gpio: qup-spi15-cs-gpio-pins {
				pins = "gpio63";
				function = "gpio";
			};

			qup_uart0_cts: qup-uart0-cts-pins {
				pins = "gpio0";
				function = "qup00";
			};

			qup_uart0_rts: qup-uart0-rts-pins {
				pins = "gpio1";
				function = "qup00";
			};

			qup_uart0_tx: qup-uart0-tx-pins {
				pins = "gpio2";
				function = "qup00";
			};

			qup_uart0_rx: qup-uart0-rx-pins {
				pins = "gpio3";
				function = "qup00";
			};

			qup_uart1_cts: qup-uart1-cts-pins {
				pins = "gpio4";
				function = "qup01";
			};

			qup_uart1_rts: qup-uart1-rts-pins {
				pins = "gpio5";
				function = "qup01";
			};

			qup_uart1_tx: qup-uart1-tx-pins {
				pins = "gpio6";
				function = "qup01";
			};

			qup_uart1_rx: qup-uart1-rx-pins {
				pins = "gpio7";
				function = "qup01";
			};

			qup_uart2_cts: qup-uart2-cts-pins {
				pins = "gpio8";
				function = "qup02";
			};

			qup_uart2_rts: qup-uart2-rts-pins {
				pins = "gpio9";
				function = "qup02";
			};

			qup_uart2_tx: qup-uart2-tx-pins {
				pins = "gpio10";
				function = "qup02";
			};

			qup_uart2_rx: qup-uart2-rx-pins {
				pins = "gpio11";
				function = "qup02";
			};

			qup_uart3_cts: qup-uart3-cts-pins {
				pins = "gpio12";
				function = "qup03";
			};

			qup_uart3_rts: qup-uart3-rts-pins {
				pins = "gpio13";
				function = "qup03";
			};

			qup_uart3_tx: qup-uart3-tx-pins {
				pins = "gpio14";
				function = "qup03";
			};

			qup_uart3_rx: qup-uart3-rx-pins {
				pins = "gpio15";
				function = "qup03";
			};

			qup_uart4_cts: qup-uart4-cts-pins {
				pins = "gpio16";
				function = "qup04";
			};

			qup_uart4_rts: qup-uart4-rts-pins {
				pins = "gpio17";
				function = "qup04";
			};

			qup_uart4_tx: qup-uart4-tx-pins {
				pins = "gpio18";
				function = "qup04";
			};

			qup_uart4_rx: qup-uart4-rx-pins {
				pins = "gpio19";
				function = "qup04";
			};

			qup_uart5_cts: qup-uart5-cts-pins {
				pins = "gpio20";
				function = "qup05";
			};

			qup_uart5_rts: qup-uart5-rts-pins {
				pins = "gpio21";
				function = "qup05";
			};

			qup_uart5_tx: qup-uart5-tx-pins {
				pins = "gpio22";
				function = "qup05";
			};

			qup_uart5_rx: qup-uart5-rx-pins {
				pins = "gpio23";
				function = "qup05";
			};

			qup_uart6_cts: qup-uart6-cts-pins {
				pins = "gpio24";
				function = "qup06";
			};

			qup_uart6_rts: qup-uart6-rts-pins {
				pins = "gpio25";
				function = "qup06";
			};

			qup_uart6_tx: qup-uart6-tx-pins {
				pins = "gpio26";
				function = "qup06";
			};

			qup_uart6_rx: qup-uart6-rx-pins {
				pins = "gpio27";
				function = "qup06";
			};

			qup_uart7_cts: qup-uart7-cts-pins {
				pins = "gpio28";
				function = "qup07";
			};

			qup_uart7_rts: qup-uart7-rts-pins {
				pins = "gpio29";
				function = "qup07";
			};

			qup_uart7_tx: qup-uart7-tx-pins {
				pins = "gpio30";
				function = "qup07";
			};

			qup_uart7_rx: qup-uart7-rx-pins {
				pins = "gpio31";
				function = "qup07";
			};

			qup_uart8_cts: qup-uart8-cts-pins {
				pins = "gpio32";
				function = "qup10";
			};

			qup_uart8_rts: qup-uart8-rts-pins {
				pins = "gpio33";
				function = "qup10";
			};

			qup_uart8_tx: qup-uart8-tx-pins {
				pins = "gpio34";
				function = "qup10";
			};

			qup_uart8_rx: qup-uart8-rx-pins {
				pins = "gpio35";
				function = "qup10";
			};

			qup_uart9_cts: qup-uart9-cts-pins {
				pins = "gpio36";
				function = "qup11";
			};

			qup_uart9_rts: qup-uart9-rts-pins {
				pins = "gpio37";
				function = "qup11";
			};

			qup_uart9_tx: qup-uart9-tx-pins {
				pins = "gpio38";
				function = "qup11";
			};

			qup_uart9_rx: qup-uart9-rx-pins {
				pins = "gpio39";
				function = "qup11";
			};

			qup_uart10_cts: qup-uart10-cts-pins {
				pins = "gpio40";
				function = "qup12";
			};

			qup_uart10_rts: qup-uart10-rts-pins {
				pins = "gpio41";
				function = "qup12";
			};

			qup_uart10_tx: qup-uart10-tx-pins {
				pins = "gpio42";
				function = "qup12";
			};

			qup_uart10_rx: qup-uart10-rx-pins {
				pins = "gpio43";
				function = "qup12";
			};

			qup_uart11_cts: qup-uart11-cts-pins {
				pins = "gpio44";
				function = "qup13";
			};

			qup_uart11_rts: qup-uart11-rts-pins {
				pins = "gpio45";
				function = "qup13";
			};

			qup_uart11_tx: qup-uart11-tx-pins {
				pins = "gpio46";
				function = "qup13";
			};

			qup_uart11_rx: qup-uart11-rx-pins {
				pins = "gpio47";
				function = "qup13";
			};

			qup_uart12_cts: qup-uart12-cts-pins {
				pins = "gpio48";
				function = "qup14";
			};

			qup_uart12_rts: qup-uart12-rts-pins {
				pins = "gpio49";
				function = "qup14";
			};

			qup_uart12_tx: qup-uart12-tx-pins {
				pins = "gpio50";
				function = "qup14";
			};

			qup_uart12_rx: qup-uart12-rx-pins {
				pins = "gpio51";
				function = "qup14";
			};

			qup_uart13_cts: qup-uart13-cts-pins {
				pins = "gpio52";
				function = "qup15";
			};

			qup_uart13_rts: qup-uart13-rts-pins {
				pins = "gpio53";
				function = "qup15";
			};

			qup_uart13_tx: qup-uart13-tx-pins {
				pins = "gpio54";
				function = "qup15";
			};

			qup_uart13_rx: qup-uart13-rx-pins {
				pins = "gpio55";
				function = "qup15";
			};

			qup_uart14_cts: qup-uart14-cts-pins {
				pins = "gpio56";
				function = "qup16";
			};

			qup_uart14_rts: qup-uart14-rts-pins {
				pins = "gpio57";
				function = "qup16";
			};

			qup_uart14_tx: qup-uart14-tx-pins {
				pins = "gpio58";
				function = "qup16";
			};

			qup_uart14_rx: qup-uart14-rx-pins {
				pins = "gpio59";
				function = "qup16";
			};

			qup_uart15_cts: qup-uart15-cts-pins {
				pins = "gpio60";
				function = "qup17";
			};

			qup_uart15_rts: qup-uart15-rts-pins {
				pins = "gpio61";
				function = "qup17";
			};

			qup_uart15_tx: qup-uart15-tx-pins {
				pins = "gpio62";
				function = "qup17";
			};

			qup_uart15_rx: qup-uart15-rx-pins {
				pins = "gpio63";
				function = "qup17";
			};

			sdc1_clk: sdc1-clk-pins {
				pins = "sdc1_clk";
			};

			sdc1_cmd: sdc1-cmd-pins {
				pins = "sdc1_cmd";
			};

			sdc1_data: sdc1-data-pins {
				pins = "sdc1_data";
			};

			sdc1_rclk: sdc1-rclk-pins {
				pins = "sdc1_rclk";
			};

			sdc1_clk_sleep: sdc1-clk-sleep-pins {
				pins = "sdc1_clk";
				drive-strength = <2>;
				bias-bus-hold;
			};

			sdc1_cmd_sleep: sdc1-cmd-sleep-pins {
				pins = "sdc1_cmd";
				drive-strength = <2>;
				bias-bus-hold;
			};

			sdc1_data_sleep: sdc1-data-sleep-pins {
				pins = "sdc1_data";
				drive-strength = <2>;
				bias-bus-hold;
			};

			sdc1_rclk_sleep: sdc1-rclk-sleep-pins {
				pins = "sdc1_rclk";
				drive-strength = <2>;
				bias-bus-hold;
			};

			sdc2_clk: sdc2-clk-pins {
				pins = "sdc2_clk";
			};

			sdc2_cmd: sdc2-cmd-pins {
				pins = "sdc2_cmd";
			};

			sdc2_data: sdc2-data-pins {
				pins = "sdc2_data";
			};

			sdc2_clk_sleep: sdc2-clk-sleep-pins {
				pins = "sdc2_clk";
				drive-strength = <2>;
				bias-bus-hold;
			};

			sdc2_cmd_sleep: sdc2-cmd-sleep-pins {
				pins = "sdc2_cmd";
				drive-strength = <2>;
				bias-bus-hold;
			};

			sdc2_data_sleep: sdc2-data-sleep-pins {
				pins = "sdc2_data";
				drive-strength = <2>;
				bias-bus-hold;
			};
		};

		sram@146a5000 {
			compatible = "qcom,sc7280-imem", "syscon", "simple-mfd";
			reg = <0 0x146a5000 0 0x6000>;

			#address-cells = <1>;
			#size-cells = <1>;

			ranges = <0 0 0x146a5000 0x6000>;

			pil-reloc@594c {
				compatible = "qcom,pil-reloc-info";
				reg = <0x594c 0xc8>;
			};
		};

		apps_smmu: iommu@15000000 {
			compatible = "qcom,sc7280-smmu-500", "arm,mmu-500";
			reg = <0 0x15000000 0 0x100000>;
			#iommu-cells = <2>;
			#global-interrupts = <1>;
			dma-coherent;
			interrupts = <GIC_SPI 65 IRQ_TYPE_LEVEL_HIGH>,
				     <GIC_SPI 96 IRQ_TYPE_LEVEL_HIGH>,
				     <GIC_SPI 97 IRQ_TYPE_LEVEL_HIGH>,
				     <GIC_SPI 98 IRQ_TYPE_LEVEL_HIGH>,
				     <GIC_SPI 99 IRQ_TYPE_LEVEL_HIGH>,
				     <GIC_SPI 100 IRQ_TYPE_LEVEL_HIGH>,
				     <GIC_SPI 101 IRQ_TYPE_LEVEL_HIGH>,
				     <GIC_SPI 102 IRQ_TYPE_LEVEL_HIGH>,
				     <GIC_SPI 103 IRQ_TYPE_LEVEL_HIGH>,
				     <GIC_SPI 104 IRQ_TYPE_LEVEL_HIGH>,
				     <GIC_SPI 105 IRQ_TYPE_LEVEL_HIGH>,
				     <GIC_SPI 106 IRQ_TYPE_LEVEL_HIGH>,
				     <GIC_SPI 107 IRQ_TYPE_LEVEL_HIGH>,
				     <GIC_SPI 108 IRQ_TYPE_LEVEL_HIGH>,
				     <GIC_SPI 109 IRQ_TYPE_LEVEL_HIGH>,
				     <GIC_SPI 110 IRQ_TYPE_LEVEL_HIGH>,
				     <GIC_SPI 111 IRQ_TYPE_LEVEL_HIGH>,
				     <GIC_SPI 112 IRQ_TYPE_LEVEL_HIGH>,
				     <GIC_SPI 113 IRQ_TYPE_LEVEL_HIGH>,
				     <GIC_SPI 114 IRQ_TYPE_LEVEL_HIGH>,
				     <GIC_SPI 115 IRQ_TYPE_LEVEL_HIGH>,
				     <GIC_SPI 116 IRQ_TYPE_LEVEL_HIGH>,
				     <GIC_SPI 117 IRQ_TYPE_LEVEL_HIGH>,
				     <GIC_SPI 118 IRQ_TYPE_LEVEL_HIGH>,
				     <GIC_SPI 181 IRQ_TYPE_LEVEL_HIGH>,
				     <GIC_SPI 182 IRQ_TYPE_LEVEL_HIGH>,
				     <GIC_SPI 183 IRQ_TYPE_LEVEL_HIGH>,
				     <GIC_SPI 184 IRQ_TYPE_LEVEL_HIGH>,
				     <GIC_SPI 185 IRQ_TYPE_LEVEL_HIGH>,
				     <GIC_SPI 186 IRQ_TYPE_LEVEL_HIGH>,
				     <GIC_SPI 187 IRQ_TYPE_LEVEL_HIGH>,
				     <GIC_SPI 188 IRQ_TYPE_LEVEL_HIGH>,
				     <GIC_SPI 189 IRQ_TYPE_LEVEL_HIGH>,
				     <GIC_SPI 190 IRQ_TYPE_LEVEL_HIGH>,
				     <GIC_SPI 191 IRQ_TYPE_LEVEL_HIGH>,
				     <GIC_SPI 192 IRQ_TYPE_LEVEL_HIGH>,
				     <GIC_SPI 315 IRQ_TYPE_LEVEL_HIGH>,
				     <GIC_SPI 316 IRQ_TYPE_LEVEL_HIGH>,
				     <GIC_SPI 317 IRQ_TYPE_LEVEL_HIGH>,
				     <GIC_SPI 318 IRQ_TYPE_LEVEL_HIGH>,
				     <GIC_SPI 319 IRQ_TYPE_LEVEL_HIGH>,
				     <GIC_SPI 320 IRQ_TYPE_LEVEL_HIGH>,
				     <GIC_SPI 321 IRQ_TYPE_LEVEL_HIGH>,
				     <GIC_SPI 322 IRQ_TYPE_LEVEL_HIGH>,
				     <GIC_SPI 323 IRQ_TYPE_LEVEL_HIGH>,
				     <GIC_SPI 324 IRQ_TYPE_LEVEL_HIGH>,
				     <GIC_SPI 325 IRQ_TYPE_LEVEL_HIGH>,
				     <GIC_SPI 326 IRQ_TYPE_LEVEL_HIGH>,
				     <GIC_SPI 327 IRQ_TYPE_LEVEL_HIGH>,
				     <GIC_SPI 328 IRQ_TYPE_LEVEL_HIGH>,
				     <GIC_SPI 329 IRQ_TYPE_LEVEL_HIGH>,
				     <GIC_SPI 330 IRQ_TYPE_LEVEL_HIGH>,
				     <GIC_SPI 331 IRQ_TYPE_LEVEL_HIGH>,
				     <GIC_SPI 332 IRQ_TYPE_LEVEL_HIGH>,
				     <GIC_SPI 333 IRQ_TYPE_LEVEL_HIGH>,
				     <GIC_SPI 334 IRQ_TYPE_LEVEL_HIGH>,
				     <GIC_SPI 335 IRQ_TYPE_LEVEL_HIGH>,
				     <GIC_SPI 336 IRQ_TYPE_LEVEL_HIGH>,
				     <GIC_SPI 337 IRQ_TYPE_LEVEL_HIGH>,
				     <GIC_SPI 338 IRQ_TYPE_LEVEL_HIGH>,
				     <GIC_SPI 339 IRQ_TYPE_LEVEL_HIGH>,
				     <GIC_SPI 340 IRQ_TYPE_LEVEL_HIGH>,
				     <GIC_SPI 341 IRQ_TYPE_LEVEL_HIGH>,
				     <GIC_SPI 342 IRQ_TYPE_LEVEL_HIGH>,
				     <GIC_SPI 343 IRQ_TYPE_LEVEL_HIGH>,
				     <GIC_SPI 344 IRQ_TYPE_LEVEL_HIGH>,
				     <GIC_SPI 345 IRQ_TYPE_LEVEL_HIGH>,
				     <GIC_SPI 395 IRQ_TYPE_LEVEL_HIGH>,
				     <GIC_SPI 396 IRQ_TYPE_LEVEL_HIGH>,
				     <GIC_SPI 397 IRQ_TYPE_LEVEL_HIGH>,
				     <GIC_SPI 398 IRQ_TYPE_LEVEL_HIGH>,
				     <GIC_SPI 399 IRQ_TYPE_LEVEL_HIGH>,
				     <GIC_SPI 400 IRQ_TYPE_LEVEL_HIGH>,
				     <GIC_SPI 401 IRQ_TYPE_LEVEL_HIGH>,
				     <GIC_SPI 402 IRQ_TYPE_LEVEL_HIGH>,
				     <GIC_SPI 403 IRQ_TYPE_LEVEL_HIGH>,
				     <GIC_SPI 404 IRQ_TYPE_LEVEL_HIGH>,
				     <GIC_SPI 405 IRQ_TYPE_LEVEL_HIGH>,
				     <GIC_SPI 406 IRQ_TYPE_LEVEL_HIGH>,
				     <GIC_SPI 407 IRQ_TYPE_LEVEL_HIGH>,
				     <GIC_SPI 408 IRQ_TYPE_LEVEL_HIGH>;
		};

		intc: interrupt-controller@17a00000 {
			compatible = "arm,gic-v3";
			#address-cells = <2>;
			#size-cells = <2>;
			ranges;
			#interrupt-cells = <3>;
			interrupt-controller;
			reg = <0 0x17a00000 0 0x10000>,     /* GICD */
			      <0 0x17a60000 0 0x100000>;    /* GICR * 8 */
			interrupts = <GIC_PPI 9 IRQ_TYPE_LEVEL_LOW>;

			gic-its@17a40000 {
				compatible = "arm,gic-v3-its";
				msi-controller;
				#msi-cells = <1>;
				reg = <0 0x17a40000 0 0x20000>;
				status = "disabled";
			};
		};

		watchdog@17c10000 {
			compatible = "qcom,apss-wdt-sc7280", "qcom,kpss-wdt";
			reg = <0 0x17c10000 0 0x1000>;
			clocks = <&sleep_clk>;
			interrupts = <GIC_SPI 0 IRQ_TYPE_LEVEL_HIGH>;
		};

		timer@17c20000 {
			#address-cells = <1>;
			#size-cells = <1>;
			ranges = <0 0 0 0x20000000>;
			compatible = "arm,armv7-timer-mem";
			reg = <0 0x17c20000 0 0x1000>;

			frame@17c21000 {
				frame-number = <0>;
				interrupts = <GIC_SPI 8 IRQ_TYPE_LEVEL_HIGH>,
					     <GIC_SPI 6 IRQ_TYPE_LEVEL_HIGH>;
				reg = <0x17c21000 0x1000>,
				      <0x17c22000 0x1000>;
			};

			frame@17c23000 {
				frame-number = <1>;
				interrupts = <GIC_SPI 9 IRQ_TYPE_LEVEL_HIGH>;
				reg = <0x17c23000 0x1000>;
				status = "disabled";
			};

			frame@17c25000 {
				frame-number = <2>;
				interrupts = <GIC_SPI 10 IRQ_TYPE_LEVEL_HIGH>;
				reg = <0x17c25000 0x1000>;
				status = "disabled";
			};

			frame@17c27000 {
				frame-number = <3>;
				interrupts = <GIC_SPI 11 IRQ_TYPE_LEVEL_HIGH>;
				reg = <0x17c27000 0x1000>;
				status = "disabled";
			};

			frame@17c29000 {
				frame-number = <4>;
				interrupts = <GIC_SPI 12 IRQ_TYPE_LEVEL_HIGH>;
				reg = <0x17c29000 0x1000>;
				status = "disabled";
			};

			frame@17c2b000 {
				frame-number = <5>;
				interrupts = <GIC_SPI 13 IRQ_TYPE_LEVEL_HIGH>;
				reg = <0x17c2b000 0x1000>;
				status = "disabled";
			};

			frame@17c2d000 {
				frame-number = <6>;
				interrupts = <GIC_SPI 14 IRQ_TYPE_LEVEL_HIGH>;
				reg = <0x17c2d000 0x1000>;
				status = "disabled";
			};
		};

		apps_rsc: rsc@18200000 {
			compatible = "qcom,rpmh-rsc";
			reg = <0 0x18200000 0 0x10000>,
			      <0 0x18210000 0 0x10000>,
			      <0 0x18220000 0 0x10000>;
			reg-names = "drv-0", "drv-1", "drv-2";
			interrupts = <GIC_SPI 3 IRQ_TYPE_LEVEL_HIGH>,
				     <GIC_SPI 4 IRQ_TYPE_LEVEL_HIGH>,
				     <GIC_SPI 5 IRQ_TYPE_LEVEL_HIGH>;
			qcom,tcs-offset = <0xd00>;
			qcom,drv-id = <2>;
			qcom,tcs-config = <ACTIVE_TCS  2>,
					  <SLEEP_TCS   3>,
					  <WAKE_TCS    3>,
					  <CONTROL_TCS 1>;

			apps_bcm_voter: bcm-voter {
				compatible = "qcom,bcm-voter";
			};

			rpmhpd: power-controller {
				compatible = "qcom,sc7280-rpmhpd";
				#power-domain-cells = <1>;
				operating-points-v2 = <&rpmhpd_opp_table>;

				rpmhpd_opp_table: opp-table {
					compatible = "operating-points-v2";

					rpmhpd_opp_ret: opp1 {
						opp-level = <RPMH_REGULATOR_LEVEL_RETENTION>;
					};

					rpmhpd_opp_low_svs: opp2 {
						opp-level = <RPMH_REGULATOR_LEVEL_LOW_SVS>;
					};

					rpmhpd_opp_svs: opp3 {
						opp-level = <RPMH_REGULATOR_LEVEL_SVS>;
					};

					rpmhpd_opp_svs_l1: opp4 {
						opp-level = <RPMH_REGULATOR_LEVEL_SVS_L1>;
					};

					rpmhpd_opp_svs_l2: opp5 {
						opp-level = <RPMH_REGULATOR_LEVEL_SVS_L2>;
					};

					rpmhpd_opp_nom: opp6 {
						opp-level = <RPMH_REGULATOR_LEVEL_NOM>;
					};

					rpmhpd_opp_nom_l1: opp7 {
						opp-level = <RPMH_REGULATOR_LEVEL_NOM_L1>;
					};

					rpmhpd_opp_turbo: opp8 {
						opp-level = <RPMH_REGULATOR_LEVEL_TURBO>;
					};

					rpmhpd_opp_turbo_l1: opp9 {
						opp-level = <RPMH_REGULATOR_LEVEL_TURBO_L1>;
					};
				};
			};

			rpmhcc: clock-controller {
				compatible = "qcom,sc7280-rpmh-clk";
				clocks = <&xo_board>;
				clock-names = "xo";
				#clock-cells = <1>;
			};
		};

		epss_l3: interconnect@18590000 {
			compatible = "qcom,sc7280-epss-l3";
			reg = <0 0x18590000 0 0x1000>;
			clocks = <&rpmhcc RPMH_CXO_CLK>, <&gcc GCC_GPLL0>;
			clock-names = "xo", "alternate";
			#interconnect-cells = <1>;
		};

		cpufreq_hw: cpufreq@18591000 {
			compatible = "qcom,cpufreq-epss";
			reg = <0 0x18591000 0 0x1000>,
			      <0 0x18592000 0 0x1000>,
			      <0 0x18593000 0 0x1000>;
			clocks = <&rpmhcc RPMH_CXO_CLK>, <&gcc GCC_GPLL0>;
			clock-names = "xo", "alternate";
			#freq-domain-cells = <1>;
		};
	};

	thermal_zones: thermal-zones {
		cpu0-thermal {
			polling-delay-passive = <250>;
			polling-delay = <0>;

			thermal-sensors = <&tsens0 1>;

			trips {
				cpu0_alert0: trip-point0 {
					temperature = <90000>;
					hysteresis = <2000>;
					type = "passive";
				};

				cpu0_alert1: trip-point1 {
					temperature = <95000>;
					hysteresis = <2000>;
					type = "passive";
				};

				cpu0_crit: cpu-crit {
					temperature = <110000>;
					hysteresis = <0>;
					type = "critical";
				};
			};

			cooling-maps {
				map0 {
					trip = <&cpu0_alert0>;
					cooling-device = <&CPU0 THERMAL_NO_LIMIT THERMAL_NO_LIMIT>,
							 <&CPU1 THERMAL_NO_LIMIT THERMAL_NO_LIMIT>,
							 <&CPU2 THERMAL_NO_LIMIT THERMAL_NO_LIMIT>,
							 <&CPU3 THERMAL_NO_LIMIT THERMAL_NO_LIMIT>;
				};
				map1 {
					trip = <&cpu0_alert1>;
					cooling-device = <&CPU0 THERMAL_NO_LIMIT THERMAL_NO_LIMIT>,
							 <&CPU1 THERMAL_NO_LIMIT THERMAL_NO_LIMIT>,
							 <&CPU2 THERMAL_NO_LIMIT THERMAL_NO_LIMIT>,
							 <&CPU3 THERMAL_NO_LIMIT THERMAL_NO_LIMIT>;
				};
			};
		};

		cpu1-thermal {
			polling-delay-passive = <250>;
			polling-delay = <0>;

			thermal-sensors = <&tsens0 2>;

			trips {
				cpu1_alert0: trip-point0 {
					temperature = <90000>;
					hysteresis = <2000>;
					type = "passive";
				};

				cpu1_alert1: trip-point1 {
					temperature = <95000>;
					hysteresis = <2000>;
					type = "passive";
				};

				cpu1_crit: cpu-crit {
					temperature = <110000>;
					hysteresis = <0>;
					type = "critical";
				};
			};

			cooling-maps {
				map0 {
					trip = <&cpu1_alert0>;
					cooling-device = <&CPU0 THERMAL_NO_LIMIT THERMAL_NO_LIMIT>,
							 <&CPU1 THERMAL_NO_LIMIT THERMAL_NO_LIMIT>,
							 <&CPU2 THERMAL_NO_LIMIT THERMAL_NO_LIMIT>,
							 <&CPU3 THERMAL_NO_LIMIT THERMAL_NO_LIMIT>;
				};
				map1 {
					trip = <&cpu1_alert1>;
					cooling-device = <&CPU0 THERMAL_NO_LIMIT THERMAL_NO_LIMIT>,
							 <&CPU1 THERMAL_NO_LIMIT THERMAL_NO_LIMIT>,
							 <&CPU2 THERMAL_NO_LIMIT THERMAL_NO_LIMIT>,
							 <&CPU3 THERMAL_NO_LIMIT THERMAL_NO_LIMIT>;
				};
			};
		};

		cpu2-thermal {
			polling-delay-passive = <250>;
			polling-delay = <0>;

			thermal-sensors = <&tsens0 3>;

			trips {
				cpu2_alert0: trip-point0 {
					temperature = <90000>;
					hysteresis = <2000>;
					type = "passive";
				};

				cpu2_alert1: trip-point1 {
					temperature = <95000>;
					hysteresis = <2000>;
					type = "passive";
				};

				cpu2_crit: cpu-crit {
					temperature = <110000>;
					hysteresis = <0>;
					type = "critical";
				};
			};

			cooling-maps {
				map0 {
					trip = <&cpu2_alert0>;
					cooling-device = <&CPU0 THERMAL_NO_LIMIT THERMAL_NO_LIMIT>,
							 <&CPU1 THERMAL_NO_LIMIT THERMAL_NO_LIMIT>,
							 <&CPU2 THERMAL_NO_LIMIT THERMAL_NO_LIMIT>,
							 <&CPU3 THERMAL_NO_LIMIT THERMAL_NO_LIMIT>;
				};
				map1 {
					trip = <&cpu2_alert1>;
					cooling-device = <&CPU0 THERMAL_NO_LIMIT THERMAL_NO_LIMIT>,
							 <&CPU1 THERMAL_NO_LIMIT THERMAL_NO_LIMIT>,
							 <&CPU2 THERMAL_NO_LIMIT THERMAL_NO_LIMIT>,
							 <&CPU3 THERMAL_NO_LIMIT THERMAL_NO_LIMIT>;
				};
			};
		};

		cpu3-thermal {
			polling-delay-passive = <250>;
			polling-delay = <0>;

			thermal-sensors = <&tsens0 4>;

			trips {
				cpu3_alert0: trip-point0 {
					temperature = <90000>;
					hysteresis = <2000>;
					type = "passive";
				};

				cpu3_alert1: trip-point1 {
					temperature = <95000>;
					hysteresis = <2000>;
					type = "passive";
				};

				cpu3_crit: cpu-crit {
					temperature = <110000>;
					hysteresis = <0>;
					type = "critical";
				};
			};

			cooling-maps {
				map0 {
					trip = <&cpu3_alert0>;
					cooling-device = <&CPU0 THERMAL_NO_LIMIT THERMAL_NO_LIMIT>,
							 <&CPU1 THERMAL_NO_LIMIT THERMAL_NO_LIMIT>,
							 <&CPU2 THERMAL_NO_LIMIT THERMAL_NO_LIMIT>,
							 <&CPU3 THERMAL_NO_LIMIT THERMAL_NO_LIMIT>;
				};
				map1 {
					trip = <&cpu3_alert1>;
					cooling-device = <&CPU0 THERMAL_NO_LIMIT THERMAL_NO_LIMIT>,
							 <&CPU1 THERMAL_NO_LIMIT THERMAL_NO_LIMIT>,
							 <&CPU2 THERMAL_NO_LIMIT THERMAL_NO_LIMIT>,
							 <&CPU3 THERMAL_NO_LIMIT THERMAL_NO_LIMIT>;
				};
			};
		};

		cpu4-thermal {
			polling-delay-passive = <250>;
			polling-delay = <0>;

			thermal-sensors = <&tsens0 7>;

			trips {
				cpu4_alert0: trip-point0 {
					temperature = <90000>;
					hysteresis = <2000>;
					type = "passive";
				};

				cpu4_alert1: trip-point1 {
					temperature = <95000>;
					hysteresis = <2000>;
					type = "passive";
				};

				cpu4_crit: cpu-crit {
					temperature = <110000>;
					hysteresis = <0>;
					type = "critical";
				};
			};

			cooling-maps {
				map0 {
					trip = <&cpu4_alert0>;
					cooling-device = <&CPU4 THERMAL_NO_LIMIT THERMAL_NO_LIMIT>,
							 <&CPU5 THERMAL_NO_LIMIT THERMAL_NO_LIMIT>,
							 <&CPU6 THERMAL_NO_LIMIT THERMAL_NO_LIMIT>,
							 <&CPU7 THERMAL_NO_LIMIT THERMAL_NO_LIMIT>;
				};
				map1 {
					trip = <&cpu4_alert1>;
					cooling-device = <&CPU4 THERMAL_NO_LIMIT THERMAL_NO_LIMIT>,
							 <&CPU5 THERMAL_NO_LIMIT THERMAL_NO_LIMIT>,
							 <&CPU6 THERMAL_NO_LIMIT THERMAL_NO_LIMIT>,
							 <&CPU7 THERMAL_NO_LIMIT THERMAL_NO_LIMIT>;
				};
			};
		};

		cpu5-thermal {
			polling-delay-passive = <250>;
			polling-delay = <0>;

			thermal-sensors = <&tsens0 8>;

			trips {
				cpu5_alert0: trip-point0 {
					temperature = <90000>;
					hysteresis = <2000>;
					type = "passive";
				};

				cpu5_alert1: trip-point1 {
					temperature = <95000>;
					hysteresis = <2000>;
					type = "passive";
				};

				cpu5_crit: cpu-crit {
					temperature = <110000>;
					hysteresis = <0>;
					type = "critical";
				};
			};

			cooling-maps {
				map0 {
					trip = <&cpu5_alert0>;
					cooling-device = <&CPU4 THERMAL_NO_LIMIT THERMAL_NO_LIMIT>,
							 <&CPU5 THERMAL_NO_LIMIT THERMAL_NO_LIMIT>,
							 <&CPU6 THERMAL_NO_LIMIT THERMAL_NO_LIMIT>,
							 <&CPU7 THERMAL_NO_LIMIT THERMAL_NO_LIMIT>;
				};
				map1 {
					trip = <&cpu5_alert1>;
					cooling-device = <&CPU4 THERMAL_NO_LIMIT THERMAL_NO_LIMIT>,
							 <&CPU5 THERMAL_NO_LIMIT THERMAL_NO_LIMIT>,
							 <&CPU6 THERMAL_NO_LIMIT THERMAL_NO_LIMIT>,
							 <&CPU7 THERMAL_NO_LIMIT THERMAL_NO_LIMIT>;
				};
			};
		};

		cpu6-thermal {
			polling-delay-passive = <250>;
			polling-delay = <0>;

			thermal-sensors = <&tsens0 9>;

			trips {
				cpu6_alert0: trip-point0 {
					temperature = <90000>;
					hysteresis = <2000>;
					type = "passive";
				};

				cpu6_alert1: trip-point1 {
					temperature = <95000>;
					hysteresis = <2000>;
					type = "passive";
				};

				cpu6_crit: cpu-crit {
					temperature = <110000>;
					hysteresis = <0>;
					type = "critical";
				};
			};

			cooling-maps {
				map0 {
					trip = <&cpu6_alert0>;
					cooling-device = <&CPU4 THERMAL_NO_LIMIT THERMAL_NO_LIMIT>,
							 <&CPU5 THERMAL_NO_LIMIT THERMAL_NO_LIMIT>,
							 <&CPU6 THERMAL_NO_LIMIT THERMAL_NO_LIMIT>,
							 <&CPU7 THERMAL_NO_LIMIT THERMAL_NO_LIMIT>;
				};
				map1 {
					trip = <&cpu6_alert1>;
					cooling-device = <&CPU4 THERMAL_NO_LIMIT THERMAL_NO_LIMIT>,
							 <&CPU5 THERMAL_NO_LIMIT THERMAL_NO_LIMIT>,
							 <&CPU6 THERMAL_NO_LIMIT THERMAL_NO_LIMIT>,
							 <&CPU7 THERMAL_NO_LIMIT THERMAL_NO_LIMIT>;
				};
			};
		};

		cpu7-thermal {
			polling-delay-passive = <250>;
			polling-delay = <0>;

			thermal-sensors = <&tsens0 10>;

			trips {
				cpu7_alert0: trip-point0 {
					temperature = <90000>;
					hysteresis = <2000>;
					type = "passive";
				};

				cpu7_alert1: trip-point1 {
					temperature = <95000>;
					hysteresis = <2000>;
					type = "passive";
				};

				cpu7_crit: cpu-crit {
					temperature = <110000>;
					hysteresis = <0>;
					type = "critical";
				};
			};

			cooling-maps {
				map0 {
					trip = <&cpu7_alert0>;
					cooling-device = <&CPU4 THERMAL_NO_LIMIT THERMAL_NO_LIMIT>,
							 <&CPU5 THERMAL_NO_LIMIT THERMAL_NO_LIMIT>,
							 <&CPU6 THERMAL_NO_LIMIT THERMAL_NO_LIMIT>,
							 <&CPU7 THERMAL_NO_LIMIT THERMAL_NO_LIMIT>;
				};
				map1 {
					trip = <&cpu7_alert1>;
					cooling-device = <&CPU4 THERMAL_NO_LIMIT THERMAL_NO_LIMIT>,
							 <&CPU5 THERMAL_NO_LIMIT THERMAL_NO_LIMIT>,
							 <&CPU6 THERMAL_NO_LIMIT THERMAL_NO_LIMIT>,
							 <&CPU7 THERMAL_NO_LIMIT THERMAL_NO_LIMIT>;
				};
			};
		};

		cpu8-thermal {
			polling-delay-passive = <250>;
			polling-delay = <0>;

			thermal-sensors = <&tsens0 11>;

			trips {
				cpu8_alert0: trip-point0 {
					temperature = <90000>;
					hysteresis = <2000>;
					type = "passive";
				};

				cpu8_alert1: trip-point1 {
					temperature = <95000>;
					hysteresis = <2000>;
					type = "passive";
				};

				cpu8_crit: cpu-crit {
					temperature = <110000>;
					hysteresis = <0>;
					type = "critical";
				};
			};

			cooling-maps {
				map0 {
					trip = <&cpu8_alert0>;
					cooling-device = <&CPU4 THERMAL_NO_LIMIT THERMAL_NO_LIMIT>,
							 <&CPU5 THERMAL_NO_LIMIT THERMAL_NO_LIMIT>,
							 <&CPU6 THERMAL_NO_LIMIT THERMAL_NO_LIMIT>,
							 <&CPU7 THERMAL_NO_LIMIT THERMAL_NO_LIMIT>;
				};
				map1 {
					trip = <&cpu8_alert1>;
					cooling-device = <&CPU4 THERMAL_NO_LIMIT THERMAL_NO_LIMIT>,
							 <&CPU5 THERMAL_NO_LIMIT THERMAL_NO_LIMIT>,
							 <&CPU6 THERMAL_NO_LIMIT THERMAL_NO_LIMIT>,
							 <&CPU7 THERMAL_NO_LIMIT THERMAL_NO_LIMIT>;
				};
			};
		};

		cpu9-thermal {
			polling-delay-passive = <250>;
			polling-delay = <0>;

			thermal-sensors = <&tsens0 12>;

			trips {
				cpu9_alert0: trip-point0 {
					temperature = <90000>;
					hysteresis = <2000>;
					type = "passive";
				};

				cpu9_alert1: trip-point1 {
					temperature = <95000>;
					hysteresis = <2000>;
					type = "passive";
				};

				cpu9_crit: cpu-crit {
					temperature = <110000>;
					hysteresis = <0>;
					type = "critical";
				};
			};

			cooling-maps {
				map0 {
					trip = <&cpu9_alert0>;
					cooling-device = <&CPU4 THERMAL_NO_LIMIT THERMAL_NO_LIMIT>,
							 <&CPU5 THERMAL_NO_LIMIT THERMAL_NO_LIMIT>,
							 <&CPU6 THERMAL_NO_LIMIT THERMAL_NO_LIMIT>,
							 <&CPU7 THERMAL_NO_LIMIT THERMAL_NO_LIMIT>;
				};
				map1 {
					trip = <&cpu9_alert1>;
					cooling-device = <&CPU4 THERMAL_NO_LIMIT THERMAL_NO_LIMIT>,
							 <&CPU5 THERMAL_NO_LIMIT THERMAL_NO_LIMIT>,
							 <&CPU6 THERMAL_NO_LIMIT THERMAL_NO_LIMIT>,
							 <&CPU7 THERMAL_NO_LIMIT THERMAL_NO_LIMIT>;
				};
			};
		};

		cpu10-thermal {
			polling-delay-passive = <250>;
			polling-delay = <0>;

			thermal-sensors = <&tsens0 13>;

			trips {
				cpu10_alert0: trip-point0 {
					temperature = <90000>;
					hysteresis = <2000>;
					type = "passive";
				};

				cpu10_alert1: trip-point1 {
					temperature = <95000>;
					hysteresis = <2000>;
					type = "passive";
				};

				cpu10_crit: cpu-crit {
					temperature = <110000>;
					hysteresis = <0>;
					type = "critical";
				};
			};

			cooling-maps {
				map0 {
					trip = <&cpu10_alert0>;
					cooling-device = <&CPU4 THERMAL_NO_LIMIT THERMAL_NO_LIMIT>,
							 <&CPU5 THERMAL_NO_LIMIT THERMAL_NO_LIMIT>,
							 <&CPU6 THERMAL_NO_LIMIT THERMAL_NO_LIMIT>,
							 <&CPU7 THERMAL_NO_LIMIT THERMAL_NO_LIMIT>;
				};
				map1 {
					trip = <&cpu10_alert1>;
					cooling-device = <&CPU4 THERMAL_NO_LIMIT THERMAL_NO_LIMIT>,
							 <&CPU5 THERMAL_NO_LIMIT THERMAL_NO_LIMIT>,
							 <&CPU6 THERMAL_NO_LIMIT THERMAL_NO_LIMIT>,
							 <&CPU7 THERMAL_NO_LIMIT THERMAL_NO_LIMIT>;
				};
			};
		};

		cpu11-thermal {
			polling-delay-passive = <250>;
			polling-delay = <0>;

			thermal-sensors = <&tsens0 14>;

			trips {
				cpu11_alert0: trip-point0 {
					temperature = <90000>;
					hysteresis = <2000>;
					type = "passive";
				};

				cpu11_alert1: trip-point1 {
					temperature = <95000>;
					hysteresis = <2000>;
					type = "passive";
				};

				cpu11_crit: cpu-crit {
					temperature = <110000>;
					hysteresis = <0>;
					type = "critical";
				};
			};

			cooling-maps {
				map0 {
					trip = <&cpu11_alert0>;
					cooling-device = <&CPU4 THERMAL_NO_LIMIT THERMAL_NO_LIMIT>,
							 <&CPU5 THERMAL_NO_LIMIT THERMAL_NO_LIMIT>,
							 <&CPU6 THERMAL_NO_LIMIT THERMAL_NO_LIMIT>,
							 <&CPU7 THERMAL_NO_LIMIT THERMAL_NO_LIMIT>;
				};
				map1 {
					trip = <&cpu11_alert1>;
					cooling-device = <&CPU4 THERMAL_NO_LIMIT THERMAL_NO_LIMIT>,
							 <&CPU5 THERMAL_NO_LIMIT THERMAL_NO_LIMIT>,
							 <&CPU6 THERMAL_NO_LIMIT THERMAL_NO_LIMIT>,
							 <&CPU7 THERMAL_NO_LIMIT THERMAL_NO_LIMIT>;
				};
			};
		};

		aoss0-thermal {
			polling-delay-passive = <0>;
			polling-delay = <0>;

			thermal-sensors = <&tsens0 0>;

			trips {
				aoss0_alert0: trip-point0 {
					temperature = <90000>;
					hysteresis = <2000>;
					type = "hot";
				};

				aoss0_crit: aoss0-crit {
					temperature = <110000>;
					hysteresis = <0>;
					type = "critical";
				};
			};
		};

		aoss1-thermal {
			polling-delay-passive = <0>;
			polling-delay = <0>;

			thermal-sensors = <&tsens1 0>;

			trips {
				aoss1_alert0: trip-point0 {
					temperature = <90000>;
					hysteresis = <2000>;
					type = "hot";
				};

				aoss1_crit: aoss1-crit {
					temperature = <110000>;
					hysteresis = <0>;
					type = "critical";
				};
			};
		};

		cpuss0-thermal {
			polling-delay-passive = <0>;
			polling-delay = <0>;

			thermal-sensors = <&tsens0 5>;

			trips {
				cpuss0_alert0: trip-point0 {
					temperature = <90000>;
					hysteresis = <2000>;
					type = "hot";
				};
				cpuss0_crit: cluster0-crit {
					temperature = <110000>;
					hysteresis = <0>;
					type = "critical";
				};
			};
		};

		cpuss1-thermal {
			polling-delay-passive = <0>;
			polling-delay = <0>;

			thermal-sensors = <&tsens0 6>;

			trips {
				cpuss1_alert0: trip-point0 {
					temperature = <90000>;
					hysteresis = <2000>;
					type = "hot";
				};
				cpuss1_crit: cluster0-crit {
					temperature = <110000>;
					hysteresis = <0>;
					type = "critical";
				};
			};
		};

		gpuss0-thermal {
			polling-delay-passive = <100>;
			polling-delay = <0>;

			thermal-sensors = <&tsens1 1>;

			trips {
				gpuss0_alert0: trip-point0 {
					temperature = <95000>;
					hysteresis = <2000>;
					type = "passive";
				};

				gpuss0_crit: gpuss0-crit {
					temperature = <110000>;
					hysteresis = <0>;
					type = "critical";
				};
			};

			cooling-maps {
				map0 {
					trip = <&gpuss0_alert0>;
					cooling-device = <&gpu THERMAL_NO_LIMIT THERMAL_NO_LIMIT>;
				};
			};
		};

		gpuss1-thermal {
			polling-delay-passive = <100>;
			polling-delay = <0>;

			thermal-sensors = <&tsens1 2>;

			trips {
				gpuss1_alert0: trip-point0 {
					temperature = <95000>;
					hysteresis = <2000>;
					type = "passive";
				};

				gpuss1_crit: gpuss1-crit {
					temperature = <110000>;
					hysteresis = <0>;
					type = "critical";
				};
			};

			cooling-maps {
				map0 {
					trip = <&gpuss1_alert0>;
					cooling-device = <&gpu THERMAL_NO_LIMIT THERMAL_NO_LIMIT>;
				};
			};
		};

		nspss0-thermal {
			polling-delay-passive = <0>;
			polling-delay = <0>;

			thermal-sensors = <&tsens1 3>;

			trips {
				nspss0_alert0: trip-point0 {
					temperature = <90000>;
					hysteresis = <2000>;
					type = "hot";
				};

				nspss0_crit: nspss0-crit {
					temperature = <110000>;
					hysteresis = <0>;
					type = "critical";
				};
			};
		};

		nspss1-thermal {
			polling-delay-passive = <0>;
			polling-delay = <0>;

			thermal-sensors = <&tsens1 4>;

			trips {
				nspss1_alert0: trip-point0 {
					temperature = <90000>;
					hysteresis = <2000>;
					type = "hot";
				};

				nspss1_crit: nspss1-crit {
					temperature = <110000>;
					hysteresis = <0>;
					type = "critical";
				};
			};
		};

		video-thermal {
			polling-delay-passive = <0>;
			polling-delay = <0>;

			thermal-sensors = <&tsens1 5>;

			trips {
				video_alert0: trip-point0 {
					temperature = <90000>;
					hysteresis = <2000>;
					type = "hot";
				};

				video_crit: video-crit {
					temperature = <110000>;
					hysteresis = <0>;
					type = "critical";
				};
			};
		};

		ddr-thermal {
			polling-delay-passive = <0>;
			polling-delay = <0>;

			thermal-sensors = <&tsens1 6>;

			trips {
				ddr_alert0: trip-point0 {
					temperature = <90000>;
					hysteresis = <2000>;
					type = "hot";
				};

				ddr_crit: ddr-crit {
					temperature = <110000>;
					hysteresis = <0>;
					type = "critical";
				};
			};
		};

		mdmss0-thermal {
			polling-delay-passive = <0>;
			polling-delay = <0>;

			thermal-sensors = <&tsens1 7>;

			trips {
				mdmss0_alert0: trip-point0 {
					temperature = <90000>;
					hysteresis = <2000>;
					type = "hot";
				};

				mdmss0_crit: mdmss0-crit {
					temperature = <110000>;
					hysteresis = <0>;
					type = "critical";
				};
			};
		};

		mdmss1-thermal {
			polling-delay-passive = <0>;
			polling-delay = <0>;

			thermal-sensors = <&tsens1 8>;

			trips {
				mdmss1_alert0: trip-point0 {
					temperature = <90000>;
					hysteresis = <2000>;
					type = "hot";
				};

				mdmss1_crit: mdmss1-crit {
					temperature = <110000>;
					hysteresis = <0>;
					type = "critical";
				};
			};
		};

		mdmss2-thermal {
			polling-delay-passive = <0>;
			polling-delay = <0>;

			thermal-sensors = <&tsens1 9>;

			trips {
				mdmss2_alert0: trip-point0 {
					temperature = <90000>;
					hysteresis = <2000>;
					type = "hot";
				};

				mdmss2_crit: mdmss2-crit {
					temperature = <110000>;
					hysteresis = <0>;
					type = "critical";
				};
			};
		};

		mdmss3-thermal {
			polling-delay-passive = <0>;
			polling-delay = <0>;

			thermal-sensors = <&tsens1 10>;

			trips {
				mdmss3_alert0: trip-point0 {
					temperature = <90000>;
					hysteresis = <2000>;
					type = "hot";
				};

				mdmss3_crit: mdmss3-crit {
					temperature = <110000>;
					hysteresis = <0>;
					type = "critical";
				};
			};
		};

		camera0-thermal {
			polling-delay-passive = <0>;
			polling-delay = <0>;

			thermal-sensors = <&tsens1 11>;

			trips {
				camera0_alert0: trip-point0 {
					temperature = <90000>;
					hysteresis = <2000>;
					type = "hot";
				};

				camera0_crit: camera0-crit {
					temperature = <110000>;
					hysteresis = <0>;
					type = "critical";
				};
			};
		};
	};

	timer {
		compatible = "arm,armv8-timer";
		interrupts = <GIC_PPI 13 IRQ_TYPE_LEVEL_LOW>,
			     <GIC_PPI 14 IRQ_TYPE_LEVEL_LOW>,
			     <GIC_PPI 11 IRQ_TYPE_LEVEL_LOW>,
			     <GIC_PPI 10 IRQ_TYPE_LEVEL_LOW>;
	};
};<|MERGE_RESOLUTION|>--- conflicted
+++ resolved
@@ -2186,8 +2186,6 @@
 			#clock-cells = <1>;
 		};
 
-<<<<<<< HEAD
-=======
 		lpass_rx_macro: codec@3200000 {
 			compatible = "qcom,sc7280-lpass-rx-macro";
 			reg = <0 0x03200000 0 0x1000>;
@@ -2296,7 +2294,6 @@
 			status = "disabled";
 		};
 
->>>>>>> 7365df19
 		lpass_audiocc: clock-controller@3300000 {
 			compatible = "qcom,sc7280-lpassaudiocc";
 			reg = <0 0x03300000 0 0x30000>;
@@ -2306,8 +2303,6 @@
 			power-domains = <&lpass_aon LPASS_AON_CC_LPASS_AUDIO_HM_GDSC>;
 			#clock-cells = <1>;
 			#power-domain-cells = <1>;
-<<<<<<< HEAD
-=======
 			#reset-cells = <1>;
 		};
 
@@ -2329,7 +2324,6 @@
 			#sound-dai-cells = <1>;
 
 			status = "disabled";
->>>>>>> 7365df19
 		};
 
 		lpass_aon: clock-controller@3380000 {
@@ -2337,21 +2331,13 @@
 			reg = <0 0x03380000 0 0x30000>;
 			clocks = <&rpmhcc RPMH_CXO_CLK>,
 			       <&rpmhcc RPMH_CXO_CLK_A>,
-<<<<<<< HEAD
-			       <&lpasscore LPASS_CORE_CC_CORE_CLK>;
-=======
 			       <&lpass_core LPASS_CORE_CC_CORE_CLK>;
->>>>>>> 7365df19
 			clock-names = "bi_tcxo", "bi_tcxo_ao", "iface";
 			#clock-cells = <1>;
 			#power-domain-cells = <1>;
 		};
 
-<<<<<<< HEAD
-		lpasscore: clock-controller@3900000 {
-=======
 		lpass_core: clock-controller@3900000 {
->>>>>>> 7365df19
 			compatible = "qcom,sc7280-lpasscorecc";
 			reg = <0 0x03900000 0 0x50000>;
 			clocks = <&rpmhcc RPMH_CXO_CLK>;
@@ -2361,8 +2347,6 @@
 			#power-domain-cells = <1>;
 		};
 
-<<<<<<< HEAD
-=======
 		lpass_cpu: audio@3987000 {
 			compatible = "qcom,sc7280-lpass-cpu";
 
@@ -2424,7 +2408,6 @@
 			status = "disabled";
 		};
 
->>>>>>> 7365df19
 		lpass_hm: clock-controller@3c00000 {
 			compatible = "qcom,sc7280-lpasshm";
 			reg = <0 0x3c00000 0 0x28>;
@@ -2567,8 +2550,6 @@
 					opp-level = <RPMH_REGULATOR_LEVEL_SVS>;
 					opp-peak-kBps = <4068000>;
 					opp-supported-hw = <0x03>;
-<<<<<<< HEAD
-=======
 				};
 
 				/* Only applicable for SKUs which has 550Mhz as Fmax */
@@ -2577,18 +2558,13 @@
 					opp-level = <RPMH_REGULATOR_LEVEL_SVS_L1>;
 					opp-peak-kBps = <8368000>;
 					opp-supported-hw = <0x01>;
->>>>>>> 7365df19
 				};
 
 				opp-550000000-1 {
 					opp-hz = /bits/ 64 <550000000>;
 					opp-level = <RPMH_REGULATOR_LEVEL_SVS_L1>;
 					opp-peak-kBps = <6832000>;
-<<<<<<< HEAD
-					opp-supported-hw = <0x03>;
-=======
 					opp-supported-hw = <0x02>;
->>>>>>> 7365df19
 				};
 
 				opp-608000000 {
@@ -3492,11 +3468,7 @@
 				 <&pdc_reset PDC_WPSS_SYNC_RESET>;
 			reset-names = "restart", "pdc_sync";
 
-<<<<<<< HEAD
-			qcom,halt-regs = <&tcsr_mutex 0x37000>;
-=======
 			qcom,halt-regs = <&tcsr_1 0x17000>;
->>>>>>> 7365df19
 
 			status = "disabled";
 
@@ -3512,8 +3484,6 @@
 			};
 		};
 
-<<<<<<< HEAD
-=======
 		pmu@9091000 {
 			compatible = "qcom,sc7280-llcc-bwmon";
 			reg = <0 0x9091000 0 0x1000>;
@@ -3590,7 +3560,6 @@
 			};
 		};
 
->>>>>>> 7365df19
 		dc_noc: interconnect@90e0000 {
 			reg = <0 0x090e0000 0 0x5080>;
 			compatible = "qcom,sc7280-dc-noc";
@@ -3703,7 +3672,6 @@
 				phys = <&usb_1_hsphy>, <&usb_1_ssphy>;
 				phy-names = "usb2-phy", "usb3-phy";
 				maximum-speed = "super-speed";
-				wakeup-source;
 			};
 		};
 
@@ -4300,83 +4268,47 @@
 				function = "edp_hot";
 			};
 
-<<<<<<< HEAD
-			mi2s0_data0: mi2s0-data0 {
-=======
 			mi2s0_data0: mi2s0-data0-pins {
->>>>>>> 7365df19
 				pins = "gpio98";
 				function = "mi2s0_data0";
 			};
 
-<<<<<<< HEAD
-			mi2s0_data1: mi2s0-data1 {
-=======
 			mi2s0_data1: mi2s0-data1-pins {
->>>>>>> 7365df19
 				pins = "gpio99";
 				function = "mi2s0_data1";
 			};
 
-<<<<<<< HEAD
-			mi2s0_mclk: mi2s0-mclk {
-=======
 			mi2s0_mclk: mi2s0-mclk-pins {
->>>>>>> 7365df19
 				pins = "gpio96";
 				function = "pri_mi2s";
 			};
 
-<<<<<<< HEAD
-			mi2s0_sclk: mi2s0-sclk {
-=======
 			mi2s0_sclk: mi2s0-sclk-pins {
->>>>>>> 7365df19
 				pins = "gpio97";
 				function = "mi2s0_sck";
 			};
 
-<<<<<<< HEAD
-			mi2s0_ws: mi2s0-ws {
-=======
 			mi2s0_ws: mi2s0-ws-pins {
->>>>>>> 7365df19
 				pins = "gpio100";
 				function = "mi2s0_ws";
 			};
 
-<<<<<<< HEAD
-			mi2s1_data0: mi2s1-data0 {
-=======
 			mi2s1_data0: mi2s1-data0-pins {
->>>>>>> 7365df19
 				pins = "gpio107";
 				function = "mi2s1_data0";
 			};
 
-<<<<<<< HEAD
-			mi2s1_sclk: mi2s1-sclk {
-=======
 			mi2s1_sclk: mi2s1-sclk-pins {
->>>>>>> 7365df19
 				pins = "gpio106";
 				function = "mi2s1_sck";
 			};
 
-<<<<<<< HEAD
-			mi2s1_ws: mi2s1-ws {
-=======
 			mi2s1_ws: mi2s1-ws-pins {
->>>>>>> 7365df19
 				pins = "gpio108";
 				function = "mi2s1_ws";
 			};
 
-<<<<<<< HEAD
-			pcie1_clkreq_n: pcie1-clkreq-n {
-=======
 			pcie1_clkreq_n: pcie1-clkreq-n-pins {
->>>>>>> 7365df19
 				pins = "gpio79";
 				function = "pcie1_clkreqn";
 			};
