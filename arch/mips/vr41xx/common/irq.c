/*
 *  Interrupt handing routines for NEC VR4100 series.
 *
 *  Copyright (C) 2005-2007  Yoichi Yuasa <yuasa@linux-mips.org>
 *
 *  This program is free software; you can redistribute it and/or modify
 *  it under the terms of the GNU General Public License as published by
 *  the Free Software Foundation; either version 2 of the License, or
 *  (at your option) any later version.
 *
 *  This program is distributed in the hope that it will be useful,
 *  but WITHOUT ANY WARRANTY; without even the implied warranty of
 *  MERCHANTABILITY or FITNESS FOR A PARTICULAR PURPOSE.  See the
 *  GNU General Public License for more details.
 *
 *  You should have received a copy of the GNU General Public License
 *  along with this program; if not, write to the Free Software
 *  Foundation, Inc., 59 Temple Place, Suite 330, Boston, MA  02111-1307  USA
 */
#include <linux/interrupt.h>
#include <linux/module.h>
#include <linux/irq.h>

#include <asm/irq_cpu.h>
#include <asm/system.h>
#include <asm/vr41xx/irq.h>

typedef struct irq_cascade {
	int (*get_irq)(unsigned int);
} irq_cascade_t;

static irq_cascade_t irq_cascade[NR_IRQS] __cacheline_aligned;

static struct irqaction cascade_irqaction = {
	.handler	= no_action,
	.name		= "cascade",
};

int cascade_irq(unsigned int irq, int (*get_irq)(unsigned int))
{
	int retval = 0;

	if (irq >= NR_IRQS)
		return -EINVAL;

	if (irq_cascade[irq].get_irq != NULL)
		free_irq(irq, NULL);

	irq_cascade[irq].get_irq = get_irq;

	if (get_irq != NULL) {
		retval = setup_irq(irq, &cascade_irqaction);
		if (retval < 0)
			irq_cascade[irq].get_irq = NULL;
	}

	return retval;
}

EXPORT_SYMBOL_GPL(cascade_irq);

static void irq_dispatch(unsigned int irq)
{
	irq_cascade_t *cascade;

	if (irq >= NR_IRQS) {
		atomic_inc(&irq_err_count);
		return;
	}

	cascade = irq_cascade + irq;
	if (cascade->get_irq != NULL) {
		struct irq_desc *desc = irq_to_desc(irq);
		struct irq_data *idata = irq_desc_get_irq_data(desc);
		struct irq_chip *chip = irq_desc_get_chip(desc);
		int ret;

		if (chip->irq_mask_ack)
			chip->irq_mask_ack(idata);
		else {
			chip->irq_mask(idata);
			chip->irq_ack(idata);
		}
		ret = cascade->get_irq(irq);
		irq = ret;
		if (ret < 0)
			atomic_inc(&irq_err_count);
		else
			irq_dispatch(irq);
<<<<<<< HEAD
		if (!(desc->status & IRQ_DISABLED) && chip->irq_unmask)
=======
		if (!irqd_irq_disabled(idata) && chip->irq_unmask)
>>>>>>> 00b317a4
			chip->irq_unmask(idata);
	} else
		do_IRQ(irq);
}

asmlinkage void plat_irq_dispatch(void)
{
	unsigned int pending = read_c0_cause() & read_c0_status() & ST0_IM;

	if (pending & CAUSEF_IP7)
		do_IRQ(TIMER_IRQ);
	else if (pending & 0x7800) {
		if (pending & CAUSEF_IP3)
			irq_dispatch(INT1_IRQ);
		else if (pending & CAUSEF_IP4)
			irq_dispatch(INT2_IRQ);
		else if (pending & CAUSEF_IP5)
			irq_dispatch(INT3_IRQ);
		else if (pending & CAUSEF_IP6)
			irq_dispatch(INT4_IRQ);
	} else if (pending & CAUSEF_IP2)
		irq_dispatch(INT0_IRQ);
	else if (pending & CAUSEF_IP0)
		do_IRQ(MIPS_SOFTINT0_IRQ);
	else if (pending & CAUSEF_IP1)
		do_IRQ(MIPS_SOFTINT1_IRQ);
	else
		spurious_interrupt();
}

void __init arch_init_irq(void)
{
	mips_cpu_irq_init();
}<|MERGE_RESOLUTION|>--- conflicted
+++ resolved
@@ -87,11 +87,7 @@
 			atomic_inc(&irq_err_count);
 		else
 			irq_dispatch(irq);
-<<<<<<< HEAD
-		if (!(desc->status & IRQ_DISABLED) && chip->irq_unmask)
-=======
 		if (!irqd_irq_disabled(idata) && chip->irq_unmask)
->>>>>>> 00b317a4
 			chip->irq_unmask(idata);
 	} else
 		do_IRQ(irq);
