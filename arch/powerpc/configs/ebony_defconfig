#
# Automatically generated make config: don't edit
<<<<<<< HEAD
# Linux kernel version: 2.6.23-rc1-powerpc-ebony-mtd
# Mon Jul 30 15:47:59 2007
=======
# Linux kernel version: 2.6.23-rc4
# Thu Aug 30 16:34:11 2007
>>>>>>> c87ce658
#
# CONFIG_PPC64 is not set

#
# Processor support
#
# CONFIG_6xx is not set
# CONFIG_PPC_85xx is not set
# CONFIG_PPC_8xx is not set
# CONFIG_40x is not set
CONFIG_44x=y
# CONFIG_E200 is not set
CONFIG_4xx=y
CONFIG_BOOKE=y
CONFIG_PTE_64BIT=y
CONFIG_PHYS_64BIT=y
# CONFIG_PPC_MM_SLICES is not set
CONFIG_NOT_COHERENT_CACHE=y
CONFIG_PPC32=y
CONFIG_PPC_MERGE=y
CONFIG_MMU=y
CONFIG_GENERIC_HARDIRQS=y
CONFIG_IRQ_PER_CPU=y
CONFIG_RWSEM_XCHGADD_ALGORITHM=y
CONFIG_ARCH_HAS_ILOG2_U32=y
CONFIG_GENERIC_HWEIGHT=y
CONFIG_GENERIC_CALIBRATE_DELAY=y
CONFIG_GENERIC_FIND_NEXT_BIT=y
# CONFIG_ARCH_NO_VIRT_TO_BUS is not set
CONFIG_PPC=y
CONFIG_EARLY_PRINTK=y
CONFIG_GENERIC_NVRAM=y
CONFIG_SCHED_NO_NO_OMIT_FRAME_POINTER=y
CONFIG_ARCH_MAY_HAVE_PC_FDC=y
CONFIG_PPC_OF=y
CONFIG_OF=y
# CONFIG_PPC_UDBG_16550 is not set
# CONFIG_GENERIC_TBSYNC is not set
CONFIG_AUDIT_ARCH=y
CONFIG_GENERIC_BUG=y
# CONFIG_DEFAULT_UIMAGE is not set
CONFIG_PPC_DCR_NATIVE=y
# CONFIG_PPC_DCR_MMIO is not set
CONFIG_PPC_DCR=y
CONFIG_DEFCONFIG_LIST="/lib/modules/$UNAME_RELEASE/.config"

#
# General setup
#
CONFIG_EXPERIMENTAL=y
CONFIG_BROKEN_ON_SMP=y
CONFIG_INIT_ENV_ARG_LIMIT=32
CONFIG_LOCALVERSION=""
CONFIG_LOCALVERSION_AUTO=y
CONFIG_SWAP=y
CONFIG_SYSVIPC=y
CONFIG_SYSVIPC_SYSCTL=y
CONFIG_POSIX_MQUEUE=y
# CONFIG_BSD_PROCESS_ACCT is not set
# CONFIG_TASKSTATS is not set
# CONFIG_USER_NS is not set
# CONFIG_AUDIT is not set
# CONFIG_IKCONFIG is not set
CONFIG_LOG_BUF_SHIFT=14
CONFIG_SYSFS_DEPRECATED=y
# CONFIG_RELAY is not set
CONFIG_BLK_DEV_INITRD=y
CONFIG_INITRAMFS_SOURCE=""
# CONFIG_CC_OPTIMIZE_FOR_SIZE is not set
CONFIG_SYSCTL=y
CONFIG_EMBEDDED=y
CONFIG_SYSCTL_SYSCALL=y
CONFIG_KALLSYMS=y
CONFIG_KALLSYMS_ALL=y
CONFIG_KALLSYMS_EXTRA_PASS=y
CONFIG_HOTPLUG=y
CONFIG_PRINTK=y
CONFIG_BUG=y
CONFIG_ELF_CORE=y
CONFIG_BASE_FULL=y
CONFIG_FUTEX=y
CONFIG_ANON_INODES=y
CONFIG_EPOLL=y
CONFIG_SIGNALFD=y
CONFIG_TIMERFD=y
CONFIG_EVENTFD=y
CONFIG_SHMEM=y
CONFIG_VM_EVENT_COUNTERS=y
CONFIG_SLAB=y
# CONFIG_SLUB is not set
# CONFIG_SLOB is not set
CONFIG_RT_MUTEXES=y
# CONFIG_TINY_SHMEM is not set
CONFIG_BASE_SMALL=0
CONFIG_MODULES=y
CONFIG_MODULE_UNLOAD=y
# CONFIG_MODULE_FORCE_UNLOAD is not set
# CONFIG_MODVERSIONS is not set
# CONFIG_MODULE_SRCVERSION_ALL is not set
CONFIG_KMOD=y
CONFIG_BLOCK=y
CONFIG_LBD=y
# CONFIG_BLK_DEV_IO_TRACE is not set
# CONFIG_LSF is not set
# CONFIG_BLK_DEV_BSG is not set

#
# IO Schedulers
#
CONFIG_IOSCHED_NOOP=y
CONFIG_IOSCHED_AS=y
CONFIG_IOSCHED_DEADLINE=y
CONFIG_IOSCHED_CFQ=y
CONFIG_DEFAULT_AS=y
# CONFIG_DEFAULT_DEADLINE is not set
# CONFIG_DEFAULT_CFQ is not set
# CONFIG_DEFAULT_NOOP is not set
CONFIG_DEFAULT_IOSCHED="anticipatory"

#
# Platform support
#
# CONFIG_PPC_MPC52xx is not set
# CONFIG_PPC_MPC5200 is not set
# CONFIG_PPC_CELL is not set
# CONFIG_PPC_CELL_NATIVE is not set
# CONFIG_PQ2ADS is not set
CONFIG_EBONY=y
CONFIG_440GP=y
# CONFIG_MPIC is not set
# CONFIG_MPIC_WEIRD is not set
# CONFIG_PPC_I8259 is not set
# CONFIG_PPC_RTAS is not set
# CONFIG_MMIO_NVRAM is not set
# CONFIG_PPC_MPC106 is not set
# CONFIG_PPC_970_NAP is not set
# CONFIG_PPC_INDIRECT_IO is not set
# CONFIG_GENERIC_IOMAP is not set
# CONFIG_CPU_FREQ is not set
# CONFIG_CPM2 is not set
# CONFIG_FSL_ULI1575 is not set

#
# Kernel options
#
# CONFIG_HIGHMEM is not set
# CONFIG_HZ_100 is not set
CONFIG_HZ_250=y
# CONFIG_HZ_300 is not set
# CONFIG_HZ_1000 is not set
CONFIG_HZ=250
CONFIG_PREEMPT_NONE=y
# CONFIG_PREEMPT_VOLUNTARY is not set
# CONFIG_PREEMPT is not set
CONFIG_BINFMT_ELF=y
# CONFIG_BINFMT_MISC is not set
CONFIG_MATH_EMULATION=y
CONFIG_ARCH_ENABLE_MEMORY_HOTPLUG=y
CONFIG_ARCH_FLATMEM_ENABLE=y
CONFIG_ARCH_POPULATES_NODE_MAP=y
CONFIG_SELECT_MEMORY_MODEL=y
CONFIG_FLATMEM_MANUAL=y
# CONFIG_DISCONTIGMEM_MANUAL is not set
# CONFIG_SPARSEMEM_MANUAL is not set
CONFIG_FLATMEM=y
CONFIG_FLAT_NODE_MEM_MAP=y
# CONFIG_SPARSEMEM_STATIC is not set
CONFIG_SPLIT_PTLOCK_CPUS=4
CONFIG_RESOURCES_64BIT=y
CONFIG_ZONE_DMA_FLAG=1
CONFIG_BOUNCE=y
CONFIG_VIRT_TO_BUS=y
CONFIG_PROC_DEVICETREE=y
# CONFIG_CMDLINE_BOOL is not set
CONFIG_SECCOMP=y
CONFIG_WANT_DEVICE_TREE=y
CONFIG_DEVICE_TREE="ebony.dts"
CONFIG_ISA_DMA_API=y

#
# Bus options
#
CONFIG_ZONE_DMA=y
CONFIG_PPC_INDIRECT_PCI=y
CONFIG_PCI=y
CONFIG_PCI_DOMAINS=y
CONFIG_PCI_SYSCALL=y
# CONFIG_PCIEPORTBUS is not set
CONFIG_ARCH_SUPPORTS_MSI=y
# CONFIG_PCI_MSI is not set
# CONFIG_PCI_DEBUG is not set

#
# PCCARD (PCMCIA/CardBus) support
#
# CONFIG_PCCARD is not set
# CONFIG_HOTPLUG_PCI is not set

#
# Advanced setup
#
# CONFIG_ADVANCED_OPTIONS is not set

#
# Default settings for advanced configuration options are used
#
CONFIG_HIGHMEM_START=0xfe000000
CONFIG_LOWMEM_SIZE=0x30000000
CONFIG_KERNEL_START=0xc0000000
CONFIG_TASK_SIZE=0x80000000
CONFIG_CONSISTENT_START=0xff100000
CONFIG_CONSISTENT_SIZE=0x00200000
CONFIG_BOOT_LOAD=0x01000000

#
# Networking
#
CONFIG_NET=y

#
# Networking options
#
CONFIG_PACKET=y
# CONFIG_PACKET_MMAP is not set
CONFIG_UNIX=y
# CONFIG_NET_KEY is not set
CONFIG_INET=y
# CONFIG_IP_MULTICAST is not set
# CONFIG_IP_ADVANCED_ROUTER is not set
CONFIG_IP_FIB_HASH=y
CONFIG_IP_PNP=y
CONFIG_IP_PNP_DHCP=y
CONFIG_IP_PNP_BOOTP=y
# CONFIG_IP_PNP_RARP is not set
# CONFIG_NET_IPIP is not set
# CONFIG_NET_IPGRE is not set
# CONFIG_ARPD is not set
# CONFIG_SYN_COOKIES is not set
# CONFIG_INET_AH is not set
# CONFIG_INET_ESP is not set
# CONFIG_INET_IPCOMP is not set
# CONFIG_INET_XFRM_TUNNEL is not set
# CONFIG_INET_TUNNEL is not set
# CONFIG_INET_XFRM_MODE_TRANSPORT is not set
# CONFIG_INET_XFRM_MODE_TUNNEL is not set
# CONFIG_INET_XFRM_MODE_BEET is not set
CONFIG_INET_DIAG=y
CONFIG_INET_TCP_DIAG=y
# CONFIG_TCP_CONG_ADVANCED is not set
CONFIG_TCP_CONG_CUBIC=y
CONFIG_DEFAULT_TCP_CONG="cubic"
# CONFIG_TCP_MD5SIG is not set
# CONFIG_IPV6 is not set
# CONFIG_INET6_XFRM_TUNNEL is not set
# CONFIG_INET6_TUNNEL is not set
# CONFIG_NETWORK_SECMARK is not set
# CONFIG_NETFILTER is not set
# CONFIG_IP_DCCP is not set
# CONFIG_IP_SCTP is not set
# CONFIG_TIPC is not set
# CONFIG_ATM is not set
# CONFIG_BRIDGE is not set
# CONFIG_VLAN_8021Q is not set
# CONFIG_DECNET is not set
# CONFIG_LLC2 is not set
# CONFIG_IPX is not set
# CONFIG_ATALK is not set
# CONFIG_X25 is not set
# CONFIG_LAPB is not set
# CONFIG_ECONET is not set
# CONFIG_WAN_ROUTER is not set

#
# QoS and/or fair queueing
#
# CONFIG_NET_SCHED is not set

#
# Network testing
#
# CONFIG_NET_PKTGEN is not set
# CONFIG_HAMRADIO is not set
# CONFIG_IRDA is not set
# CONFIG_BT is not set
# CONFIG_AF_RXRPC is not set

#
# Wireless
#
# CONFIG_CFG80211 is not set
# CONFIG_WIRELESS_EXT is not set
# CONFIG_MAC80211 is not set
# CONFIG_IEEE80211 is not set
# CONFIG_RFKILL is not set
# CONFIG_NET_9P is not set

#
# Device Drivers
#

#
# Generic Driver Options
#
CONFIG_STANDALONE=y
CONFIG_PREVENT_FIRMWARE_BUILD=y
CONFIG_FW_LOADER=y
# CONFIG_DEBUG_DRIVER is not set
# CONFIG_DEBUG_DEVRES is not set
# CONFIG_SYS_HYPERVISOR is not set
CONFIG_CONNECTOR=y
CONFIG_PROC_EVENTS=y
<<<<<<< HEAD
CONFIG_MTD=y
# CONFIG_MTD_DEBUG is not set
# CONFIG_MTD_CONCAT is not set
CONFIG_MTD_PARTITIONS=y
# CONFIG_MTD_REDBOOT_PARTS is not set
# CONFIG_MTD_CMDLINE_PARTS is not set

#
# User Modules And Translation Layers
#
CONFIG_MTD_CHAR=y
CONFIG_MTD_BLKDEVS=y
CONFIG_MTD_BLOCK=y
# CONFIG_FTL is not set
# CONFIG_NFTL is not set
# CONFIG_INFTL is not set
# CONFIG_RFD_FTL is not set
# CONFIG_SSFDC is not set

#
# RAM/ROM/Flash chip drivers
#
CONFIG_MTD_CFI=y
CONFIG_MTD_JEDECPROBE=y
CONFIG_MTD_GEN_PROBE=y
# CONFIG_MTD_CFI_ADV_OPTIONS is not set
CONFIG_MTD_MAP_BANK_WIDTH_1=y
CONFIG_MTD_MAP_BANK_WIDTH_2=y
CONFIG_MTD_MAP_BANK_WIDTH_4=y
# CONFIG_MTD_MAP_BANK_WIDTH_8 is not set
# CONFIG_MTD_MAP_BANK_WIDTH_16 is not set
# CONFIG_MTD_MAP_BANK_WIDTH_32 is not set
CONFIG_MTD_CFI_I1=y
CONFIG_MTD_CFI_I2=y
# CONFIG_MTD_CFI_I4 is not set
# CONFIG_MTD_CFI_I8 is not set
# CONFIG_MTD_CFI_INTELEXT is not set
CONFIG_MTD_CFI_AMDSTD=y
# CONFIG_MTD_CFI_STAA is not set
CONFIG_MTD_CFI_UTIL=y
# CONFIG_MTD_RAM is not set
# CONFIG_MTD_ROM is not set
# CONFIG_MTD_ABSENT is not set

#
# Mapping drivers for chip access
#
# CONFIG_MTD_COMPLEX_MAPPINGS is not set
# CONFIG_MTD_PHYSMAP is not set
CONFIG_MTD_PHYSMAP_OF=y
# CONFIG_MTD_PLATRAM is not set

#
# Self-contained MTD device drivers
#
# CONFIG_MTD_PMC551 is not set
# CONFIG_MTD_SLRAM is not set
# CONFIG_MTD_PHRAM is not set
# CONFIG_MTD_MTDRAM is not set
# CONFIG_MTD_BLOCK2MTD is not set

#
# Disk-On-Chip Device Drivers
#
# CONFIG_MTD_DOC2000 is not set
# CONFIG_MTD_DOC2001 is not set
# CONFIG_MTD_DOC2001PLUS is not set
# CONFIG_MTD_NAND is not set
# CONFIG_MTD_ONENAND is not set

#
# UBI - Unsorted block images
#
# CONFIG_MTD_UBI is not set
=======
# CONFIG_MTD is not set
>>>>>>> c87ce658
CONFIG_OF_DEVICE=y
# CONFIG_PARPORT is not set
CONFIG_BLK_DEV=y
# CONFIG_BLK_DEV_FD is not set
# CONFIG_BLK_CPQ_DA is not set
# CONFIG_BLK_CPQ_CISS_DA is not set
# CONFIG_BLK_DEV_DAC960 is not set
# CONFIG_BLK_DEV_UMEM is not set
# CONFIG_BLK_DEV_COW_COMMON is not set
# CONFIG_BLK_DEV_LOOP is not set
# CONFIG_BLK_DEV_NBD is not set
# CONFIG_BLK_DEV_SX8 is not set
CONFIG_BLK_DEV_RAM=y
CONFIG_BLK_DEV_RAM_COUNT=16
CONFIG_BLK_DEV_RAM_SIZE=35000
CONFIG_BLK_DEV_RAM_BLOCKSIZE=1024
# CONFIG_CDROM_PKTCDVD is not set
# CONFIG_ATA_OVER_ETH is not set
# CONFIG_XILINX_SYSACE is not set
CONFIG_MISC_DEVICES=y
# CONFIG_PHANTOM is not set
# CONFIG_EEPROM_93CX6 is not set
# CONFIG_SGI_IOC4 is not set
# CONFIG_TIFM_CORE is not set
# CONFIG_IDE is not set

#
# SCSI device support
#
# CONFIG_RAID_ATTRS is not set
# CONFIG_SCSI is not set
# CONFIG_SCSI_DMA is not set
# CONFIG_SCSI_NETLINK is not set
# CONFIG_ATA is not set
# CONFIG_MD is not set

#
# Fusion MPT device support
#
# CONFIG_FUSION is not set

#
# IEEE 1394 (FireWire) support
#
# CONFIG_FIREWIRE is not set
# CONFIG_IEEE1394 is not set
# CONFIG_I2O is not set
# CONFIG_MACINTOSH_DRIVERS is not set
CONFIG_NETDEVICES=y
# CONFIG_NETDEVICES_MULTIQUEUE is not set
# CONFIG_DUMMY is not set
# CONFIG_BONDING is not set
# CONFIG_MACVLAN is not set
# CONFIG_EQUALIZER is not set
# CONFIG_TUN is not set
# CONFIG_ARCNET is not set
# CONFIG_NET_ETHERNET is not set
CONFIG_NETDEV_1000=y
# CONFIG_ACENIC is not set
# CONFIG_DL2K is not set
# CONFIG_E1000 is not set
# CONFIG_NS83820 is not set
# CONFIG_HAMACHI is not set
# CONFIG_YELLOWFIN is not set
# CONFIG_R8169 is not set
# CONFIG_SIS190 is not set
# CONFIG_SKGE is not set
# CONFIG_SKY2 is not set
# CONFIG_VIA_VELOCITY is not set
# CONFIG_TIGON3 is not set
# CONFIG_BNX2 is not set
# CONFIG_QLA3XXX is not set
# CONFIG_ATL1 is not set
CONFIG_NETDEV_10000=y
# CONFIG_CHELSIO_T1 is not set
# CONFIG_CHELSIO_T3 is not set
# CONFIG_IXGB is not set
# CONFIG_S2IO is not set
# CONFIG_MYRI10GE is not set
# CONFIG_NETXEN_NIC is not set
# CONFIG_MLX4_CORE is not set
# CONFIG_TR is not set

#
# Wireless LAN
#
# CONFIG_WLAN_PRE80211 is not set
# CONFIG_WLAN_80211 is not set
# CONFIG_WAN is not set
# CONFIG_FDDI is not set
# CONFIG_HIPPI is not set
# CONFIG_PPP is not set
# CONFIG_SLIP is not set
# CONFIG_SHAPER is not set
# CONFIG_NETCONSOLE is not set
# CONFIG_NETPOLL is not set
# CONFIG_NET_POLL_CONTROLLER is not set
# CONFIG_ISDN is not set
# CONFIG_PHONE is not set

#
# Input device support
#
# CONFIG_INPUT is not set

#
# Hardware I/O ports
#
# CONFIG_SERIO is not set
# CONFIG_GAMEPORT is not set

#
# Character devices
#
# CONFIG_VT is not set
# CONFIG_SERIAL_NONSTANDARD is not set

#
# Serial drivers
#
CONFIG_SERIAL_8250=y
CONFIG_SERIAL_8250_CONSOLE=y
# CONFIG_SERIAL_8250_PCI is not set
CONFIG_SERIAL_8250_NR_UARTS=4
CONFIG_SERIAL_8250_RUNTIME_UARTS=4
CONFIG_SERIAL_8250_EXTENDED=y
# CONFIG_SERIAL_8250_MANY_PORTS is not set
CONFIG_SERIAL_8250_SHARE_IRQ=y
# CONFIG_SERIAL_8250_DETECT_IRQ is not set
# CONFIG_SERIAL_8250_RSA is not set

#
# Non-8250 serial port support
#
# CONFIG_SERIAL_UARTLITE is not set
CONFIG_SERIAL_CORE=y
CONFIG_SERIAL_CORE_CONSOLE=y
# CONFIG_SERIAL_JSM is not set
CONFIG_SERIAL_OF_PLATFORM=y
CONFIG_UNIX98_PTYS=y
CONFIG_LEGACY_PTYS=y
CONFIG_LEGACY_PTY_COUNT=256
# CONFIG_IPMI_HANDLER is not set
# CONFIG_WATCHDOG is not set
# CONFIG_HW_RANDOM is not set
# CONFIG_NVRAM is not set
# CONFIG_GEN_RTC is not set
# CONFIG_R3964 is not set
# CONFIG_APPLICOM is not set
# CONFIG_AGP is not set
# CONFIG_DRM is not set
# CONFIG_RAW_DRIVER is not set
# CONFIG_TCG_TPM is not set
CONFIG_DEVPORT=y
# CONFIG_I2C is not set

#
# SPI support
#
# CONFIG_SPI is not set
# CONFIG_SPI_MASTER is not set
# CONFIG_W1 is not set
# CONFIG_POWER_SUPPLY is not set
# CONFIG_HWMON is not set

#
# Multifunction device drivers
#
# CONFIG_MFD_SM501 is not set

#
# Multimedia devices
#
# CONFIG_VIDEO_DEV is not set
# CONFIG_DVB_CORE is not set
# CONFIG_DAB is not set

#
# Graphics support
#
# CONFIG_BACKLIGHT_LCD_SUPPORT is not set

#
# Display device support
#
# CONFIG_DISPLAY_SUPPORT is not set
# CONFIG_VGASTATE is not set
# CONFIG_VIDEO_OUTPUT_CONTROL is not set
# CONFIG_FB is not set
# CONFIG_FB_IBM_GXT4500 is not set

#
# Sound
#
# CONFIG_SOUND is not set
CONFIG_USB_SUPPORT=y
CONFIG_USB_ARCH_HAS_HCD=y
CONFIG_USB_ARCH_HAS_OHCI=y
CONFIG_USB_ARCH_HAS_EHCI=y
# CONFIG_USB is not set

#
# NOTE: USB_STORAGE enables SCSI, and 'SCSI disk support'
#

#
# USB Gadget Support
#
# CONFIG_USB_GADGET is not set
# CONFIG_MMC is not set
# CONFIG_NEW_LEDS is not set
# CONFIG_INFINIBAND is not set
# CONFIG_EDAC is not set
<<<<<<< HEAD

#
# Real Time Clock
#
=======
>>>>>>> c87ce658
# CONFIG_RTC_CLASS is not set

#
# DMA Engine support
#
# CONFIG_DMA_ENGINE is not set

#
# DMA Clients
#

#
# DMA Devices
#

#
# Userspace I/O
#
# CONFIG_UIO is not set

#
# File systems
#
CONFIG_EXT2_FS=y
# CONFIG_EXT2_FS_XATTR is not set
# CONFIG_EXT2_FS_XIP is not set
# CONFIG_EXT3_FS is not set
# CONFIG_EXT4DEV_FS is not set
# CONFIG_REISERFS_FS is not set
# CONFIG_JFS_FS is not set
# CONFIG_FS_POSIX_ACL is not set
# CONFIG_XFS_FS is not set
# CONFIG_GFS2_FS is not set
# CONFIG_OCFS2_FS is not set
# CONFIG_MINIX_FS is not set
# CONFIG_ROMFS_FS is not set
CONFIG_INOTIFY=y
CONFIG_INOTIFY_USER=y
# CONFIG_QUOTA is not set
CONFIG_DNOTIFY=y
# CONFIG_AUTOFS_FS is not set
# CONFIG_AUTOFS4_FS is not set
# CONFIG_FUSE_FS is not set

#
# CD-ROM/DVD Filesystems
#
# CONFIG_ISO9660_FS is not set
# CONFIG_UDF_FS is not set

#
# DOS/FAT/NT Filesystems
#
# CONFIG_MSDOS_FS is not set
# CONFIG_VFAT_FS is not set
# CONFIG_NTFS_FS is not set

#
# Pseudo filesystems
#
CONFIG_PROC_FS=y
CONFIG_PROC_KCORE=y
CONFIG_PROC_SYSCTL=y
CONFIG_SYSFS=y
CONFIG_TMPFS=y
# CONFIG_TMPFS_POSIX_ACL is not set
# CONFIG_HUGETLB_PAGE is not set
CONFIG_RAMFS=y
# CONFIG_CONFIGFS_FS is not set

#
# Miscellaneous filesystems
#
# CONFIG_ADFS_FS is not set
# CONFIG_AFFS_FS is not set
# CONFIG_HFS_FS is not set
# CONFIG_HFSPLUS_FS is not set
# CONFIG_BEFS_FS is not set
# CONFIG_BFS_FS is not set
# CONFIG_EFS_FS is not set
CONFIG_JFFS2_FS=y
CONFIG_JFFS2_FS_DEBUG=0
CONFIG_JFFS2_FS_WRITEBUFFER=y
# CONFIG_JFFS2_SUMMARY is not set
# CONFIG_JFFS2_FS_XATTR is not set
# CONFIG_JFFS2_COMPRESSION_OPTIONS is not set
CONFIG_JFFS2_ZLIB=y
CONFIG_JFFS2_RTIME=y
# CONFIG_JFFS2_RUBIN is not set
CONFIG_CRAMFS=y
# CONFIG_VXFS_FS is not set
# CONFIG_HPFS_FS is not set
# CONFIG_QNX4FS_FS is not set
# CONFIG_SYSV_FS is not set
# CONFIG_UFS_FS is not set

#
# Network File Systems
#
CONFIG_NFS_FS=y
CONFIG_NFS_V3=y
# CONFIG_NFS_V3_ACL is not set
# CONFIG_NFS_V4 is not set
# CONFIG_NFS_DIRECTIO is not set
# CONFIG_NFSD is not set
CONFIG_ROOT_NFS=y
CONFIG_LOCKD=y
CONFIG_LOCKD_V4=y
CONFIG_NFS_COMMON=y
CONFIG_SUNRPC=y
# CONFIG_SUNRPC_BIND34 is not set
# CONFIG_RPCSEC_GSS_KRB5 is not set
# CONFIG_RPCSEC_GSS_SPKM3 is not set
# CONFIG_SMB_FS is not set
# CONFIG_CIFS is not set
# CONFIG_NCP_FS is not set
# CONFIG_CODA_FS is not set
# CONFIG_AFS_FS is not set

#
# Partition Types
#
# CONFIG_PARTITION_ADVANCED is not set
CONFIG_MSDOS_PARTITION=y

#
# Native Language Support
#
# CONFIG_NLS is not set

#
# Distributed Lock Manager
#
# CONFIG_DLM is not set
# CONFIG_UCC_SLOW is not set

#
# Library routines
#
CONFIG_BITREVERSE=y
# CONFIG_CRC_CCITT is not set
# CONFIG_CRC16 is not set
# CONFIG_CRC_ITU_T is not set
CONFIG_CRC32=y
# CONFIG_CRC7 is not set
# CONFIG_LIBCRC32C is not set
CONFIG_ZLIB_INFLATE=y
CONFIG_ZLIB_DEFLATE=y
CONFIG_PLIST=y
CONFIG_HAS_IOMEM=y
CONFIG_HAS_IOPORT=y
CONFIG_HAS_DMA=y

#
# Instrumentation Support
#
# CONFIG_PROFILING is not set

#
# Kernel hacking
#
# CONFIG_PRINTK_TIME is not set
CONFIG_ENABLE_MUST_CHECK=y
CONFIG_MAGIC_SYSRQ=y
# CONFIG_UNUSED_SYMBOLS is not set
# CONFIG_DEBUG_FS is not set
# CONFIG_HEADERS_CHECK is not set
CONFIG_DEBUG_KERNEL=y
# CONFIG_DEBUG_SHIRQ is not set
CONFIG_DETECT_SOFTLOCKUP=y
CONFIG_SCHED_DEBUG=y
# CONFIG_SCHEDSTATS is not set
# CONFIG_TIMER_STATS is not set
# CONFIG_DEBUG_SLAB is not set
# CONFIG_DEBUG_RT_MUTEXES is not set
# CONFIG_RT_MUTEX_TESTER is not set
# CONFIG_DEBUG_SPINLOCK is not set
# CONFIG_DEBUG_MUTEXES is not set
# CONFIG_DEBUG_SPINLOCK_SLEEP is not set
# CONFIG_DEBUG_LOCKING_API_SELFTESTS is not set
# CONFIG_DEBUG_KOBJECT is not set
CONFIG_DEBUG_BUGVERBOSE=y
# CONFIG_DEBUG_INFO is not set
# CONFIG_DEBUG_VM is not set
# CONFIG_DEBUG_LIST is not set
CONFIG_FORCED_INLINING=y
# CONFIG_RCU_TORTURE_TEST is not set
# CONFIG_FAULT_INJECTION is not set
# CONFIG_DEBUG_STACKOVERFLOW is not set
# CONFIG_DEBUG_STACK_USAGE is not set
# CONFIG_DEBUG_PAGEALLOC is not set
# CONFIG_DEBUGGER is not set
# CONFIG_BDI_SWITCH is not set
# CONFIG_PPC_EARLY_DEBUG is not set

#
# Security options
#
# CONFIG_KEYS is not set
# CONFIG_SECURITY is not set
CONFIG_CRYPTO=y
CONFIG_CRYPTO_ALGAPI=y
CONFIG_CRYPTO_BLKCIPHER=y
CONFIG_CRYPTO_MANAGER=y
# CONFIG_CRYPTO_HMAC is not set
# CONFIG_CRYPTO_XCBC is not set
# CONFIG_CRYPTO_NULL is not set
# CONFIG_CRYPTO_MD4 is not set
CONFIG_CRYPTO_MD5=y
# CONFIG_CRYPTO_SHA1 is not set
# CONFIG_CRYPTO_SHA256 is not set
# CONFIG_CRYPTO_SHA512 is not set
# CONFIG_CRYPTO_WP512 is not set
# CONFIG_CRYPTO_TGR192 is not set
# CONFIG_CRYPTO_GF128MUL is not set
CONFIG_CRYPTO_ECB=y
CONFIG_CRYPTO_CBC=y
CONFIG_CRYPTO_PCBC=y
# CONFIG_CRYPTO_LRW is not set
# CONFIG_CRYPTO_CRYPTD is not set
CONFIG_CRYPTO_DES=y
# CONFIG_CRYPTO_FCRYPT is not set
# CONFIG_CRYPTO_BLOWFISH is not set
# CONFIG_CRYPTO_TWOFISH is not set
# CONFIG_CRYPTO_SERPENT is not set
# CONFIG_CRYPTO_AES is not set
# CONFIG_CRYPTO_CAST5 is not set
# CONFIG_CRYPTO_CAST6 is not set
# CONFIG_CRYPTO_TEA is not set
# CONFIG_CRYPTO_ARC4 is not set
# CONFIG_CRYPTO_KHAZAD is not set
# CONFIG_CRYPTO_ANUBIS is not set
# CONFIG_CRYPTO_DEFLATE is not set
# CONFIG_CRYPTO_MICHAEL_MIC is not set
# CONFIG_CRYPTO_CRC32C is not set
# CONFIG_CRYPTO_CAMELLIA is not set
# CONFIG_CRYPTO_TEST is not set
<<<<<<< HEAD
CONFIG_CRYPTO_HW=y
=======
# CONFIG_CRYPTO_HW is not set
>>>>>>> c87ce658
<|MERGE_RESOLUTION|>--- conflicted
+++ resolved
@@ -1,12 +1,7 @@
 #
 # Automatically generated make config: don't edit
-<<<<<<< HEAD
-# Linux kernel version: 2.6.23-rc1-powerpc-ebony-mtd
-# Mon Jul 30 15:47:59 2007
-=======
 # Linux kernel version: 2.6.23-rc4
 # Thu Aug 30 16:34:11 2007
->>>>>>> c87ce658
 #
 # CONFIG_PPC64 is not set
 
@@ -318,7 +313,6 @@
 # CONFIG_SYS_HYPERVISOR is not set
 CONFIG_CONNECTOR=y
 CONFIG_PROC_EVENTS=y
-<<<<<<< HEAD
 CONFIG_MTD=y
 # CONFIG_MTD_DEBUG is not set
 # CONFIG_MTD_CONCAT is not set
@@ -393,9 +387,6 @@
 # UBI - Unsorted block images
 #
 # CONFIG_MTD_UBI is not set
-=======
-# CONFIG_MTD is not set
->>>>>>> c87ce658
 CONFIG_OF_DEVICE=y
 # CONFIG_PARPORT is not set
 CONFIG_BLK_DEV=y
@@ -609,13 +600,6 @@
 # CONFIG_NEW_LEDS is not set
 # CONFIG_INFINIBAND is not set
 # CONFIG_EDAC is not set
-<<<<<<< HEAD
-
-#
-# Real Time Clock
-#
-=======
->>>>>>> c87ce658
 # CONFIG_RTC_CLASS is not set
 
 #
@@ -853,8 +837,4 @@
 # CONFIG_CRYPTO_CRC32C is not set
 # CONFIG_CRYPTO_CAMELLIA is not set
 # CONFIG_CRYPTO_TEST is not set
-<<<<<<< HEAD
-CONFIG_CRYPTO_HW=y
-=======
-# CONFIG_CRYPTO_HW is not set
->>>>>>> c87ce658
+# CONFIG_CRYPTO_HW is not set