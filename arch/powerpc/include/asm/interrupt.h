/* SPDX-License-Identifier: GPL-2.0-or-later */
#ifndef _ASM_POWERPC_INTERRUPT_H
#define _ASM_POWERPC_INTERRUPT_H

/* BookE/4xx */
#define INTERRUPT_CRITICAL_INPUT  0x100

/* BookE */
#define INTERRUPT_DEBUG           0xd00
#ifdef CONFIG_BOOKE
#define INTERRUPT_PERFMON         0x260
#define INTERRUPT_DOORBELL        0x280
#endif

/* BookS/4xx/8xx */
#define INTERRUPT_MACHINE_CHECK   0x200

/* BookS/8xx */
#define INTERRUPT_SYSTEM_RESET    0x100

/* BookS */
#define INTERRUPT_DATA_SEGMENT    0x380
#define INTERRUPT_INST_SEGMENT    0x480
#define INTERRUPT_TRACE           0xd00
#define INTERRUPT_H_DATA_STORAGE  0xe00
#define INTERRUPT_HMI			0xe60
#define INTERRUPT_H_FAC_UNAVAIL   0xf80
#ifdef CONFIG_PPC_BOOK3S
#define INTERRUPT_DOORBELL        0xa00
#define INTERRUPT_PERFMON         0xf00
#define INTERRUPT_ALTIVEC_UNAVAIL	0xf20
#endif

/* BookE/BookS/4xx/8xx */
#define INTERRUPT_DATA_STORAGE    0x300
#define INTERRUPT_INST_STORAGE    0x400
#define INTERRUPT_EXTERNAL		0x500
#define INTERRUPT_ALIGNMENT       0x600
#define INTERRUPT_PROGRAM         0x700
#define INTERRUPT_SYSCALL         0xc00
#define INTERRUPT_TRACE			0xd00

/* BookE/BookS/44x */
#define INTERRUPT_FP_UNAVAIL      0x800

/* BookE/BookS/44x/8xx */
#define INTERRUPT_DECREMENTER     0x900

#ifndef INTERRUPT_PERFMON
#define INTERRUPT_PERFMON         0x0
#endif

/* 8xx */
#define INTERRUPT_SOFT_EMU_8xx		0x1000
#define INTERRUPT_INST_TLB_MISS_8xx	0x1100
#define INTERRUPT_DATA_TLB_MISS_8xx	0x1200
#define INTERRUPT_INST_TLB_ERROR_8xx	0x1300
#define INTERRUPT_DATA_TLB_ERROR_8xx	0x1400
#define INTERRUPT_DATA_BREAKPOINT_8xx	0x1c00
#define INTERRUPT_INST_BREAKPOINT_8xx	0x1d00

/* 603 */
#define INTERRUPT_INST_TLB_MISS_603		0x1000
#define INTERRUPT_DATA_LOAD_TLB_MISS_603	0x1100
#define INTERRUPT_DATA_STORE_TLB_MISS_603	0x1200

#ifndef __ASSEMBLY__

#include <linux/context_tracking.h>
#include <linux/hardirq.h>
#include <asm/cputime.h>
#include <asm/firmware.h>
#include <asm/ftrace.h>
#include <asm/kprobes.h>
#include <asm/runlatch.h>

#ifdef CONFIG_PPC64
/*
 * WARN/BUG is handled with a program interrupt so minimise checks here to
 * avoid recursion and maximise the chance of getting the first oops handled.
 */
#define INT_SOFT_MASK_BUG_ON(regs, cond)				\
do {									\
	if (IS_ENABLED(CONFIG_PPC_IRQ_SOFT_MASK_DEBUG) &&		\
	    (user_mode(regs) || (TRAP(regs) != INTERRUPT_PROGRAM)))	\
		BUG_ON(cond);						\
} while (0)
#endif

#ifdef CONFIG_PPC_BOOK3S_64
extern char __end_soft_masked[];
bool search_kernel_soft_mask_table(unsigned long addr);
unsigned long search_kernel_restart_table(unsigned long addr);

DECLARE_STATIC_KEY_FALSE(interrupt_exit_not_reentrant);

static inline bool is_implicit_soft_masked(struct pt_regs *regs)
{
	if (regs->msr & MSR_PR)
		return false;

	if (regs->nip >= (unsigned long)__end_soft_masked)
		return false;

	return search_kernel_soft_mask_table(regs->nip);
}

static inline void srr_regs_clobbered(void)
{
	local_paca->srr_valid = 0;
	local_paca->hsrr_valid = 0;
}
#else
static inline unsigned long search_kernel_restart_table(unsigned long addr)
{
	return 0;
}

static inline bool is_implicit_soft_masked(struct pt_regs *regs)
{
	return false;
}

static inline void srr_regs_clobbered(void)
{
}
#endif

static inline void nap_adjust_return(struct pt_regs *regs)
{
#ifdef CONFIG_PPC_970_NAP
	if (unlikely(test_thread_local_flags(_TLF_NAPPING))) {
		/* Can avoid a test-and-clear because NMIs do not call this */
		clear_thread_local_flags(_TLF_NAPPING);
		regs_set_return_ip(regs, (unsigned long)power4_idle_nap_return);
	}
#endif
}

static inline void booke_restore_dbcr0(void)
{
#ifdef CONFIG_PPC_ADV_DEBUG_REGS
	unsigned long dbcr0 = current->thread.debug.dbcr0;

	if (IS_ENABLED(CONFIG_PPC32) && unlikely(dbcr0 & DBCR0_IDM)) {
		mtspr(SPRN_DBSR, -1);
		mtspr(SPRN_DBCR0, global_dbcr0[smp_processor_id()]);
	}
#endif
}

static inline void interrupt_enter_prepare(struct pt_regs *regs)
{
#ifdef CONFIG_PPC32
	if (!arch_irq_disabled_regs(regs))
		trace_hardirqs_off();

	if (user_mode(regs))
		kuap_lock();
	else
		kuap_save_and_lock(regs);

	if (user_mode(regs))
		account_cpu_user_entry();
#endif

#ifdef CONFIG_PPC64
	bool trace_enable = false;

	if (IS_ENABLED(CONFIG_TRACE_IRQFLAGS)) {
		if (irq_soft_mask_set_return(IRQS_ALL_DISABLED) == IRQS_ENABLED)
			trace_enable = true;
	} else {
		irq_soft_mask_set(IRQS_ALL_DISABLED);
	}

	/*
	 * If the interrupt was taken with HARD_DIS clear, then enable MSR[EE].
	 * Asynchronous interrupts get here with HARD_DIS set (see below), so
	 * this enables MSR[EE] for synchronous interrupts. IRQs remain
	 * soft-masked. The interrupt handler may later call
	 * interrupt_cond_local_irq_enable() to achieve a regular process
	 * context.
	 */
	if (!(local_paca->irq_happened & PACA_IRQ_HARD_DIS)) {
		INT_SOFT_MASK_BUG_ON(regs, !(regs->msr & MSR_EE));
		__hard_irq_enable();
	} else {
		__hard_RI_enable();
	}

	/* Do this when RI=1 because it can cause SLB faults */
	if (trace_enable)
		trace_hardirqs_off();

	if (user_mode(regs)) {
		kuap_lock();
		CT_WARN_ON(ct_state() != CONTEXT_USER);
		user_exit_irqoff();

		account_cpu_user_entry();
		account_stolen_time();
	} else {
		kuap_save_and_lock(regs);
		/*
		 * CT_WARN_ON comes here via program_check_exception,
		 * so avoid recursion.
		 */
		if (TRAP(regs) != INTERRUPT_PROGRAM)
			CT_WARN_ON(ct_state() != CONTEXT_KERNEL &&
				   ct_state() != CONTEXT_IDLE);
		INT_SOFT_MASK_BUG_ON(regs, is_implicit_soft_masked(regs));
		INT_SOFT_MASK_BUG_ON(regs, arch_irq_disabled_regs(regs) &&
					   search_kernel_restart_table(regs->nip));
	}
	INT_SOFT_MASK_BUG_ON(regs, !arch_irq_disabled_regs(regs) &&
				   !(regs->msr & MSR_EE));
#endif

	booke_restore_dbcr0();
}

/*
 * Care should be taken to note that interrupt_exit_prepare and
 * interrupt_async_exit_prepare do not necessarily return immediately to
 * regs context (e.g., if regs is usermode, we don't necessarily return to
 * user mode). Other interrupts might be taken between here and return,
 * context switch / preemption may occur in the exit path after this, or a
 * signal may be delivered, etc.
 *
 * The real interrupt exit code is platform specific, e.g.,
 * interrupt_exit_user_prepare / interrupt_exit_kernel_prepare for 64s.
 *
 * However interrupt_nmi_exit_prepare does return directly to regs, because
 * NMIs do not do "exit work" or replay soft-masked interrupts.
 */
static inline void interrupt_exit_prepare(struct pt_regs *regs)
{
}

static inline void interrupt_async_enter_prepare(struct pt_regs *regs)
{
#ifdef CONFIG_PPC64
	/* Ensure interrupt_enter_prepare does not enable MSR[EE] */
	local_paca->irq_happened |= PACA_IRQ_HARD_DIS;
#endif
	interrupt_enter_prepare(regs);
#ifdef CONFIG_PPC_BOOK3S_64
	/*
	 * RI=1 is set by interrupt_enter_prepare, so this thread flags access
	 * has to come afterward (it can cause SLB faults).
	 */
	if (cpu_has_feature(CPU_FTR_CTRL) &&
	    !test_thread_local_flags(_TLF_RUNLATCH))
		__ppc64_runlatch_on();
#endif
	irq_enter();
}

static inline void interrupt_async_exit_prepare(struct pt_regs *regs)
{
	/*
	 * Adjust at exit so the main handler sees the true NIA. This must
	 * come before irq_exit() because irq_exit can enable interrupts, and
	 * if another interrupt is taken before nap_adjust_return has run
	 * here, then that interrupt would return directly to idle nap return.
	 */
	nap_adjust_return(regs);

	irq_exit();
	interrupt_exit_prepare(regs);
}

struct interrupt_nmi_state {
#ifdef CONFIG_PPC64
	u8 irq_soft_mask;
	u8 irq_happened;
	u8 ftrace_enabled;
	u64 softe;
#endif
};

static inline bool nmi_disables_ftrace(struct pt_regs *regs)
{
	/* Allow DEC and PMI to be traced when they are soft-NMI */
	if (IS_ENABLED(CONFIG_PPC_BOOK3S_64)) {
		if (TRAP(regs) == INTERRUPT_DECREMENTER)
		       return false;
		if (TRAP(regs) == INTERRUPT_PERFMON)
		       return false;
	}
	if (IS_ENABLED(CONFIG_PPC_BOOK3E_64)) {
		if (TRAP(regs) == INTERRUPT_PERFMON)
			return false;
	}

	return true;
}

static inline void interrupt_nmi_enter_prepare(struct pt_regs *regs, struct interrupt_nmi_state *state)
{
#ifdef CONFIG_PPC64
	state->irq_soft_mask = local_paca->irq_soft_mask;
	state->irq_happened = local_paca->irq_happened;
	state->softe = regs->softe;

	/*
	 * Set IRQS_ALL_DISABLED unconditionally so irqs_disabled() does
	 * the right thing, and set IRQ_HARD_DIS. We do not want to reconcile
	 * because that goes through irq tracing which we don't want in NMI.
	 */
	local_paca->irq_soft_mask = IRQS_ALL_DISABLED;
	local_paca->irq_happened |= PACA_IRQ_HARD_DIS;

	if (!(regs->msr & MSR_EE) || is_implicit_soft_masked(regs)) {
		/*
		 * Adjust regs->softe to be soft-masked if it had not been
		 * reconcied (e.g., interrupt entry with MSR[EE]=0 but softe
		 * not yet set disabled), or if it was in an implicit soft
		 * masked state. This makes arch_irq_disabled_regs(regs)
		 * behave as expected.
		 */
		regs->softe = IRQS_ALL_DISABLED;
	}

	__hard_RI_enable();

	/* Don't do any per-CPU operations until interrupt state is fixed */

	if (nmi_disables_ftrace(regs)) {
		state->ftrace_enabled = this_cpu_get_ftrace_enabled();
		this_cpu_set_ftrace_enabled(0);
	}
#endif

	/* If data relocations are enabled, it's safe to use nmi_enter() */
	if (mfmsr() & MSR_DR) {
		nmi_enter();
		return;
	}

	/*
	 * But do not use nmi_enter() for pseries hash guest taking a real-mode
	 * NMI because not everything it touches is within the RMA limit.
	 */
	if (IS_ENABLED(CONFIG_PPC_BOOK3S_64) &&
	    firmware_has_feature(FW_FEATURE_LPAR) &&
	    !radix_enabled())
		return;

	/*
	 * Likewise, don't use it if we have some form of instrumentation (like
	 * KASAN shadow) that is not safe to access in real mode (even on radix)
	 */
	if (IS_ENABLED(CONFIG_KASAN))
		return;

	/* Otherwise, it should be safe to call it */
	nmi_enter();
}

static inline void interrupt_nmi_exit_prepare(struct pt_regs *regs, struct interrupt_nmi_state *state)
{
	if (mfmsr() & MSR_DR) {
		// nmi_exit if relocations are on
<<<<<<< HEAD
		nmi_exit();
	} else if (IS_ENABLED(CONFIG_PPC_BOOK3S_64) &&
		   firmware_has_feature(FW_FEATURE_LPAR) &&
		   !radix_enabled()) {
		// no nmi_exit for a pseries hash guest taking a real mode exception
	} else if (IS_ENABLED(CONFIG_KASAN)) {
		// no nmi_exit for KASAN in real mode
	} else {
		nmi_exit();
=======
		nmi_exit();
	} else if (IS_ENABLED(CONFIG_PPC_BOOK3S_64) &&
		   firmware_has_feature(FW_FEATURE_LPAR) &&
		   !radix_enabled()) {
		// no nmi_exit for a pseries hash guest taking a real mode exception
	} else if (IS_ENABLED(CONFIG_KASAN)) {
		// no nmi_exit for KASAN in real mode
	} else {
		nmi_exit();
>>>>>>> 7365df19
	}

	/*
	 * nmi does not call nap_adjust_return because nmi should not create
	 * new work to do (must use irq_work for that).
	 */

#ifdef CONFIG_PPC64
#ifdef CONFIG_PPC_BOOK3S
	if (arch_irq_disabled_regs(regs)) {
		unsigned long rst = search_kernel_restart_table(regs->nip);
		if (rst)
			regs_set_return_ip(regs, rst);
	}
#endif

	if (nmi_disables_ftrace(regs))
		this_cpu_set_ftrace_enabled(state->ftrace_enabled);

	/* Check we didn't change the pending interrupt mask. */
	WARN_ON_ONCE((state->irq_happened | PACA_IRQ_HARD_DIS) != local_paca->irq_happened);
	regs->softe = state->softe;
	local_paca->irq_happened = state->irq_happened;
	local_paca->irq_soft_mask = state->irq_soft_mask;
#endif
}

/*
 * Don't use noinstr here like x86, but rather add NOKPROBE_SYMBOL to each
 * function definition. The reason for this is the noinstr section is placed
 * after the main text section, i.e., very far away from the interrupt entry
 * asm. That creates problems with fitting linker stubs when building large
 * kernels.
 */
#define interrupt_handler __visible noinline notrace __no_kcsan __no_sanitize_address

/**
 * DECLARE_INTERRUPT_HANDLER_RAW - Declare raw interrupt handler function
 * @func:	Function name of the entry point
 * @returns:	Returns a value back to asm caller
 */
#define DECLARE_INTERRUPT_HANDLER_RAW(func)				\
	__visible long func(struct pt_regs *regs)

/**
 * DEFINE_INTERRUPT_HANDLER_RAW - Define raw interrupt handler function
 * @func:	Function name of the entry point
 * @returns:	Returns a value back to asm caller
 *
 * @func is called from ASM entry code.
 *
 * This is a plain function which does no tracing, reconciling, etc.
 * The macro is written so it acts as function definition. Append the
 * body with a pair of curly brackets.
 *
 * raw interrupt handlers must not enable or disable interrupts, or
 * schedule, tracing and instrumentation (ftrace, lockdep, etc) would
 * not be advisable either, although may be possible in a pinch, the
 * trace will look odd at least.
 *
 * A raw handler may call one of the other interrupt handler functions
 * to be converted into that interrupt context without these restrictions.
 *
 * On PPC64, _RAW handlers may return with fast_interrupt_return.
 *
 * Specific handlers may have additional restrictions.
 */
#define DEFINE_INTERRUPT_HANDLER_RAW(func)				\
static __always_inline __no_sanitize_address __no_kcsan long		\
____##func(struct pt_regs *regs);					\
									\
interrupt_handler long func(struct pt_regs *regs)			\
{									\
	long ret;							\
									\
	__hard_RI_enable();						\
									\
	ret = ____##func (regs);					\
									\
	return ret;							\
}									\
NOKPROBE_SYMBOL(func);							\
									\
static __always_inline __no_sanitize_address __no_kcsan long		\
____##func(struct pt_regs *regs)

/**
 * DECLARE_INTERRUPT_HANDLER - Declare synchronous interrupt handler function
 * @func:	Function name of the entry point
 */
#define DECLARE_INTERRUPT_HANDLER(func)					\
	__visible void func(struct pt_regs *regs)

/**
 * DEFINE_INTERRUPT_HANDLER - Define synchronous interrupt handler function
 * @func:	Function name of the entry point
 *
 * @func is called from ASM entry code.
 *
 * The macro is written so it acts as function definition. Append the
 * body with a pair of curly brackets.
 */
#define DEFINE_INTERRUPT_HANDLER(func)					\
static __always_inline void ____##func(struct pt_regs *regs);		\
									\
interrupt_handler void func(struct pt_regs *regs)			\
{									\
	interrupt_enter_prepare(regs);					\
									\
	____##func (regs);						\
									\
	interrupt_exit_prepare(regs);					\
}									\
NOKPROBE_SYMBOL(func);							\
									\
static __always_inline void ____##func(struct pt_regs *regs)

/**
 * DECLARE_INTERRUPT_HANDLER_RET - Declare synchronous interrupt handler function
 * @func:	Function name of the entry point
 * @returns:	Returns a value back to asm caller
 */
#define DECLARE_INTERRUPT_HANDLER_RET(func)				\
	__visible long func(struct pt_regs *regs)

/**
 * DEFINE_INTERRUPT_HANDLER_RET - Define synchronous interrupt handler function
 * @func:	Function name of the entry point
 * @returns:	Returns a value back to asm caller
 *
 * @func is called from ASM entry code.
 *
 * The macro is written so it acts as function definition. Append the
 * body with a pair of curly brackets.
 */
#define DEFINE_INTERRUPT_HANDLER_RET(func)				\
static __always_inline long ____##func(struct pt_regs *regs);		\
									\
interrupt_handler long func(struct pt_regs *regs)			\
{									\
	long ret;							\
									\
	interrupt_enter_prepare(regs);					\
									\
	ret = ____##func (regs);					\
									\
	interrupt_exit_prepare(regs);					\
									\
	return ret;							\
}									\
NOKPROBE_SYMBOL(func);							\
									\
static __always_inline long ____##func(struct pt_regs *regs)

/**
 * DECLARE_INTERRUPT_HANDLER_ASYNC - Declare asynchronous interrupt handler function
 * @func:	Function name of the entry point
 */
#define DECLARE_INTERRUPT_HANDLER_ASYNC(func)				\
	__visible void func(struct pt_regs *regs)

/**
 * DEFINE_INTERRUPT_HANDLER_ASYNC - Define asynchronous interrupt handler function
 * @func:	Function name of the entry point
 *
 * @func is called from ASM entry code.
 *
 * The macro is written so it acts as function definition. Append the
 * body with a pair of curly brackets.
 */
#define DEFINE_INTERRUPT_HANDLER_ASYNC(func)				\
static __always_inline void ____##func(struct pt_regs *regs);		\
									\
interrupt_handler void func(struct pt_regs *regs)			\
{									\
	interrupt_async_enter_prepare(regs);				\
									\
	____##func (regs);						\
									\
	interrupt_async_exit_prepare(regs);				\
}									\
NOKPROBE_SYMBOL(func);							\
									\
static __always_inline void ____##func(struct pt_regs *regs)

/**
 * DECLARE_INTERRUPT_HANDLER_NMI - Declare NMI interrupt handler function
 * @func:	Function name of the entry point
 * @returns:	Returns a value back to asm caller
 */
#define DECLARE_INTERRUPT_HANDLER_NMI(func)				\
	__visible long func(struct pt_regs *regs)

/**
 * DEFINE_INTERRUPT_HANDLER_NMI - Define NMI interrupt handler function
 * @func:	Function name of the entry point
 * @returns:	Returns a value back to asm caller
 *
 * @func is called from ASM entry code.
 *
 * The macro is written so it acts as function definition. Append the
 * body with a pair of curly brackets.
 */
#define DEFINE_INTERRUPT_HANDLER_NMI(func)				\
static __always_inline __no_sanitize_address __no_kcsan long		\
____##func(struct pt_regs *regs);					\
									\
interrupt_handler long func(struct pt_regs *regs)			\
{									\
	struct interrupt_nmi_state state;				\
	long ret;							\
									\
	interrupt_nmi_enter_prepare(regs, &state);			\
									\
	ret = ____##func (regs);					\
									\
	interrupt_nmi_exit_prepare(regs, &state);			\
									\
	return ret;							\
}									\
NOKPROBE_SYMBOL(func);							\
									\
static __always_inline  __no_sanitize_address __no_kcsan long		\
____##func(struct pt_regs *regs)


/* Interrupt handlers */
/* kernel/traps.c */
DECLARE_INTERRUPT_HANDLER_NMI(system_reset_exception);
#ifdef CONFIG_PPC_BOOK3S_64
DECLARE_INTERRUPT_HANDLER_ASYNC(machine_check_exception_async);
#endif
DECLARE_INTERRUPT_HANDLER_NMI(machine_check_exception);
DECLARE_INTERRUPT_HANDLER(SMIException);
DECLARE_INTERRUPT_HANDLER(handle_hmi_exception);
DECLARE_INTERRUPT_HANDLER(unknown_exception);
DECLARE_INTERRUPT_HANDLER_ASYNC(unknown_async_exception);
DECLARE_INTERRUPT_HANDLER_NMI(unknown_nmi_exception);
DECLARE_INTERRUPT_HANDLER(instruction_breakpoint_exception);
DECLARE_INTERRUPT_HANDLER(RunModeException);
DECLARE_INTERRUPT_HANDLER(single_step_exception);
DECLARE_INTERRUPT_HANDLER(program_check_exception);
DECLARE_INTERRUPT_HANDLER(emulation_assist_interrupt);
DECLARE_INTERRUPT_HANDLER(alignment_exception);
DECLARE_INTERRUPT_HANDLER(StackOverflow);
DECLARE_INTERRUPT_HANDLER(stack_overflow_exception);
DECLARE_INTERRUPT_HANDLER(kernel_fp_unavailable_exception);
DECLARE_INTERRUPT_HANDLER(altivec_unavailable_exception);
DECLARE_INTERRUPT_HANDLER(vsx_unavailable_exception);
DECLARE_INTERRUPT_HANDLER(facility_unavailable_exception);
DECLARE_INTERRUPT_HANDLER(fp_unavailable_tm);
DECLARE_INTERRUPT_HANDLER(altivec_unavailable_tm);
DECLARE_INTERRUPT_HANDLER(vsx_unavailable_tm);
DECLARE_INTERRUPT_HANDLER_NMI(performance_monitor_exception_nmi);
DECLARE_INTERRUPT_HANDLER_ASYNC(performance_monitor_exception_async);
DECLARE_INTERRUPT_HANDLER_RAW(performance_monitor_exception);
DECLARE_INTERRUPT_HANDLER(DebugException);
DECLARE_INTERRUPT_HANDLER(altivec_assist_exception);
DECLARE_INTERRUPT_HANDLER(CacheLockingException);
DECLARE_INTERRUPT_HANDLER(SPEFloatingPointException);
DECLARE_INTERRUPT_HANDLER(SPEFloatingPointRoundException);
DECLARE_INTERRUPT_HANDLER_NMI(WatchdogException);
DECLARE_INTERRUPT_HANDLER(kernel_bad_stack);

/* slb.c */
DECLARE_INTERRUPT_HANDLER_RAW(do_slb_fault);
DECLARE_INTERRUPT_HANDLER(do_bad_segment_interrupt);

/* hash_utils.c */
DECLARE_INTERRUPT_HANDLER(do_hash_fault);

/* fault.c */
DECLARE_INTERRUPT_HANDLER(do_page_fault);
DECLARE_INTERRUPT_HANDLER(do_bad_page_fault_segv);

/* process.c */
DECLARE_INTERRUPT_HANDLER(do_break);

/* time.c */
DECLARE_INTERRUPT_HANDLER_ASYNC(timer_interrupt);

/* mce.c */
DECLARE_INTERRUPT_HANDLER_NMI(machine_check_early);
DECLARE_INTERRUPT_HANDLER_NMI(hmi_exception_realmode);

DECLARE_INTERRUPT_HANDLER_ASYNC(TAUException);

/* irq.c */
DECLARE_INTERRUPT_HANDLER_ASYNC(do_IRQ);

void __noreturn unrecoverable_exception(struct pt_regs *regs);

void replay_system_reset(void);
void replay_soft_interrupts(void);

static inline void interrupt_cond_local_irq_enable(struct pt_regs *regs)
{
	if (!arch_irq_disabled_regs(regs))
		local_irq_enable();
}

long system_call_exception(struct pt_regs *regs, unsigned long r0);
notrace unsigned long syscall_exit_prepare(unsigned long r3, struct pt_regs *regs, long scv);
notrace unsigned long interrupt_exit_user_prepare(struct pt_regs *regs);
notrace unsigned long interrupt_exit_kernel_prepare(struct pt_regs *regs);
#ifdef CONFIG_PPC64
unsigned long syscall_exit_restart(unsigned long r3, struct pt_regs *regs);
unsigned long interrupt_exit_user_restart(struct pt_regs *regs);
unsigned long interrupt_exit_kernel_restart(struct pt_regs *regs);
#endif

#endif /* __ASSEMBLY__ */

#endif /* _ASM_POWERPC_INTERRUPT_H */<|MERGE_RESOLUTION|>--- conflicted
+++ resolved
@@ -363,7 +363,6 @@
 {
 	if (mfmsr() & MSR_DR) {
 		// nmi_exit if relocations are on
-<<<<<<< HEAD
 		nmi_exit();
 	} else if (IS_ENABLED(CONFIG_PPC_BOOK3S_64) &&
 		   firmware_has_feature(FW_FEATURE_LPAR) &&
@@ -373,17 +372,6 @@
 		// no nmi_exit for KASAN in real mode
 	} else {
 		nmi_exit();
-=======
-		nmi_exit();
-	} else if (IS_ENABLED(CONFIG_PPC_BOOK3S_64) &&
-		   firmware_has_feature(FW_FEATURE_LPAR) &&
-		   !radix_enabled()) {
-		// no nmi_exit for a pseries hash guest taking a real mode exception
-	} else if (IS_ENABLED(CONFIG_KASAN)) {
-		// no nmi_exit for KASAN in real mode
-	} else {
-		nmi_exit();
->>>>>>> 7365df19
 	}
 
 	/*
