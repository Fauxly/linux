// SPDX-License-Identifier: GPL-2.0
/*
 *  SMP related functions
 *
 *    Copyright IBM Corp. 1999, 2012
 *    Author(s): Denis Joseph Barrow,
 *		 Martin Schwidefsky <schwidefsky@de.ibm.com>,
 *		 Heiko Carstens <heiko.carstens@de.ibm.com>,
 *
 *  based on other smp stuff by
 *    (c) 1995 Alan Cox, CymruNET Ltd  <alan@cymru.net>
 *    (c) 1998 Ingo Molnar
 *
 * The code outside of smp.c uses logical cpu numbers, only smp.c does
 * the translation of logical to physical cpu ids. All new code that
 * operates on physical cpu numbers needs to go into smp.c.
 */

#define KMSG_COMPONENT "cpu"
#define pr_fmt(fmt) KMSG_COMPONENT ": " fmt

#include <linux/workqueue.h>
#include <linux/memblock.h>
#include <linux/export.h>
#include <linux/init.h>
#include <linux/mm.h>
#include <linux/err.h>
#include <linux/spinlock.h>
#include <linux/kernel_stat.h>
#include <linux/delay.h>
#include <linux/interrupt.h>
#include <linux/irqflags.h>
#include <linux/irq_work.h>
#include <linux/cpu.h>
#include <linux/slab.h>
#include <linux/sched/hotplug.h>
#include <linux/sched/task_stack.h>
#include <linux/crash_dump.h>
#include <linux/kprobes.h>
#include <asm/asm-offsets.h>
#include <asm/diag.h>
#include <asm/switch_to.h>
#include <asm/facility.h>
#include <asm/ipl.h>
#include <asm/setup.h>
#include <asm/irq.h>
#include <asm/tlbflush.h>
#include <asm/vtimer.h>
#include <asm/lowcore.h>
#include <asm/sclp.h>
#include <asm/debug.h>
#include <asm/os_info.h>
#include <asm/sigp.h>
#include <asm/idle.h>
#include <asm/nmi.h>
#include <asm/stacktrace.h>
#include <asm/topology.h>
#include <asm/vdso.h>
#include "entry.h"

enum {
	ec_schedule = 0,
	ec_call_function_single,
	ec_stop_cpu,
	ec_mcck_pending,
	ec_irq_work,
};

enum {
	CPU_STATE_STANDBY,
	CPU_STATE_CONFIGURED,
};

static DEFINE_PER_CPU(struct cpu *, cpu_device);

struct pcpu {
	unsigned long ec_mask;		/* bit mask for ec_xxx functions */
	unsigned long ec_clk;		/* sigp timestamp for ec_xxx */
	signed char state;		/* physical cpu state */
	signed char polarization;	/* physical polarization */
	u16 address;			/* physical cpu address */
};

static u8 boot_core_type;
static struct pcpu pcpu_devices[NR_CPUS];

unsigned int smp_cpu_mt_shift;
EXPORT_SYMBOL(smp_cpu_mt_shift);

unsigned int smp_cpu_mtid;
EXPORT_SYMBOL(smp_cpu_mtid);

#ifdef CONFIG_CRASH_DUMP
__vector128 __initdata boot_cpu_vector_save_area[__NUM_VXRS];
#endif

static unsigned int smp_max_threads __initdata = -1U;
cpumask_t cpu_setup_mask;

static int __init early_nosmt(char *s)
{
	smp_max_threads = 1;
	return 0;
}
early_param("nosmt", early_nosmt);

static int __init early_smt(char *s)
{
	get_option(&s, &smp_max_threads);
	return 0;
}
early_param("smt", early_smt);

/*
 * The smp_cpu_state_mutex must be held when changing the state or polarization
 * member of a pcpu data structure within the pcpu_devices arreay.
 */
DEFINE_MUTEX(smp_cpu_state_mutex);

/*
 * Signal processor helper functions.
 */
static inline int __pcpu_sigp_relax(u16 addr, u8 order, unsigned long parm)
{
	int cc;

	while (1) {
		cc = __pcpu_sigp(addr, order, parm, NULL);
		if (cc != SIGP_CC_BUSY)
			return cc;
		cpu_relax();
	}
}

static int pcpu_sigp_retry(struct pcpu *pcpu, u8 order, u32 parm)
{
	int cc, retry;

	for (retry = 0; ; retry++) {
		cc = __pcpu_sigp(pcpu->address, order, parm, NULL);
		if (cc != SIGP_CC_BUSY)
			break;
		if (retry >= 3)
			udelay(10);
	}
	return cc;
}

static inline int pcpu_stopped(struct pcpu *pcpu)
{
	u32 status;

	if (__pcpu_sigp(pcpu->address, SIGP_SENSE,
			0, &status) != SIGP_CC_STATUS_STORED)
		return 0;
	return !!(status & (SIGP_STATUS_CHECK_STOP|SIGP_STATUS_STOPPED));
}

static inline int pcpu_running(struct pcpu *pcpu)
{
	if (__pcpu_sigp(pcpu->address, SIGP_SENSE_RUNNING,
			0, NULL) != SIGP_CC_STATUS_STORED)
		return 1;
	/* Status stored condition code is equivalent to cpu not running. */
	return 0;
}

/*
 * Find struct pcpu by cpu address.
 */
static struct pcpu *pcpu_find_address(const struct cpumask *mask, u16 address)
{
	int cpu;

	for_each_cpu(cpu, mask)
		if (pcpu_devices[cpu].address == address)
			return pcpu_devices + cpu;
	return NULL;
}

static void pcpu_ec_call(struct pcpu *pcpu, int ec_bit)
{
	int order;

	if (test_and_set_bit(ec_bit, &pcpu->ec_mask))
		return;
	order = pcpu_running(pcpu) ? SIGP_EXTERNAL_CALL : SIGP_EMERGENCY_SIGNAL;
	pcpu->ec_clk = get_tod_clock_fast();
	pcpu_sigp_retry(pcpu, order, 0);
}

static int pcpu_alloc_lowcore(struct pcpu *pcpu, int cpu)
{
	unsigned long async_stack, nodat_stack, mcck_stack;
	struct lowcore *lc;

	lc = (struct lowcore *) __get_free_pages(GFP_KERNEL | GFP_DMA, LC_ORDER);
	nodat_stack = __get_free_pages(GFP_KERNEL, THREAD_SIZE_ORDER);
	async_stack = stack_alloc();
	mcck_stack = stack_alloc();
	if (!lc || !nodat_stack || !async_stack || !mcck_stack)
		goto out;
	memcpy(lc, &S390_lowcore, 512);
	memset((char *) lc + 512, 0, sizeof(*lc) - 512);
	lc->async_stack = async_stack + STACK_INIT_OFFSET;
	lc->nodat_stack = nodat_stack + STACK_INIT_OFFSET;
	lc->mcck_stack = mcck_stack + STACK_INIT_OFFSET;
	lc->cpu_nr = cpu;
	lc->spinlock_lockval = arch_spin_lockval(cpu);
	lc->spinlock_index = 0;
	lc->br_r1_trampoline = 0x07f1;	/* br %r1 */
	lc->return_lpswe = gen_lpswe(__LC_RETURN_PSW);
	lc->return_mcck_lpswe = gen_lpswe(__LC_RETURN_MCCK_PSW);
	lc->preempt_count = PREEMPT_DISABLED;
	if (nmi_alloc_per_cpu(lc))
		goto out;
	lowcore_ptr[cpu] = lc;
	pcpu_sigp_retry(pcpu, SIGP_SET_PREFIX, (u32)(unsigned long) lc);
	return 0;

out:
	stack_free(mcck_stack);
	stack_free(async_stack);
	free_pages(nodat_stack, THREAD_SIZE_ORDER);
	free_pages((unsigned long) lc, LC_ORDER);
	return -ENOMEM;
}

static void pcpu_free_lowcore(struct pcpu *pcpu)
{
	unsigned long async_stack, nodat_stack, mcck_stack;
	struct lowcore *lc;
	int cpu;

	cpu = pcpu - pcpu_devices;
	lc = lowcore_ptr[cpu];
	nodat_stack = lc->nodat_stack - STACK_INIT_OFFSET;
	async_stack = lc->async_stack - STACK_INIT_OFFSET;
	mcck_stack = lc->mcck_stack - STACK_INIT_OFFSET;
	pcpu_sigp_retry(pcpu, SIGP_SET_PREFIX, 0);
	lowcore_ptr[cpu] = NULL;
	nmi_free_per_cpu(lc);
	stack_free(async_stack);
	stack_free(mcck_stack);
	free_pages(nodat_stack, THREAD_SIZE_ORDER);
	free_pages((unsigned long) lc, LC_ORDER);
}

static void pcpu_prepare_secondary(struct pcpu *pcpu, int cpu)
{
	struct lowcore *lc = lowcore_ptr[cpu];

	cpumask_set_cpu(cpu, &init_mm.context.cpu_attach_mask);
	cpumask_set_cpu(cpu, mm_cpumask(&init_mm));
	lc->cpu_nr = cpu;
	lc->restart_flags = RESTART_FLAG_CTLREGS;
	lc->spinlock_lockval = arch_spin_lockval(cpu);
	lc->spinlock_index = 0;
	lc->percpu_offset = __per_cpu_offset[cpu];
	lc->kernel_asce = S390_lowcore.kernel_asce;
	lc->user_asce = s390_invalid_asce;
	lc->machine_flags = S390_lowcore.machine_flags;
	lc->user_timer = lc->system_timer =
		lc->steal_timer = lc->avg_steal_timer = 0;
	__ctl_store(lc->cregs_save_area, 0, 15);
	lc->cregs_save_area[1] = lc->kernel_asce;
	lc->cregs_save_area[7] = lc->user_asce;
	save_access_regs((unsigned int *) lc->access_regs_save_area);
	arch_spin_lock_setup(cpu);
}

static void pcpu_attach_task(struct pcpu *pcpu, struct task_struct *tsk)
{
	struct lowcore *lc;
	int cpu;

	cpu = pcpu - pcpu_devices;
	lc = lowcore_ptr[cpu];
	lc->kernel_stack = (unsigned long) task_stack_page(tsk)
		+ THREAD_SIZE - STACK_FRAME_OVERHEAD - sizeof(struct pt_regs);
	lc->current_task = (unsigned long) tsk;
	lc->lpp = LPP_MAGIC;
	lc->current_pid = tsk->pid;
	lc->user_timer = tsk->thread.user_timer;
	lc->guest_timer = tsk->thread.guest_timer;
	lc->system_timer = tsk->thread.system_timer;
	lc->hardirq_timer = tsk->thread.hardirq_timer;
	lc->softirq_timer = tsk->thread.softirq_timer;
	lc->steal_timer = 0;
}

static void pcpu_start_fn(struct pcpu *pcpu, void (*func)(void *), void *data)
{
	struct lowcore *lc;
	int cpu;

	cpu = pcpu - pcpu_devices;
	lc = lowcore_ptr[cpu];
	lc->restart_stack = lc->kernel_stack;
	lc->restart_fn = (unsigned long) func;
	lc->restart_data = (unsigned long) data;
	lc->restart_source = -1U;
	pcpu_sigp_retry(pcpu, SIGP_RESTART, 0);
}

typedef void (pcpu_delegate_fn)(void *);

/*
 * Call function via PSW restart on pcpu and stop the current cpu.
 */
static void __pcpu_delegate(pcpu_delegate_fn *func, void *data)
{
	func(data);	/* should not return */
}

static void pcpu_delegate(struct pcpu *pcpu,
			  pcpu_delegate_fn *func,
			  void *data, unsigned long stack)
{
	struct lowcore *lc = lowcore_ptr[pcpu - pcpu_devices];
	unsigned int source_cpu = stap();

	__load_psw_mask(PSW_KERNEL_BITS | PSW_MASK_DAT);
	if (pcpu->address == source_cpu) {
		call_on_stack(2, stack, void, __pcpu_delegate,
			      pcpu_delegate_fn *, func, void *, data);
	}
	/* Stop target cpu (if func returns this stops the current cpu). */
	pcpu_sigp_retry(pcpu, SIGP_STOP, 0);
	/* Restart func on the target cpu and stop the current cpu. */
	mem_assign_absolute(lc->restart_stack, stack);
	mem_assign_absolute(lc->restart_fn, (unsigned long) func);
	mem_assign_absolute(lc->restart_data, (unsigned long) data);
	mem_assign_absolute(lc->restart_source, source_cpu);
	__bpon();
	asm volatile(
		"0:	sigp	0,%0,%2	# sigp restart to target cpu\n"
		"	brc	2,0b	# busy, try again\n"
		"1:	sigp	0,%1,%3	# sigp stop to current cpu\n"
		"	brc	2,1b	# busy, try again\n"
		: : "d" (pcpu->address), "d" (source_cpu),
		    "K" (SIGP_RESTART), "K" (SIGP_STOP)
		: "0", "1", "cc");
	for (;;) ;
}

/*
 * Enable additional logical cpus for multi-threading.
 */
static int pcpu_set_smt(unsigned int mtid)
{
	int cc;

	if (smp_cpu_mtid == mtid)
		return 0;
	cc = __pcpu_sigp(0, SIGP_SET_MULTI_THREADING, mtid, NULL);
	if (cc == 0) {
		smp_cpu_mtid = mtid;
		smp_cpu_mt_shift = 0;
		while (smp_cpu_mtid >= (1U << smp_cpu_mt_shift))
			smp_cpu_mt_shift++;
		pcpu_devices[0].address = stap();
	}
	return cc;
}

/*
 * Call function on an online CPU.
 */
void smp_call_online_cpu(void (*func)(void *), void *data)
{
	struct pcpu *pcpu;

	/* Use the current cpu if it is online. */
	pcpu = pcpu_find_address(cpu_online_mask, stap());
	if (!pcpu)
		/* Use the first online cpu. */
		pcpu = pcpu_devices + cpumask_first(cpu_online_mask);
	pcpu_delegate(pcpu, func, data, (unsigned long) restart_stack);
}

/*
 * Call function on the ipl CPU.
 */
void smp_call_ipl_cpu(void (*func)(void *), void *data)
{
	struct lowcore *lc = lowcore_ptr[0];

	if (pcpu_devices[0].address == stap())
		lc = &S390_lowcore;

	pcpu_delegate(&pcpu_devices[0], func, data,
		      lc->nodat_stack);
}

int smp_find_processor_id(u16 address)
{
	int cpu;

	for_each_present_cpu(cpu)
		if (pcpu_devices[cpu].address == address)
			return cpu;
	return -1;
}

void schedule_mcck_handler(void)
{
	pcpu_ec_call(pcpu_devices + smp_processor_id(), ec_mcck_pending);
}

bool notrace arch_vcpu_is_preempted(int cpu)
{
	if (test_cpu_flag_of(CIF_ENABLED_WAIT, cpu))
		return false;
	if (pcpu_running(pcpu_devices + cpu))
		return false;
	return true;
}
EXPORT_SYMBOL(arch_vcpu_is_preempted);

void notrace smp_yield_cpu(int cpu)
{
	if (!MACHINE_HAS_DIAG9C)
		return;
	diag_stat_inc_norecursion(DIAG_STAT_X09C);
	asm volatile("diag %0,0,0x9c"
		     : : "d" (pcpu_devices[cpu].address));
}
EXPORT_SYMBOL_GPL(smp_yield_cpu);

/*
 * Send cpus emergency shutdown signal. This gives the cpus the
 * opportunity to complete outstanding interrupts.
 */
void notrace smp_emergency_stop(void)
{
	static arch_spinlock_t lock = __ARCH_SPIN_LOCK_UNLOCKED;
	static cpumask_t cpumask;
	u64 end;
	int cpu;

	arch_spin_lock(&lock);
	cpumask_copy(&cpumask, cpu_online_mask);
	cpumask_clear_cpu(smp_processor_id(), &cpumask);

	end = get_tod_clock() + (1000000UL << 12);
	for_each_cpu(cpu, &cpumask) {
		struct pcpu *pcpu = pcpu_devices + cpu;
		set_bit(ec_stop_cpu, &pcpu->ec_mask);
		while (__pcpu_sigp(pcpu->address, SIGP_EMERGENCY_SIGNAL,
				   0, NULL) == SIGP_CC_BUSY &&
		       get_tod_clock() < end)
			cpu_relax();
	}
	while (get_tod_clock() < end) {
		for_each_cpu(cpu, &cpumask)
			if (pcpu_stopped(pcpu_devices + cpu))
				cpumask_clear_cpu(cpu, &cpumask);
		if (cpumask_empty(&cpumask))
			break;
		cpu_relax();
	}
	arch_spin_unlock(&lock);
}
NOKPROBE_SYMBOL(smp_emergency_stop);

/*
 * Stop all cpus but the current one.
 */
void smp_send_stop(void)
{
	int cpu;

	/* Disable all interrupts/machine checks */
	__load_psw_mask(PSW_KERNEL_BITS | PSW_MASK_DAT);
	trace_hardirqs_off();

	debug_set_critical();

	if (oops_in_progress)
		smp_emergency_stop();

	/* stop all processors */
	for_each_online_cpu(cpu) {
		if (cpu == smp_processor_id())
			continue;
		pcpu_sigp_retry(pcpu_devices + cpu, SIGP_STOP, 0);
		while (!pcpu_stopped(pcpu_devices + cpu))
			cpu_relax();
	}
}

/*
 * This is the main routine where commands issued by other
 * cpus are handled.
 */
static void smp_handle_ext_call(void)
{
	unsigned long bits;

	/* handle bit signal external calls */
	bits = xchg(&pcpu_devices[smp_processor_id()].ec_mask, 0);
	if (test_bit(ec_stop_cpu, &bits))
		smp_stop_cpu();
	if (test_bit(ec_schedule, &bits))
		scheduler_ipi();
	if (test_bit(ec_call_function_single, &bits))
		generic_smp_call_function_single_interrupt();
	if (test_bit(ec_mcck_pending, &bits))
		__s390_handle_mcck();
	if (test_bit(ec_irq_work, &bits))
		irq_work_run();
}

static void do_ext_call_interrupt(struct ext_code ext_code,
				  unsigned int param32, unsigned long param64)
{
	inc_irq_stat(ext_code.code == 0x1202 ? IRQEXT_EXC : IRQEXT_EMS);
	smp_handle_ext_call();
}

void arch_send_call_function_ipi_mask(const struct cpumask *mask)
{
	int cpu;

	for_each_cpu(cpu, mask)
		pcpu_ec_call(pcpu_devices + cpu, ec_call_function_single);
}

void arch_send_call_function_single_ipi(int cpu)
{
	pcpu_ec_call(pcpu_devices + cpu, ec_call_function_single);
}

/*
 * this function sends a 'reschedule' IPI to another CPU.
 * it goes straight through and wastes no time serializing
 * anything. Worst case is that we lose a reschedule ...
 */
void smp_send_reschedule(int cpu)
{
	pcpu_ec_call(pcpu_devices + cpu, ec_schedule);
}

#ifdef CONFIG_IRQ_WORK
void arch_irq_work_raise(void)
{
	pcpu_ec_call(pcpu_devices + smp_processor_id(), ec_irq_work);
}
#endif

/*
 * parameter area for the set/clear control bit callbacks
 */
struct ec_creg_mask_parms {
	unsigned long orval;
	unsigned long andval;
	int cr;
};

/*
 * callback for setting/clearing control bits
 */
static void smp_ctl_bit_callback(void *info)
{
	struct ec_creg_mask_parms *pp = info;
	unsigned long cregs[16];

	__ctl_store(cregs, 0, 15);
	cregs[pp->cr] = (cregs[pp->cr] & pp->andval) | pp->orval;
	__ctl_load(cregs, 0, 15);
}

static DEFINE_SPINLOCK(ctl_lock);
static unsigned long ctlreg;

/*
 * Set a bit in a control register of all cpus
 */
void smp_ctl_set_bit(int cr, int bit)
{
	struct ec_creg_mask_parms parms = { 1UL << bit, -1UL, cr };

	spin_lock(&ctl_lock);
	memcpy_absolute(&ctlreg, &S390_lowcore.cregs_save_area[cr], sizeof(ctlreg));
	__set_bit(bit, &ctlreg);
	memcpy_absolute(&S390_lowcore.cregs_save_area[cr], &ctlreg, sizeof(ctlreg));
	spin_unlock(&ctl_lock);
	on_each_cpu(smp_ctl_bit_callback, &parms, 1);
}
EXPORT_SYMBOL(smp_ctl_set_bit);

/*
 * Clear a bit in a control register of all cpus
 */
void smp_ctl_clear_bit(int cr, int bit)
{
	struct ec_creg_mask_parms parms = { 0, ~(1UL << bit), cr };

	spin_lock(&ctl_lock);
	memcpy_absolute(&ctlreg, &S390_lowcore.cregs_save_area[cr], sizeof(ctlreg));
	__clear_bit(bit, &ctlreg);
	memcpy_absolute(&S390_lowcore.cregs_save_area[cr], &ctlreg, sizeof(ctlreg));
	spin_unlock(&ctl_lock);
	on_each_cpu(smp_ctl_bit_callback, &parms, 1);
}
EXPORT_SYMBOL(smp_ctl_clear_bit);

#ifdef CONFIG_CRASH_DUMP

int smp_store_status(int cpu)
{
	struct lowcore *lc;
	struct pcpu *pcpu;
	unsigned long pa;

	pcpu = pcpu_devices + cpu;
	lc = lowcore_ptr[cpu];
	pa = __pa(&lc->floating_pt_save_area);
	if (__pcpu_sigp_relax(pcpu->address, SIGP_STORE_STATUS_AT_ADDRESS,
			      pa) != SIGP_CC_ORDER_CODE_ACCEPTED)
		return -EIO;
	if (!MACHINE_HAS_VX && !MACHINE_HAS_GS)
		return 0;
	pa = __pa(lc->mcesad & MCESA_ORIGIN_MASK);
	if (MACHINE_HAS_GS)
		pa |= lc->mcesad & MCESA_LC_MASK;
	if (__pcpu_sigp_relax(pcpu->address, SIGP_STORE_ADDITIONAL_STATUS,
			      pa) != SIGP_CC_ORDER_CODE_ACCEPTED)
		return -EIO;
	return 0;
}

/*
 * Collect CPU state of the previous, crashed system.
 * There are four cases:
 * 1) standard zfcp/nvme dump
 *    condition: OLDMEM_BASE == NULL && is_ipl_type_dump() == true
 *    The state for all CPUs except the boot CPU needs to be collected
 *    with sigp stop-and-store-status. The boot CPU state is located in
 *    the absolute lowcore of the memory stored in the HSA. The zcore code
 *    will copy the boot CPU state from the HSA.
 * 2) stand-alone kdump for SCSI/NVMe (zfcp/nvme dump with swapped memory)
 *    condition: OLDMEM_BASE != NULL && is_ipl_type_dump() == true
 *    The state for all CPUs except the boot CPU needs to be collected
 *    with sigp stop-and-store-status. The firmware or the boot-loader
 *    stored the registers of the boot CPU in the absolute lowcore in the
 *    memory of the old system.
 * 3) kdump and the old kernel did not store the CPU state,
 *    or stand-alone kdump for DASD
 *    condition: OLDMEM_BASE != NULL && !is_kdump_kernel()
 *    The state for all CPUs except the boot CPU needs to be collected
 *    with sigp stop-and-store-status. The kexec code or the boot-loader
 *    stored the registers of the boot CPU in the memory of the old system.
 * 4) kdump and the old kernel stored the CPU state
 *    condition: OLDMEM_BASE != NULL && is_kdump_kernel()
 *    This case does not exist for s390 anymore, setup_arch explicitly
 *    deactivates the elfcorehdr= kernel parameter
 */
static __init void smp_save_cpu_vxrs(struct save_area *sa, u16 addr,
				     bool is_boot_cpu, unsigned long page)
{
	__vector128 *vxrs = (__vector128 *) page;

	if (is_boot_cpu)
		vxrs = boot_cpu_vector_save_area;
	else
		__pcpu_sigp_relax(addr, SIGP_STORE_ADDITIONAL_STATUS, page);
	save_area_add_vxrs(sa, vxrs);
}

static __init void smp_save_cpu_regs(struct save_area *sa, u16 addr,
				     bool is_boot_cpu, unsigned long page)
{
	void *regs = (void *) page;

	if (is_boot_cpu)
		copy_oldmem_kernel(regs, (void *) __LC_FPREGS_SAVE_AREA, 512);
	else
		__pcpu_sigp_relax(addr, SIGP_STORE_STATUS_AT_ADDRESS, page);
	save_area_add_regs(sa, regs);
}

void __init smp_save_dump_cpus(void)
{
	int addr, boot_cpu_addr, max_cpu_addr;
	struct save_area *sa;
	unsigned long page;
	bool is_boot_cpu;

	if (!(oldmem_data.start || is_ipl_type_dump()))
		/* No previous system present, normal boot. */
		return;
	/* Allocate a page as dumping area for the store status sigps */
	page = memblock_phys_alloc_range(PAGE_SIZE, PAGE_SIZE, 0, 1UL << 31);
	if (!page)
		panic("ERROR: Failed to allocate %lx bytes below %lx\n",
		      PAGE_SIZE, 1UL << 31);

	/* Set multi-threading state to the previous system. */
	pcpu_set_smt(sclp.mtid_prev);
	boot_cpu_addr = stap();
	max_cpu_addr = SCLP_MAX_CORES << sclp.mtid_prev;
	for (addr = 0; addr <= max_cpu_addr; addr++) {
		if (__pcpu_sigp_relax(addr, SIGP_SENSE, 0) ==
		    SIGP_CC_NOT_OPERATIONAL)
			continue;
		is_boot_cpu = (addr == boot_cpu_addr);
		/* Allocate save area */
		sa = save_area_alloc(is_boot_cpu);
		if (!sa)
			panic("could not allocate memory for save area\n");
		if (MACHINE_HAS_VX)
			/* Get the vector registers */
			smp_save_cpu_vxrs(sa, addr, is_boot_cpu, page);
		/*
		 * For a zfcp/nvme dump OLDMEM_BASE == NULL and the registers
		 * of the boot CPU are stored in the HSA. To retrieve
		 * these registers an SCLP request is required which is
		 * done by drivers/s390/char/zcore.c:init_cpu_info()
		 */
		if (!is_boot_cpu || oldmem_data.start)
			/* Get the CPU registers */
			smp_save_cpu_regs(sa, addr, is_boot_cpu, page);
	}
<<<<<<< HEAD
	memblock_free(page, PAGE_SIZE);
=======
	memblock_phys_free(page, PAGE_SIZE);
>>>>>>> df0cc57e
	diag_amode31_ops.diag308_reset();
	pcpu_set_smt(0);
}
#endif /* CONFIG_CRASH_DUMP */

void smp_cpu_set_polarization(int cpu, int val)
{
	pcpu_devices[cpu].polarization = val;
}

int smp_cpu_get_polarization(int cpu)
{
	return pcpu_devices[cpu].polarization;
}

int smp_cpu_get_cpu_address(int cpu)
{
	return pcpu_devices[cpu].address;
}

static void __ref smp_get_core_info(struct sclp_core_info *info, int early)
{
	static int use_sigp_detection;
	int address;

	if (use_sigp_detection || sclp_get_core_info(info, early)) {
		use_sigp_detection = 1;
		for (address = 0;
		     address < (SCLP_MAX_CORES << smp_cpu_mt_shift);
		     address += (1U << smp_cpu_mt_shift)) {
			if (__pcpu_sigp_relax(address, SIGP_SENSE, 0) ==
			    SIGP_CC_NOT_OPERATIONAL)
				continue;
			info->core[info->configured].core_id =
				address >> smp_cpu_mt_shift;
			info->configured++;
		}
		info->combined = info->configured;
	}
}

static int smp_add_present_cpu(int cpu);

static int smp_add_core(struct sclp_core_entry *core, cpumask_t *avail,
			bool configured, bool early)
{
	struct pcpu *pcpu;
	int cpu, nr, i;
	u16 address;

	nr = 0;
	if (sclp.has_core_type && core->type != boot_core_type)
		return nr;
	cpu = cpumask_first(avail);
	address = core->core_id << smp_cpu_mt_shift;
	for (i = 0; (i <= smp_cpu_mtid) && (cpu < nr_cpu_ids); i++) {
		if (pcpu_find_address(cpu_present_mask, address + i))
			continue;
		pcpu = pcpu_devices + cpu;
		pcpu->address = address + i;
		if (configured)
			pcpu->state = CPU_STATE_CONFIGURED;
		else
			pcpu->state = CPU_STATE_STANDBY;
		smp_cpu_set_polarization(cpu, POLARIZATION_UNKNOWN);
		set_cpu_present(cpu, true);
		if (!early && smp_add_present_cpu(cpu) != 0)
			set_cpu_present(cpu, false);
		else
			nr++;
		cpumask_clear_cpu(cpu, avail);
		cpu = cpumask_next(cpu, avail);
	}
	return nr;
}

static int __smp_rescan_cpus(struct sclp_core_info *info, bool early)
{
	struct sclp_core_entry *core;
	static cpumask_t avail;
	bool configured;
	u16 core_id;
	int nr, i;

	cpus_read_lock();
	mutex_lock(&smp_cpu_state_mutex);
	nr = 0;
	cpumask_xor(&avail, cpu_possible_mask, cpu_present_mask);
	/*
	 * Add IPL core first (which got logical CPU number 0) to make sure
	 * that all SMT threads get subsequent logical CPU numbers.
	 */
	if (early) {
		core_id = pcpu_devices[0].address >> smp_cpu_mt_shift;
		for (i = 0; i < info->configured; i++) {
			core = &info->core[i];
			if (core->core_id == core_id) {
				nr += smp_add_core(core, &avail, true, early);
				break;
			}
		}
	}
	for (i = 0; i < info->combined; i++) {
		configured = i < info->configured;
		nr += smp_add_core(&info->core[i], &avail, configured, early);
	}
	mutex_unlock(&smp_cpu_state_mutex);
	cpus_read_unlock();
	return nr;
}

void __init smp_detect_cpus(void)
{
	unsigned int cpu, mtid, c_cpus, s_cpus;
	struct sclp_core_info *info;
	u16 address;

	/* Get CPU information */
	info = memblock_alloc(sizeof(*info), 8);
	if (!info)
		panic("%s: Failed to allocate %zu bytes align=0x%x\n",
		      __func__, sizeof(*info), 8);
	smp_get_core_info(info, 1);
	/* Find boot CPU type */
	if (sclp.has_core_type) {
		address = stap();
		for (cpu = 0; cpu < info->combined; cpu++)
			if (info->core[cpu].core_id == address) {
				/* The boot cpu dictates the cpu type. */
				boot_core_type = info->core[cpu].type;
				break;
			}
		if (cpu >= info->combined)
			panic("Could not find boot CPU type");
	}

	/* Set multi-threading state for the current system */
	mtid = boot_core_type ? sclp.mtid : sclp.mtid_cp;
	mtid = (mtid < smp_max_threads) ? mtid : smp_max_threads - 1;
	pcpu_set_smt(mtid);

	/* Print number of CPUs */
	c_cpus = s_cpus = 0;
	for (cpu = 0; cpu < info->combined; cpu++) {
		if (sclp.has_core_type &&
		    info->core[cpu].type != boot_core_type)
			continue;
		if (cpu < info->configured)
			c_cpus += smp_cpu_mtid + 1;
		else
			s_cpus += smp_cpu_mtid + 1;
	}
	pr_info("%d configured CPUs, %d standby CPUs\n", c_cpus, s_cpus);

	/* Add CPUs present at boot */
	__smp_rescan_cpus(info, true);
	memblock_phys_free((unsigned long)info, sizeof(*info));
}

/*
 *	Activate a secondary processor.
 */
static void smp_start_secondary(void *cpuvoid)
{
	int cpu = raw_smp_processor_id();

	S390_lowcore.last_update_clock = get_tod_clock();
	S390_lowcore.restart_stack = (unsigned long)restart_stack;
	S390_lowcore.restart_fn = (unsigned long)do_restart;
	S390_lowcore.restart_data = 0;
	S390_lowcore.restart_source = -1U;
	S390_lowcore.restart_flags = 0;
	restore_access_regs(S390_lowcore.access_regs_save_area);
	cpu_init();
	rcu_cpu_starting(cpu);
	init_cpu_timer();
	vtime_init();
	vdso_getcpu_init();
	pfault_init();
	cpumask_set_cpu(cpu, &cpu_setup_mask);
	update_cpu_masks();
	notify_cpu_starting(cpu);
	if (topology_cpu_dedicated(cpu))
		set_cpu_flag(CIF_DEDICATED_CPU);
	else
		clear_cpu_flag(CIF_DEDICATED_CPU);
	set_cpu_online(cpu, true);
	inc_irq_stat(CPU_RST);
	local_irq_enable();
	cpu_startup_entry(CPUHP_AP_ONLINE_IDLE);
}

/* Upping and downing of CPUs */
int __cpu_up(unsigned int cpu, struct task_struct *tidle)
{
	struct pcpu *pcpu = pcpu_devices + cpu;
	int rc;

	if (pcpu->state != CPU_STATE_CONFIGURED)
		return -EIO;
	if (pcpu_sigp_retry(pcpu, SIGP_INITIAL_CPU_RESET, 0) !=
	    SIGP_CC_ORDER_CODE_ACCEPTED)
		return -EIO;

	rc = pcpu_alloc_lowcore(pcpu, cpu);
	if (rc)
		return rc;
	pcpu_prepare_secondary(pcpu, cpu);
	pcpu_attach_task(pcpu, tidle);
	pcpu_start_fn(pcpu, smp_start_secondary, NULL);
	/* Wait until cpu puts itself in the online & active maps */
	while (!cpu_online(cpu))
		cpu_relax();
	return 0;
}

static unsigned int setup_possible_cpus __initdata;

static int __init _setup_possible_cpus(char *s)
{
	get_option(&s, &setup_possible_cpus);
	return 0;
}
early_param("possible_cpus", _setup_possible_cpus);

int __cpu_disable(void)
{
	unsigned long cregs[16];
	int cpu;

	/* Handle possible pending IPIs */
	smp_handle_ext_call();
	cpu = smp_processor_id();
	set_cpu_online(cpu, false);
	cpumask_clear_cpu(cpu, &cpu_setup_mask);
	update_cpu_masks();
	/* Disable pseudo page faults on this cpu. */
	pfault_fini();
	/* Disable interrupt sources via control register. */
	__ctl_store(cregs, 0, 15);
	cregs[0]  &= ~0x0000ee70UL;	/* disable all external interrupts */
	cregs[6]  &= ~0xff000000UL;	/* disable all I/O interrupts */
	cregs[14] &= ~0x1f000000UL;	/* disable most machine checks */
	__ctl_load(cregs, 0, 15);
	clear_cpu_flag(CIF_NOHZ_DELAY);
	return 0;
}

void __cpu_die(unsigned int cpu)
{
	struct pcpu *pcpu;

	/* Wait until target cpu is down */
	pcpu = pcpu_devices + cpu;
	while (!pcpu_stopped(pcpu))
		cpu_relax();
	pcpu_free_lowcore(pcpu);
	cpumask_clear_cpu(cpu, mm_cpumask(&init_mm));
	cpumask_clear_cpu(cpu, &init_mm.context.cpu_attach_mask);
}

void __noreturn cpu_die(void)
{
	idle_task_exit();
	__bpon();
	pcpu_sigp_retry(pcpu_devices + smp_processor_id(), SIGP_STOP, 0);
	for (;;) ;
}

void __init smp_fill_possible_mask(void)
{
	unsigned int possible, sclp_max, cpu;

	sclp_max = max(sclp.mtid, sclp.mtid_cp) + 1;
	sclp_max = min(smp_max_threads, sclp_max);
	sclp_max = (sclp.max_cores * sclp_max) ?: nr_cpu_ids;
	possible = setup_possible_cpus ?: nr_cpu_ids;
	possible = min(possible, sclp_max);
	for (cpu = 0; cpu < possible && cpu < nr_cpu_ids; cpu++)
		set_cpu_possible(cpu, true);
}

void __init smp_prepare_cpus(unsigned int max_cpus)
{
	/* request the 0x1201 emergency signal external interrupt */
	if (register_external_irq(EXT_IRQ_EMERGENCY_SIG, do_ext_call_interrupt))
		panic("Couldn't request external interrupt 0x1201");
	/* request the 0x1202 external call external interrupt */
	if (register_external_irq(EXT_IRQ_EXTERNAL_CALL, do_ext_call_interrupt))
		panic("Couldn't request external interrupt 0x1202");
}

void __init smp_prepare_boot_cpu(void)
{
	struct pcpu *pcpu = pcpu_devices;

	WARN_ON(!cpu_present(0) || !cpu_online(0));
	pcpu->state = CPU_STATE_CONFIGURED;
	S390_lowcore.percpu_offset = __per_cpu_offset[0];
	smp_cpu_set_polarization(0, POLARIZATION_UNKNOWN);
}

void __init smp_setup_processor_id(void)
{
	pcpu_devices[0].address = stap();
	S390_lowcore.cpu_nr = 0;
	S390_lowcore.spinlock_lockval = arch_spin_lockval(0);
	S390_lowcore.spinlock_index = 0;
}

/*
 * the frequency of the profiling timer can be changed
 * by writing a multiplier value into /proc/profile.
 *
 * usually you want to run this on all CPUs ;)
 */
int setup_profiling_timer(unsigned int multiplier)
{
	return 0;
}

static ssize_t cpu_configure_show(struct device *dev,
				  struct device_attribute *attr, char *buf)
{
	ssize_t count;

	mutex_lock(&smp_cpu_state_mutex);
	count = sprintf(buf, "%d\n", pcpu_devices[dev->id].state);
	mutex_unlock(&smp_cpu_state_mutex);
	return count;
}

static ssize_t cpu_configure_store(struct device *dev,
				   struct device_attribute *attr,
				   const char *buf, size_t count)
{
	struct pcpu *pcpu;
	int cpu, val, rc, i;
	char delim;

	if (sscanf(buf, "%d %c", &val, &delim) != 1)
		return -EINVAL;
	if (val != 0 && val != 1)
		return -EINVAL;
	cpus_read_lock();
	mutex_lock(&smp_cpu_state_mutex);
	rc = -EBUSY;
	/* disallow configuration changes of online cpus and cpu 0 */
	cpu = dev->id;
	cpu = smp_get_base_cpu(cpu);
	if (cpu == 0)
		goto out;
	for (i = 0; i <= smp_cpu_mtid; i++)
		if (cpu_online(cpu + i))
			goto out;
	pcpu = pcpu_devices + cpu;
	rc = 0;
	switch (val) {
	case 0:
		if (pcpu->state != CPU_STATE_CONFIGURED)
			break;
		rc = sclp_core_deconfigure(pcpu->address >> smp_cpu_mt_shift);
		if (rc)
			break;
		for (i = 0; i <= smp_cpu_mtid; i++) {
			if (cpu + i >= nr_cpu_ids || !cpu_present(cpu + i))
				continue;
			pcpu[i].state = CPU_STATE_STANDBY;
			smp_cpu_set_polarization(cpu + i,
						 POLARIZATION_UNKNOWN);
		}
		topology_expect_change();
		break;
	case 1:
		if (pcpu->state != CPU_STATE_STANDBY)
			break;
		rc = sclp_core_configure(pcpu->address >> smp_cpu_mt_shift);
		if (rc)
			break;
		for (i = 0; i <= smp_cpu_mtid; i++) {
			if (cpu + i >= nr_cpu_ids || !cpu_present(cpu + i))
				continue;
			pcpu[i].state = CPU_STATE_CONFIGURED;
			smp_cpu_set_polarization(cpu + i,
						 POLARIZATION_UNKNOWN);
		}
		topology_expect_change();
		break;
	default:
		break;
	}
out:
	mutex_unlock(&smp_cpu_state_mutex);
	cpus_read_unlock();
	return rc ? rc : count;
}
static DEVICE_ATTR(configure, 0644, cpu_configure_show, cpu_configure_store);

static ssize_t show_cpu_address(struct device *dev,
				struct device_attribute *attr, char *buf)
{
	return sprintf(buf, "%d\n", pcpu_devices[dev->id].address);
}
static DEVICE_ATTR(address, 0444, show_cpu_address, NULL);

static struct attribute *cpu_common_attrs[] = {
	&dev_attr_configure.attr,
	&dev_attr_address.attr,
	NULL,
};

static struct attribute_group cpu_common_attr_group = {
	.attrs = cpu_common_attrs,
};

static struct attribute *cpu_online_attrs[] = {
	&dev_attr_idle_count.attr,
	&dev_attr_idle_time_us.attr,
	NULL,
};

static struct attribute_group cpu_online_attr_group = {
	.attrs = cpu_online_attrs,
};

static int smp_cpu_online(unsigned int cpu)
{
	struct device *s = &per_cpu(cpu_device, cpu)->dev;

	return sysfs_create_group(&s->kobj, &cpu_online_attr_group);
}

static int smp_cpu_pre_down(unsigned int cpu)
{
	struct device *s = &per_cpu(cpu_device, cpu)->dev;

	sysfs_remove_group(&s->kobj, &cpu_online_attr_group);
	return 0;
}

static int smp_add_present_cpu(int cpu)
{
	struct device *s;
	struct cpu *c;
	int rc;

	c = kzalloc(sizeof(*c), GFP_KERNEL);
	if (!c)
		return -ENOMEM;
	per_cpu(cpu_device, cpu) = c;
	s = &c->dev;
	c->hotpluggable = 1;
	rc = register_cpu(c, cpu);
	if (rc)
		goto out;
	rc = sysfs_create_group(&s->kobj, &cpu_common_attr_group);
	if (rc)
		goto out_cpu;
	rc = topology_cpu_init(c);
	if (rc)
		goto out_topology;
	return 0;

out_topology:
	sysfs_remove_group(&s->kobj, &cpu_common_attr_group);
out_cpu:
	unregister_cpu(c);
out:
	return rc;
}

int __ref smp_rescan_cpus(void)
{
	struct sclp_core_info *info;
	int nr;

	info = kzalloc(sizeof(*info), GFP_KERNEL);
	if (!info)
		return -ENOMEM;
	smp_get_core_info(info, 0);
	nr = __smp_rescan_cpus(info, false);
	kfree(info);
	if (nr)
		topology_schedule_update();
	return 0;
}

static ssize_t __ref rescan_store(struct device *dev,
				  struct device_attribute *attr,
				  const char *buf,
				  size_t count)
{
	int rc;

	rc = lock_device_hotplug_sysfs();
	if (rc)
		return rc;
	rc = smp_rescan_cpus();
	unlock_device_hotplug();
	return rc ? rc : count;
}
static DEVICE_ATTR_WO(rescan);

static int __init s390_smp_init(void)
{
	int cpu, rc = 0;

	rc = device_create_file(cpu_subsys.dev_root, &dev_attr_rescan);
	if (rc)
		return rc;
	for_each_present_cpu(cpu) {
		rc = smp_add_present_cpu(cpu);
		if (rc)
			goto out;
	}

	rc = cpuhp_setup_state(CPUHP_AP_ONLINE_DYN, "s390/smp:online",
			       smp_cpu_online, smp_cpu_pre_down);
	rc = rc <= 0 ? rc : 0;
out:
	return rc;
}
subsys_initcall(s390_smp_init);

static __always_inline void set_new_lowcore(struct lowcore *lc)
{
	union register_pair dst, src;
	u32 pfx;

	src.even = (unsigned long) &S390_lowcore;
	src.odd  = sizeof(S390_lowcore);
	dst.even = (unsigned long) lc;
	dst.odd  = sizeof(*lc);
	pfx = (unsigned long) lc;

	asm volatile(
		"	mvcl	%[dst],%[src]\n"
		"	spx	%[pfx]\n"
		: [dst] "+&d" (dst.pair), [src] "+&d" (src.pair)
		: [pfx] "Q" (pfx)
		: "memory", "cc");
}

static int __init smp_reinit_ipl_cpu(void)
{
	unsigned long async_stack, nodat_stack, mcck_stack;
	struct lowcore *lc, *lc_ipl;
	unsigned long flags;

	lc_ipl = lowcore_ptr[0];
	lc = (struct lowcore *)	__get_free_pages(GFP_KERNEL | GFP_DMA, LC_ORDER);
	nodat_stack = __get_free_pages(GFP_KERNEL, THREAD_SIZE_ORDER);
	async_stack = stack_alloc();
	mcck_stack = stack_alloc();
	if (!lc || !nodat_stack || !async_stack || !mcck_stack)
		panic("Couldn't allocate memory");

	local_irq_save(flags);
	local_mcck_disable();
	set_new_lowcore(lc);
	S390_lowcore.nodat_stack = nodat_stack + STACK_INIT_OFFSET;
	S390_lowcore.async_stack = async_stack + STACK_INIT_OFFSET;
	S390_lowcore.mcck_stack = mcck_stack + STACK_INIT_OFFSET;
	lowcore_ptr[0] = lc;
	local_mcck_enable();
	local_irq_restore(flags);

	free_pages(lc_ipl->async_stack - STACK_INIT_OFFSET, THREAD_SIZE_ORDER);
	memblock_free_late(lc_ipl->mcck_stack - STACK_INIT_OFFSET, THREAD_SIZE);
	memblock_free_late((unsigned long) lc_ipl, sizeof(*lc_ipl));

	return 0;
}
early_initcall(smp_reinit_ipl_cpu);<|MERGE_RESOLUTION|>--- conflicted
+++ resolved
@@ -723,11 +723,7 @@
 			/* Get the CPU registers */
 			smp_save_cpu_regs(sa, addr, is_boot_cpu, page);
 	}
-<<<<<<< HEAD
-	memblock_free(page, PAGE_SIZE);
-=======
 	memblock_phys_free(page, PAGE_SIZE);
->>>>>>> df0cc57e
 	diag_amode31_ops.diag308_reset();
 	pcpu_set_smt(0);
 }
