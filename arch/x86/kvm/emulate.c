/******************************************************************************
 * emulate.c
 *
 * Generic x86 (32-bit and 64-bit) instruction decoder and emulator.
 *
 * Copyright (c) 2005 Keir Fraser
 *
 * Linux coding style, mod r/m decoder, segment base fixes, real-mode
 * privileged instructions:
 *
 * Copyright (C) 2006 Qumranet
 * Copyright 2010 Red Hat, Inc. and/or its affiliates.
 *
 *   Avi Kivity <avi@qumranet.com>
 *   Yaniv Kamay <yaniv@qumranet.com>
 *
 * This work is licensed under the terms of the GNU GPL, version 2.  See
 * the COPYING file in the top-level directory.
 *
 * From: xen-unstable 10676:af9809f51f81a3c43f276f00c81a52ef558afda4
 */

#include <linux/kvm_host.h>
#include "kvm_cache_regs.h"
#include <asm/kvm_emulate.h>
#include <linux/stringify.h>
#include <asm/debugreg.h>

#include "x86.h"
#include "tss.h"
#include "mmu.h"

/*
 * Operand types
 */
#define OpNone             0ull
#define OpImplicit         1ull  /* No generic decode */
#define OpReg              2ull  /* Register */
#define OpMem              3ull  /* Memory */
#define OpAcc              4ull  /* Accumulator: AL/AX/EAX/RAX */
#define OpDI               5ull  /* ES:DI/EDI/RDI */
#define OpMem64            6ull  /* Memory, 64-bit */
#define OpImmUByte         7ull  /* Zero-extended 8-bit immediate */
#define OpDX               8ull  /* DX register */
#define OpCL               9ull  /* CL register (for shifts) */
#define OpImmByte         10ull  /* 8-bit sign extended immediate */
#define OpOne             11ull  /* Implied 1 */
#define OpImm             12ull  /* Sign extended up to 32-bit immediate */
#define OpMem16           13ull  /* Memory operand (16-bit). */
#define OpMem32           14ull  /* Memory operand (32-bit). */
#define OpImmU            15ull  /* Immediate operand, zero extended */
#define OpSI              16ull  /* SI/ESI/RSI */
#define OpImmFAddr        17ull  /* Immediate far address */
#define OpMemFAddr        18ull  /* Far address in memory */
#define OpImmU16          19ull  /* Immediate operand, 16 bits, zero extended */
#define OpES              20ull  /* ES */
#define OpCS              21ull  /* CS */
#define OpSS              22ull  /* SS */
#define OpDS              23ull  /* DS */
#define OpFS              24ull  /* FS */
#define OpGS              25ull  /* GS */
#define OpMem8            26ull  /* 8-bit zero extended memory operand */
#define OpImm64           27ull  /* Sign extended 16/32/64-bit immediate */
#define OpXLat            28ull  /* memory at BX/EBX/RBX + zero-extended AL */
#define OpAccLo           29ull  /* Low part of extended acc (AX/AX/EAX/RAX) */
#define OpAccHi           30ull  /* High part of extended acc (-/DX/EDX/RDX) */

#define OpBits             5  /* Width of operand field */
#define OpMask             ((1ull << OpBits) - 1)

/*
 * Opcode effective-address decode tables.
 * Note that we only emulate instructions that have at least one memory
 * operand (excluding implicit stack references). We assume that stack
 * references and instruction fetches will never occur in special memory
 * areas that require emulation. So, for example, 'mov <imm>,<reg>' need
 * not be handled.
 */

/* Operand sizes: 8-bit operands or specified/overridden size. */
#define ByteOp      (1<<0)	/* 8-bit operands. */
/* Destination operand type. */
#define DstShift    1
#define ImplicitOps (OpImplicit << DstShift)
#define DstReg      (OpReg << DstShift)
#define DstMem      (OpMem << DstShift)
#define DstAcc      (OpAcc << DstShift)
#define DstDI       (OpDI << DstShift)
#define DstMem64    (OpMem64 << DstShift)
#define DstMem16    (OpMem16 << DstShift)
#define DstImmUByte (OpImmUByte << DstShift)
#define DstDX       (OpDX << DstShift)
#define DstAccLo    (OpAccLo << DstShift)
#define DstMask     (OpMask << DstShift)
/* Source operand type. */
#define SrcShift    6
#define SrcNone     (OpNone << SrcShift)
#define SrcReg      (OpReg << SrcShift)
#define SrcMem      (OpMem << SrcShift)
#define SrcMem16    (OpMem16 << SrcShift)
#define SrcMem32    (OpMem32 << SrcShift)
#define SrcImm      (OpImm << SrcShift)
#define SrcImmByte  (OpImmByte << SrcShift)
#define SrcOne      (OpOne << SrcShift)
#define SrcImmUByte (OpImmUByte << SrcShift)
#define SrcImmU     (OpImmU << SrcShift)
#define SrcSI       (OpSI << SrcShift)
#define SrcXLat     (OpXLat << SrcShift)
#define SrcImmFAddr (OpImmFAddr << SrcShift)
#define SrcMemFAddr (OpMemFAddr << SrcShift)
#define SrcAcc      (OpAcc << SrcShift)
#define SrcImmU16   (OpImmU16 << SrcShift)
#define SrcImm64    (OpImm64 << SrcShift)
#define SrcDX       (OpDX << SrcShift)
#define SrcMem8     (OpMem8 << SrcShift)
#define SrcAccHi    (OpAccHi << SrcShift)
#define SrcMask     (OpMask << SrcShift)
#define BitOp       (1<<11)
#define MemAbs      (1<<12)      /* Memory operand is absolute displacement */
#define String      (1<<13)     /* String instruction (rep capable) */
#define Stack       (1<<14)     /* Stack instruction (push/pop) */
#define GroupMask   (7<<15)     /* Opcode uses one of the group mechanisms */
#define Group       (1<<15)     /* Bits 3:5 of modrm byte extend opcode */
#define GroupDual   (2<<15)     /* Alternate decoding of mod == 3 */
#define Prefix      (3<<15)     /* Instruction varies with 66/f2/f3 prefix */
#define RMExt       (4<<15)     /* Opcode extension in ModRM r/m if mod == 3 */
#define Escape      (5<<15)     /* Escape to coprocessor instruction */
#define InstrDual   (6<<15)     /* Alternate instruction decoding of mod == 3 */
#define ModeDual    (7<<15)     /* Different instruction for 32/64 bit */
#define Sse         (1<<18)     /* SSE Vector instruction */
/* Generic ModRM decode. */
#define ModRM       (1<<19)
/* Destination is only written; never read. */
#define Mov         (1<<20)
/* Misc flags */
#define Prot        (1<<21) /* instruction generates #UD if not in prot-mode */
#define EmulateOnUD (1<<22) /* Emulate if unsupported by the host */
#define NoAccess    (1<<23) /* Don't access memory (lea/invlpg/verr etc) */
#define Op3264      (1<<24) /* Operand is 64b in long mode, 32b otherwise */
#define Undefined   (1<<25) /* No Such Instruction */
#define Lock        (1<<26) /* lock prefix is allowed for the instruction */
#define Priv        (1<<27) /* instruction generates #GP if current CPL != 0 */
#define No64	    (1<<28)
#define PageTable   (1 << 29)   /* instruction used to write page table */
#define NotImpl     (1 << 30)   /* instruction is not implemented */
/* Source 2 operand type */
#define Src2Shift   (31)
#define Src2None    (OpNone << Src2Shift)
#define Src2Mem     (OpMem << Src2Shift)
#define Src2CL      (OpCL << Src2Shift)
#define Src2ImmByte (OpImmByte << Src2Shift)
#define Src2One     (OpOne << Src2Shift)
#define Src2Imm     (OpImm << Src2Shift)
#define Src2ES      (OpES << Src2Shift)
#define Src2CS      (OpCS << Src2Shift)
#define Src2SS      (OpSS << Src2Shift)
#define Src2DS      (OpDS << Src2Shift)
#define Src2FS      (OpFS << Src2Shift)
#define Src2GS      (OpGS << Src2Shift)
#define Src2Mask    (OpMask << Src2Shift)
#define Mmx         ((u64)1 << 40)  /* MMX Vector instruction */
#define AlignMask   ((u64)7 << 41)
#define Aligned     ((u64)1 << 41)  /* Explicitly aligned (e.g. MOVDQA) */
#define Unaligned   ((u64)2 << 41)  /* Explicitly unaligned (e.g. MOVDQU) */
#define Avx         ((u64)3 << 41)  /* Advanced Vector Extensions */
#define Aligned16   ((u64)4 << 41)  /* Aligned to 16 byte boundary (e.g. FXSAVE) */
#define Fastop      ((u64)1 << 44)  /* Use opcode::u.fastop */
#define NoWrite     ((u64)1 << 45)  /* No writeback */
#define SrcWrite    ((u64)1 << 46)  /* Write back src operand */
#define NoMod	    ((u64)1 << 47)  /* Mod field is ignored */
#define Intercept   ((u64)1 << 48)  /* Has valid intercept field */
#define CheckPerm   ((u64)1 << 49)  /* Has valid check_perm field */
#define PrivUD      ((u64)1 << 51)  /* #UD instead of #GP on CPL > 0 */
#define NearBranch  ((u64)1 << 52)  /* Near branches */
#define No16	    ((u64)1 << 53)  /* No 16 bit operand */
#define IncSP       ((u64)1 << 54)  /* SP is incremented before ModRM calc */
#define TwoMemOp    ((u64)1 << 55)  /* Instruction has two memory operand */

#define DstXacc     (DstAccLo | SrcAccHi | SrcWrite)

#define X2(x...) x, x
#define X3(x...) X2(x), x
#define X4(x...) X2(x), X2(x)
#define X5(x...) X4(x), x
#define X6(x...) X4(x), X2(x)
#define X7(x...) X4(x), X3(x)
#define X8(x...) X4(x), X4(x)
#define X16(x...) X8(x), X8(x)

#define NR_FASTOP (ilog2(sizeof(ulong)) + 1)
#define FASTOP_SIZE 8

/*
 * fastop functions have a special calling convention:
 *
 * dst:    rax        (in/out)
 * src:    rdx        (in/out)
 * src2:   rcx        (in)
 * flags:  rflags     (in/out)
 * ex:     rsi        (in:fastop pointer, out:zero if exception)
 *
 * Moreover, they are all exactly FASTOP_SIZE bytes long, so functions for
 * different operand sizes can be reached by calculation, rather than a jump
 * table (which would be bigger than the code).
 *
 * fastop functions are declared as taking a never-defined fastop parameter,
 * so they can't be called from C directly.
 */

struct fastop;

struct opcode {
	u64 flags : 56;
	u64 intercept : 8;
	union {
		int (*execute)(struct x86_emulate_ctxt *ctxt);
		const struct opcode *group;
		const struct group_dual *gdual;
		const struct gprefix *gprefix;
		const struct escape *esc;
		const struct instr_dual *idual;
		const struct mode_dual *mdual;
		void (*fastop)(struct fastop *fake);
	} u;
	int (*check_perm)(struct x86_emulate_ctxt *ctxt);
};

struct group_dual {
	struct opcode mod012[8];
	struct opcode mod3[8];
};

struct gprefix {
	struct opcode pfx_no;
	struct opcode pfx_66;
	struct opcode pfx_f2;
	struct opcode pfx_f3;
};

struct escape {
	struct opcode op[8];
	struct opcode high[64];
};

struct instr_dual {
	struct opcode mod012;
	struct opcode mod3;
};

struct mode_dual {
	struct opcode mode32;
	struct opcode mode64;
};

#define EFLG_RESERVED_ZEROS_MASK 0xffc0802a

enum x86_transfer_type {
	X86_TRANSFER_NONE,
	X86_TRANSFER_CALL_JMP,
	X86_TRANSFER_RET,
	X86_TRANSFER_TASK_SWITCH,
};

static ulong reg_read(struct x86_emulate_ctxt *ctxt, unsigned nr)
{
	if (!(ctxt->regs_valid & (1 << nr))) {
		ctxt->regs_valid |= 1 << nr;
		ctxt->_regs[nr] = ctxt->ops->read_gpr(ctxt, nr);
	}
	return ctxt->_regs[nr];
}

static ulong *reg_write(struct x86_emulate_ctxt *ctxt, unsigned nr)
{
	ctxt->regs_valid |= 1 << nr;
	ctxt->regs_dirty |= 1 << nr;
	return &ctxt->_regs[nr];
}

static ulong *reg_rmw(struct x86_emulate_ctxt *ctxt, unsigned nr)
{
	reg_read(ctxt, nr);
	return reg_write(ctxt, nr);
}

static void writeback_registers(struct x86_emulate_ctxt *ctxt)
{
	unsigned reg;

	for_each_set_bit(reg, (ulong *)&ctxt->regs_dirty, 16)
		ctxt->ops->write_gpr(ctxt, reg, ctxt->_regs[reg]);
}

static void invalidate_registers(struct x86_emulate_ctxt *ctxt)
{
	ctxt->regs_dirty = 0;
	ctxt->regs_valid = 0;
}

/*
 * These EFLAGS bits are restored from saved value during emulation, and
 * any changes are written back to the saved value after emulation.
 */
#define EFLAGS_MASK (X86_EFLAGS_OF|X86_EFLAGS_SF|X86_EFLAGS_ZF|X86_EFLAGS_AF|\
		     X86_EFLAGS_PF|X86_EFLAGS_CF)

#ifdef CONFIG_X86_64
#define ON64(x) x
#else
#define ON64(x)
#endif

static int fastop(struct x86_emulate_ctxt *ctxt, void (*fop)(struct fastop *));

#define FOP_FUNC(name) \
	".align " __stringify(FASTOP_SIZE) " \n\t" \
	".type " name ", @function \n\t" \
	name ":\n\t"

#define FOP_RET   "ret \n\t"

#define FOP_START(op) \
	extern void em_##op(struct fastop *fake); \
	asm(".pushsection .text, \"ax\" \n\t" \
	    ".global em_" #op " \n\t" \
	    FOP_FUNC("em_" #op)

#define FOP_END \
	    ".popsection")

#define FOPNOP() \
	FOP_FUNC(__stringify(__UNIQUE_ID(nop))) \
	FOP_RET

#define FOP1E(op,  dst) \
	FOP_FUNC(#op "_" #dst) \
	"10: " #op " %" #dst " \n\t" FOP_RET

#define FOP1EEX(op,  dst) \
	FOP1E(op, dst) _ASM_EXTABLE(10b, kvm_fastop_exception)

#define FASTOP1(op) \
	FOP_START(op) \
	FOP1E(op##b, al) \
	FOP1E(op##w, ax) \
	FOP1E(op##l, eax) \
	ON64(FOP1E(op##q, rax))	\
	FOP_END

/* 1-operand, using src2 (for MUL/DIV r/m) */
#define FASTOP1SRC2(op, name) \
	FOP_START(name) \
	FOP1E(op, cl) \
	FOP1E(op, cx) \
	FOP1E(op, ecx) \
	ON64(FOP1E(op, rcx)) \
	FOP_END

/* 1-operand, using src2 (for MUL/DIV r/m), with exceptions */
#define FASTOP1SRC2EX(op, name) \
	FOP_START(name) \
	FOP1EEX(op, cl) \
	FOP1EEX(op, cx) \
	FOP1EEX(op, ecx) \
	ON64(FOP1EEX(op, rcx)) \
	FOP_END

#define FOP2E(op,  dst, src)	   \
	FOP_FUNC(#op "_" #dst "_" #src) \
	#op " %" #src ", %" #dst " \n\t" FOP_RET

#define FASTOP2(op) \
	FOP_START(op) \
	FOP2E(op##b, al, dl) \
	FOP2E(op##w, ax, dx) \
	FOP2E(op##l, eax, edx) \
	ON64(FOP2E(op##q, rax, rdx)) \
	FOP_END

/* 2 operand, word only */
#define FASTOP2W(op) \
	FOP_START(op) \
	FOPNOP() \
	FOP2E(op##w, ax, dx) \
	FOP2E(op##l, eax, edx) \
	ON64(FOP2E(op##q, rax, rdx)) \
	FOP_END

/* 2 operand, src is CL */
#define FASTOP2CL(op) \
	FOP_START(op) \
	FOP2E(op##b, al, cl) \
	FOP2E(op##w, ax, cl) \
	FOP2E(op##l, eax, cl) \
	ON64(FOP2E(op##q, rax, cl)) \
	FOP_END

/* 2 operand, src and dest are reversed */
#define FASTOP2R(op, name) \
	FOP_START(name) \
	FOP2E(op##b, dl, al) \
	FOP2E(op##w, dx, ax) \
	FOP2E(op##l, edx, eax) \
	ON64(FOP2E(op##q, rdx, rax)) \
	FOP_END

#define FOP3E(op,  dst, src, src2) \
	FOP_FUNC(#op "_" #dst "_" #src "_" #src2) \
	#op " %" #src2 ", %" #src ", %" #dst " \n\t" FOP_RET

/* 3-operand, word-only, src2=cl */
#define FASTOP3WCL(op) \
	FOP_START(op) \
	FOPNOP() \
	FOP3E(op##w, ax, dx, cl) \
	FOP3E(op##l, eax, edx, cl) \
	ON64(FOP3E(op##q, rax, rdx, cl)) \
	FOP_END

/* Special case for SETcc - 1 instruction per cc */
#define FOP_SETCC(op) \
	".align 4 \n\t" \
	".type " #op ", @function \n\t" \
	#op ": \n\t" \
	#op " %al \n\t" \
	FOP_RET

asm(".pushsection .fixup, \"ax\"\n"
    ".global kvm_fastop_exception \n"
    "kvm_fastop_exception: xor %esi, %esi; ret\n"
    ".popsection");

FOP_START(setcc)
FOP_SETCC(seto)
FOP_SETCC(setno)
FOP_SETCC(setc)
FOP_SETCC(setnc)
FOP_SETCC(setz)
FOP_SETCC(setnz)
FOP_SETCC(setbe)
FOP_SETCC(setnbe)
FOP_SETCC(sets)
FOP_SETCC(setns)
FOP_SETCC(setp)
FOP_SETCC(setnp)
FOP_SETCC(setl)
FOP_SETCC(setnl)
FOP_SETCC(setle)
FOP_SETCC(setnle)
FOP_END;

FOP_START(salc) "pushf; sbb %al, %al; popf \n\t" FOP_RET
FOP_END;

/*
 * XXX: inoutclob user must know where the argument is being expanded.
 *      Relying on CC_HAVE_ASM_GOTO would allow us to remove _fault.
 */
#define asm_safe(insn, inoutclob...) \
({ \
	int _fault = 0; \
 \
	asm volatile("1:" insn "\n" \
	             "2:\n" \
	             ".pushsection .fixup, \"ax\"\n" \
	             "3: movl $1, %[_fault]\n" \
	             "   jmp  2b\n" \
	             ".popsection\n" \
	             _ASM_EXTABLE(1b, 3b) \
	             : [_fault] "+qm"(_fault) inoutclob ); \
 \
	_fault ? X86EMUL_UNHANDLEABLE : X86EMUL_CONTINUE; \
})

static int emulator_check_intercept(struct x86_emulate_ctxt *ctxt,
				    enum x86_intercept intercept,
				    enum x86_intercept_stage stage)
{
	struct x86_instruction_info info = {
		.intercept  = intercept,
		.rep_prefix = ctxt->rep_prefix,
		.modrm_mod  = ctxt->modrm_mod,
		.modrm_reg  = ctxt->modrm_reg,
		.modrm_rm   = ctxt->modrm_rm,
		.src_val    = ctxt->src.val64,
		.dst_val    = ctxt->dst.val64,
		.src_bytes  = ctxt->src.bytes,
		.dst_bytes  = ctxt->dst.bytes,
		.ad_bytes   = ctxt->ad_bytes,
		.next_rip   = ctxt->eip,
	};

	return ctxt->ops->intercept(ctxt, &info, stage);
}

static void assign_masked(ulong *dest, ulong src, ulong mask)
{
	*dest = (*dest & ~mask) | (src & mask);
}

static void assign_register(unsigned long *reg, u64 val, int bytes)
{
	/* The 4-byte case *is* correct: in 64-bit mode we zero-extend. */
	switch (bytes) {
	case 1:
		*(u8 *)reg = (u8)val;
		break;
	case 2:
		*(u16 *)reg = (u16)val;
		break;
	case 4:
		*reg = (u32)val;
		break;	/* 64b: zero-extend */
	case 8:
		*reg = val;
		break;
	}
}

static inline unsigned long ad_mask(struct x86_emulate_ctxt *ctxt)
{
	return (1UL << (ctxt->ad_bytes << 3)) - 1;
}

static ulong stack_mask(struct x86_emulate_ctxt *ctxt)
{
	u16 sel;
	struct desc_struct ss;

	if (ctxt->mode == X86EMUL_MODE_PROT64)
		return ~0UL;
	ctxt->ops->get_segment(ctxt, &sel, &ss, NULL, VCPU_SREG_SS);
	return ~0U >> ((ss.d ^ 1) * 16);  /* d=0: 0xffff; d=1: 0xffffffff */
}

static int stack_size(struct x86_emulate_ctxt *ctxt)
{
	return (__fls(stack_mask(ctxt)) + 1) >> 3;
}

/* Access/update address held in a register, based on addressing mode. */
static inline unsigned long
address_mask(struct x86_emulate_ctxt *ctxt, unsigned long reg)
{
	if (ctxt->ad_bytes == sizeof(unsigned long))
		return reg;
	else
		return reg & ad_mask(ctxt);
}

static inline unsigned long
register_address(struct x86_emulate_ctxt *ctxt, int reg)
{
	return address_mask(ctxt, reg_read(ctxt, reg));
}

static void masked_increment(ulong *reg, ulong mask, int inc)
{
	assign_masked(reg, *reg + inc, mask);
}

static inline void
register_address_increment(struct x86_emulate_ctxt *ctxt, int reg, int inc)
{
	ulong *preg = reg_rmw(ctxt, reg);

	assign_register(preg, *preg + inc, ctxt->ad_bytes);
}

static void rsp_increment(struct x86_emulate_ctxt *ctxt, int inc)
{
	masked_increment(reg_rmw(ctxt, VCPU_REGS_RSP), stack_mask(ctxt), inc);
}

static u32 desc_limit_scaled(struct desc_struct *desc)
{
	u32 limit = get_desc_limit(desc);

	return desc->g ? (limit << 12) | 0xfff : limit;
}

static unsigned long seg_base(struct x86_emulate_ctxt *ctxt, int seg)
{
	if (ctxt->mode == X86EMUL_MODE_PROT64 && seg < VCPU_SREG_FS)
		return 0;

	return ctxt->ops->get_cached_segment_base(ctxt, seg);
}

static int emulate_exception(struct x86_emulate_ctxt *ctxt, int vec,
			     u32 error, bool valid)
{
	WARN_ON(vec > 0x1f);
	ctxt->exception.vector = vec;
	ctxt->exception.error_code = error;
	ctxt->exception.error_code_valid = valid;
	return X86EMUL_PROPAGATE_FAULT;
}

static int emulate_db(struct x86_emulate_ctxt *ctxt)
{
	return emulate_exception(ctxt, DB_VECTOR, 0, false);
}

static int emulate_gp(struct x86_emulate_ctxt *ctxt, int err)
{
	return emulate_exception(ctxt, GP_VECTOR, err, true);
}

static int emulate_ss(struct x86_emulate_ctxt *ctxt, int err)
{
	return emulate_exception(ctxt, SS_VECTOR, err, true);
}

static int emulate_ud(struct x86_emulate_ctxt *ctxt)
{
	return emulate_exception(ctxt, UD_VECTOR, 0, false);
}

static int emulate_ts(struct x86_emulate_ctxt *ctxt, int err)
{
	return emulate_exception(ctxt, TS_VECTOR, err, true);
}

static int emulate_de(struct x86_emulate_ctxt *ctxt)
{
	return emulate_exception(ctxt, DE_VECTOR, 0, false);
}

static int emulate_nm(struct x86_emulate_ctxt *ctxt)
{
	return emulate_exception(ctxt, NM_VECTOR, 0, false);
}

static u16 get_segment_selector(struct x86_emulate_ctxt *ctxt, unsigned seg)
{
	u16 selector;
	struct desc_struct desc;

	ctxt->ops->get_segment(ctxt, &selector, &desc, NULL, seg);
	return selector;
}

static void set_segment_selector(struct x86_emulate_ctxt *ctxt, u16 selector,
				 unsigned seg)
{
	u16 dummy;
	u32 base3;
	struct desc_struct desc;

	ctxt->ops->get_segment(ctxt, &dummy, &desc, &base3, seg);
	ctxt->ops->set_segment(ctxt, selector, &desc, base3, seg);
}

/*
 * x86 defines three classes of vector instructions: explicitly
 * aligned, explicitly unaligned, and the rest, which change behaviour
 * depending on whether they're AVX encoded or not.
 *
 * Also included is CMPXCHG16B which is not a vector instruction, yet it is
 * subject to the same check.  FXSAVE and FXRSTOR are checked here too as their
 * 512 bytes of data must be aligned to a 16 byte boundary.
 */
static unsigned insn_alignment(struct x86_emulate_ctxt *ctxt, unsigned size)
{
	u64 alignment = ctxt->d & AlignMask;

	if (likely(size < 16))
		return 1;

	switch (alignment) {
	case Unaligned:
	case Avx:
		return 1;
	case Aligned16:
		return 16;
	case Aligned:
	default:
		return size;
	}
}

static __always_inline int __linearize(struct x86_emulate_ctxt *ctxt,
				       struct segmented_address addr,
				       unsigned *max_size, unsigned size,
				       bool write, bool fetch,
				       enum x86emul_mode mode, ulong *linear)
{
	struct desc_struct desc;
	bool usable;
	ulong la;
	u32 lim;
	u16 sel;
	u8  va_bits;

	la = seg_base(ctxt, addr.seg) + addr.ea;
	*max_size = 0;
	switch (mode) {
	case X86EMUL_MODE_PROT64:
		*linear = la;
		va_bits = ctxt_virt_addr_bits(ctxt);
		if (get_canonical(la, va_bits) != la)
			goto bad;

		*max_size = min_t(u64, ~0u, (1ull << va_bits) - la);
		if (size > *max_size)
			goto bad;
		break;
	default:
		*linear = la = (u32)la;
		usable = ctxt->ops->get_segment(ctxt, &sel, &desc, NULL,
						addr.seg);
		if (!usable)
			goto bad;
		/* code segment in protected mode or read-only data segment */
		if ((((ctxt->mode != X86EMUL_MODE_REAL) && (desc.type & 8))
					|| !(desc.type & 2)) && write)
			goto bad;
		/* unreadable code segment */
		if (!fetch && (desc.type & 8) && !(desc.type & 2))
			goto bad;
		lim = desc_limit_scaled(&desc);
		if (!(desc.type & 8) && (desc.type & 4)) {
			/* expand-down segment */
			if (addr.ea <= lim)
				goto bad;
			lim = desc.d ? 0xffffffff : 0xffff;
		}
		if (addr.ea > lim)
			goto bad;
		if (lim == 0xffffffff)
			*max_size = ~0u;
		else {
			*max_size = (u64)lim + 1 - addr.ea;
			if (size > *max_size)
				goto bad;
		}
		break;
	}
	if (la & (insn_alignment(ctxt, size) - 1))
		return emulate_gp(ctxt, 0);
	return X86EMUL_CONTINUE;
bad:
	if (addr.seg == VCPU_SREG_SS)
		return emulate_ss(ctxt, 0);
	else
		return emulate_gp(ctxt, 0);
}

static int linearize(struct x86_emulate_ctxt *ctxt,
		     struct segmented_address addr,
		     unsigned size, bool write,
		     ulong *linear)
{
	unsigned max_size;
	return __linearize(ctxt, addr, &max_size, size, write, false,
			   ctxt->mode, linear);
}

static inline int assign_eip(struct x86_emulate_ctxt *ctxt, ulong dst,
			     enum x86emul_mode mode)
{
	ulong linear;
	int rc;
	unsigned max_size;
	struct segmented_address addr = { .seg = VCPU_SREG_CS,
					   .ea = dst };

	if (ctxt->op_bytes != sizeof(unsigned long))
		addr.ea = dst & ((1UL << (ctxt->op_bytes << 3)) - 1);
	rc = __linearize(ctxt, addr, &max_size, 1, false, true, mode, &linear);
	if (rc == X86EMUL_CONTINUE)
		ctxt->_eip = addr.ea;
	return rc;
}

static inline int assign_eip_near(struct x86_emulate_ctxt *ctxt, ulong dst)
{
	return assign_eip(ctxt, dst, ctxt->mode);
}

static int assign_eip_far(struct x86_emulate_ctxt *ctxt, ulong dst,
			  const struct desc_struct *cs_desc)
{
	enum x86emul_mode mode = ctxt->mode;
	int rc;

#ifdef CONFIG_X86_64
	if (ctxt->mode >= X86EMUL_MODE_PROT16) {
		if (cs_desc->l) {
			u64 efer = 0;

			ctxt->ops->get_msr(ctxt, MSR_EFER, &efer);
			if (efer & EFER_LMA)
				mode = X86EMUL_MODE_PROT64;
		} else
			mode = X86EMUL_MODE_PROT32; /* temporary value */
	}
#endif
	if (mode == X86EMUL_MODE_PROT16 || mode == X86EMUL_MODE_PROT32)
		mode = cs_desc->d ? X86EMUL_MODE_PROT32 : X86EMUL_MODE_PROT16;
	rc = assign_eip(ctxt, dst, mode);
	if (rc == X86EMUL_CONTINUE)
		ctxt->mode = mode;
	return rc;
}

static inline int jmp_rel(struct x86_emulate_ctxt *ctxt, int rel)
{
	return assign_eip_near(ctxt, ctxt->_eip + rel);
}

static int segmented_read_std(struct x86_emulate_ctxt *ctxt,
			      struct segmented_address addr,
			      void *data,
			      unsigned size)
{
	int rc;
	ulong linear;

	rc = linearize(ctxt, addr, size, false, &linear);
	if (rc != X86EMUL_CONTINUE)
		return rc;
	return ctxt->ops->read_std(ctxt, linear, data, size, &ctxt->exception);
}

static int segmented_write_std(struct x86_emulate_ctxt *ctxt,
			       struct segmented_address addr,
			       void *data,
			       unsigned int size)
{
	int rc;
	ulong linear;

	rc = linearize(ctxt, addr, size, true, &linear);
	if (rc != X86EMUL_CONTINUE)
		return rc;
	return ctxt->ops->write_std(ctxt, linear, data, size, &ctxt->exception);
}

/*
 * Prefetch the remaining bytes of the instruction without crossing page
 * boundary if they are not in fetch_cache yet.
 */
static int __do_insn_fetch_bytes(struct x86_emulate_ctxt *ctxt, int op_size)
{
	int rc;
	unsigned size, max_size;
	unsigned long linear;
	int cur_size = ctxt->fetch.end - ctxt->fetch.data;
	struct segmented_address addr = { .seg = VCPU_SREG_CS,
					   .ea = ctxt->eip + cur_size };

	/*
	 * We do not know exactly how many bytes will be needed, and
	 * __linearize is expensive, so fetch as much as possible.  We
	 * just have to avoid going beyond the 15 byte limit, the end
	 * of the segment, or the end of the page.
	 *
	 * __linearize is called with size 0 so that it does not do any
	 * boundary check itself.  Instead, we use max_size to check
	 * against op_size.
	 */
	rc = __linearize(ctxt, addr, &max_size, 0, false, true, ctxt->mode,
			 &linear);
	if (unlikely(rc != X86EMUL_CONTINUE))
		return rc;

	size = min_t(unsigned, 15UL ^ cur_size, max_size);
	size = min_t(unsigned, size, PAGE_SIZE - offset_in_page(linear));

	/*
	 * One instruction can only straddle two pages,
	 * and one has been loaded at the beginning of
	 * x86_decode_insn.  So, if not enough bytes
	 * still, we must have hit the 15-byte boundary.
	 */
	if (unlikely(size < op_size))
		return emulate_gp(ctxt, 0);

	rc = ctxt->ops->fetch(ctxt, linear, ctxt->fetch.end,
			      size, &ctxt->exception);
	if (unlikely(rc != X86EMUL_CONTINUE))
		return rc;
	ctxt->fetch.end += size;
	return X86EMUL_CONTINUE;
}

static __always_inline int do_insn_fetch_bytes(struct x86_emulate_ctxt *ctxt,
					       unsigned size)
{
	unsigned done_size = ctxt->fetch.end - ctxt->fetch.ptr;

	if (unlikely(done_size < size))
		return __do_insn_fetch_bytes(ctxt, size - done_size);
	else
		return X86EMUL_CONTINUE;
}

/* Fetch next part of the instruction being emulated. */
#define insn_fetch(_type, _ctxt)					\
({	_type _x;							\
									\
	rc = do_insn_fetch_bytes(_ctxt, sizeof(_type));			\
	if (rc != X86EMUL_CONTINUE)					\
		goto done;						\
	ctxt->_eip += sizeof(_type);					\
	memcpy(&_x, ctxt->fetch.ptr, sizeof(_type));			\
	ctxt->fetch.ptr += sizeof(_type);				\
	_x;								\
})

#define insn_fetch_arr(_arr, _size, _ctxt)				\
({									\
	rc = do_insn_fetch_bytes(_ctxt, _size);				\
	if (rc != X86EMUL_CONTINUE)					\
		goto done;						\
	ctxt->_eip += (_size);						\
	memcpy(_arr, ctxt->fetch.ptr, _size);				\
	ctxt->fetch.ptr += (_size);					\
})

/*
 * Given the 'reg' portion of a ModRM byte, and a register block, return a
 * pointer into the block that addresses the relevant register.
 * @highbyte_regs specifies whether to decode AH,CH,DH,BH.
 */
static void *decode_register(struct x86_emulate_ctxt *ctxt, u8 modrm_reg,
			     int byteop)
{
	void *p;
	int highbyte_regs = (ctxt->rex_prefix == 0) && byteop;

	if (highbyte_regs && modrm_reg >= 4 && modrm_reg < 8)
		p = (unsigned char *)reg_rmw(ctxt, modrm_reg & 3) + 1;
	else
		p = reg_rmw(ctxt, modrm_reg);
	return p;
}

static int read_descriptor(struct x86_emulate_ctxt *ctxt,
			   struct segmented_address addr,
			   u16 *size, unsigned long *address, int op_bytes)
{
	int rc;

	if (op_bytes == 2)
		op_bytes = 3;
	*address = 0;
	rc = segmented_read_std(ctxt, addr, size, 2);
	if (rc != X86EMUL_CONTINUE)
		return rc;
	addr.ea += 2;
	rc = segmented_read_std(ctxt, addr, address, op_bytes);
	return rc;
}

FASTOP2(add);
FASTOP2(or);
FASTOP2(adc);
FASTOP2(sbb);
FASTOP2(and);
FASTOP2(sub);
FASTOP2(xor);
FASTOP2(cmp);
FASTOP2(test);

FASTOP1SRC2(mul, mul_ex);
FASTOP1SRC2(imul, imul_ex);
FASTOP1SRC2EX(div, div_ex);
FASTOP1SRC2EX(idiv, idiv_ex);

FASTOP3WCL(shld);
FASTOP3WCL(shrd);

FASTOP2W(imul);

FASTOP1(not);
FASTOP1(neg);
FASTOP1(inc);
FASTOP1(dec);

FASTOP2CL(rol);
FASTOP2CL(ror);
FASTOP2CL(rcl);
FASTOP2CL(rcr);
FASTOP2CL(shl);
FASTOP2CL(shr);
FASTOP2CL(sar);

FASTOP2W(bsf);
FASTOP2W(bsr);
FASTOP2W(bt);
FASTOP2W(bts);
FASTOP2W(btr);
FASTOP2W(btc);

FASTOP2(xadd);

FASTOP2R(cmp, cmp_r);

static int em_bsf_c(struct x86_emulate_ctxt *ctxt)
{
	/* If src is zero, do not writeback, but update flags */
	if (ctxt->src.val == 0)
		ctxt->dst.type = OP_NONE;
	return fastop(ctxt, em_bsf);
}

static int em_bsr_c(struct x86_emulate_ctxt *ctxt)
{
	/* If src is zero, do not writeback, but update flags */
	if (ctxt->src.val == 0)
		ctxt->dst.type = OP_NONE;
	return fastop(ctxt, em_bsr);
}

static __always_inline u8 test_cc(unsigned int condition, unsigned long flags)
{
	u8 rc;
	void (*fop)(void) = (void *)em_setcc + 4 * (condition & 0xf);

	flags = (flags & EFLAGS_MASK) | X86_EFLAGS_IF;
	asm("push %[flags]; popf; call *%[fastop]"
	    : "=a"(rc) : [fastop]"r"(fop), [flags]"r"(flags));
	return rc;
}

static void fetch_register_operand(struct operand *op)
{
	switch (op->bytes) {
	case 1:
		op->val = *(u8 *)op->addr.reg;
		break;
	case 2:
		op->val = *(u16 *)op->addr.reg;
		break;
	case 4:
		op->val = *(u32 *)op->addr.reg;
		break;
	case 8:
		op->val = *(u64 *)op->addr.reg;
		break;
	}
}

static void read_sse_reg(struct x86_emulate_ctxt *ctxt, sse128_t *data, int reg)
{
	switch (reg) {
	case 0: asm("movdqa %%xmm0, %0" : "=m"(*data)); break;
	case 1: asm("movdqa %%xmm1, %0" : "=m"(*data)); break;
	case 2: asm("movdqa %%xmm2, %0" : "=m"(*data)); break;
	case 3: asm("movdqa %%xmm3, %0" : "=m"(*data)); break;
	case 4: asm("movdqa %%xmm4, %0" : "=m"(*data)); break;
	case 5: asm("movdqa %%xmm5, %0" : "=m"(*data)); break;
	case 6: asm("movdqa %%xmm6, %0" : "=m"(*data)); break;
	case 7: asm("movdqa %%xmm7, %0" : "=m"(*data)); break;
#ifdef CONFIG_X86_64
	case 8: asm("movdqa %%xmm8, %0" : "=m"(*data)); break;
	case 9: asm("movdqa %%xmm9, %0" : "=m"(*data)); break;
	case 10: asm("movdqa %%xmm10, %0" : "=m"(*data)); break;
	case 11: asm("movdqa %%xmm11, %0" : "=m"(*data)); break;
	case 12: asm("movdqa %%xmm12, %0" : "=m"(*data)); break;
	case 13: asm("movdqa %%xmm13, %0" : "=m"(*data)); break;
	case 14: asm("movdqa %%xmm14, %0" : "=m"(*data)); break;
	case 15: asm("movdqa %%xmm15, %0" : "=m"(*data)); break;
#endif
	default: BUG();
	}
}

static void write_sse_reg(struct x86_emulate_ctxt *ctxt, sse128_t *data,
			  int reg)
{
	switch (reg) {
	case 0: asm("movdqa %0, %%xmm0" : : "m"(*data)); break;
	case 1: asm("movdqa %0, %%xmm1" : : "m"(*data)); break;
	case 2: asm("movdqa %0, %%xmm2" : : "m"(*data)); break;
	case 3: asm("movdqa %0, %%xmm3" : : "m"(*data)); break;
	case 4: asm("movdqa %0, %%xmm4" : : "m"(*data)); break;
	case 5: asm("movdqa %0, %%xmm5" : : "m"(*data)); break;
	case 6: asm("movdqa %0, %%xmm6" : : "m"(*data)); break;
	case 7: asm("movdqa %0, %%xmm7" : : "m"(*data)); break;
#ifdef CONFIG_X86_64
	case 8: asm("movdqa %0, %%xmm8" : : "m"(*data)); break;
	case 9: asm("movdqa %0, %%xmm9" : : "m"(*data)); break;
	case 10: asm("movdqa %0, %%xmm10" : : "m"(*data)); break;
	case 11: asm("movdqa %0, %%xmm11" : : "m"(*data)); break;
	case 12: asm("movdqa %0, %%xmm12" : : "m"(*data)); break;
	case 13: asm("movdqa %0, %%xmm13" : : "m"(*data)); break;
	case 14: asm("movdqa %0, %%xmm14" : : "m"(*data)); break;
	case 15: asm("movdqa %0, %%xmm15" : : "m"(*data)); break;
#endif
	default: BUG();
	}
}

static void read_mmx_reg(struct x86_emulate_ctxt *ctxt, u64 *data, int reg)
{
	switch (reg) {
	case 0: asm("movq %%mm0, %0" : "=m"(*data)); break;
	case 1: asm("movq %%mm1, %0" : "=m"(*data)); break;
	case 2: asm("movq %%mm2, %0" : "=m"(*data)); break;
	case 3: asm("movq %%mm3, %0" : "=m"(*data)); break;
	case 4: asm("movq %%mm4, %0" : "=m"(*data)); break;
	case 5: asm("movq %%mm5, %0" : "=m"(*data)); break;
	case 6: asm("movq %%mm6, %0" : "=m"(*data)); break;
	case 7: asm("movq %%mm7, %0" : "=m"(*data)); break;
	default: BUG();
	}
}

static void write_mmx_reg(struct x86_emulate_ctxt *ctxt, u64 *data, int reg)
{
	switch (reg) {
	case 0: asm("movq %0, %%mm0" : : "m"(*data)); break;
	case 1: asm("movq %0, %%mm1" : : "m"(*data)); break;
	case 2: asm("movq %0, %%mm2" : : "m"(*data)); break;
	case 3: asm("movq %0, %%mm3" : : "m"(*data)); break;
	case 4: asm("movq %0, %%mm4" : : "m"(*data)); break;
	case 5: asm("movq %0, %%mm5" : : "m"(*data)); break;
	case 6: asm("movq %0, %%mm6" : : "m"(*data)); break;
	case 7: asm("movq %0, %%mm7" : : "m"(*data)); break;
	default: BUG();
	}
}

static int em_fninit(struct x86_emulate_ctxt *ctxt)
{
	if (ctxt->ops->get_cr(ctxt, 0) & (X86_CR0_TS | X86_CR0_EM))
		return emulate_nm(ctxt);

	asm volatile("fninit");
	return X86EMUL_CONTINUE;
}

static int em_fnstcw(struct x86_emulate_ctxt *ctxt)
{
	u16 fcw;

	if (ctxt->ops->get_cr(ctxt, 0) & (X86_CR0_TS | X86_CR0_EM))
		return emulate_nm(ctxt);

	asm volatile("fnstcw %0": "+m"(fcw));

	ctxt->dst.val = fcw;

	return X86EMUL_CONTINUE;
}

static int em_fnstsw(struct x86_emulate_ctxt *ctxt)
{
	u16 fsw;

	if (ctxt->ops->get_cr(ctxt, 0) & (X86_CR0_TS | X86_CR0_EM))
		return emulate_nm(ctxt);

	asm volatile("fnstsw %0": "+m"(fsw));

	ctxt->dst.val = fsw;

	return X86EMUL_CONTINUE;
}

static void decode_register_operand(struct x86_emulate_ctxt *ctxt,
				    struct operand *op)
{
	unsigned reg = ctxt->modrm_reg;

	if (!(ctxt->d & ModRM))
		reg = (ctxt->b & 7) | ((ctxt->rex_prefix & 1) << 3);

	if (ctxt->d & Sse) {
		op->type = OP_XMM;
		op->bytes = 16;
		op->addr.xmm = reg;
		read_sse_reg(ctxt, &op->vec_val, reg);
		return;
	}
	if (ctxt->d & Mmx) {
		reg &= 7;
		op->type = OP_MM;
		op->bytes = 8;
		op->addr.mm = reg;
		return;
	}

	op->type = OP_REG;
	op->bytes = (ctxt->d & ByteOp) ? 1 : ctxt->op_bytes;
	op->addr.reg = decode_register(ctxt, reg, ctxt->d & ByteOp);

	fetch_register_operand(op);
	op->orig_val = op->val;
}

static void adjust_modrm_seg(struct x86_emulate_ctxt *ctxt, int base_reg)
{
	if (base_reg == VCPU_REGS_RSP || base_reg == VCPU_REGS_RBP)
		ctxt->modrm_seg = VCPU_SREG_SS;
}

static int decode_modrm(struct x86_emulate_ctxt *ctxt,
			struct operand *op)
{
	u8 sib;
	int index_reg, base_reg, scale;
	int rc = X86EMUL_CONTINUE;
	ulong modrm_ea = 0;

	ctxt->modrm_reg = ((ctxt->rex_prefix << 1) & 8); /* REX.R */
	index_reg = (ctxt->rex_prefix << 2) & 8; /* REX.X */
	base_reg = (ctxt->rex_prefix << 3) & 8; /* REX.B */

	ctxt->modrm_mod = (ctxt->modrm & 0xc0) >> 6;
	ctxt->modrm_reg |= (ctxt->modrm & 0x38) >> 3;
	ctxt->modrm_rm = base_reg | (ctxt->modrm & 0x07);
	ctxt->modrm_seg = VCPU_SREG_DS;

	if (ctxt->modrm_mod == 3 || (ctxt->d & NoMod)) {
		op->type = OP_REG;
		op->bytes = (ctxt->d & ByteOp) ? 1 : ctxt->op_bytes;
		op->addr.reg = decode_register(ctxt, ctxt->modrm_rm,
				ctxt->d & ByteOp);
		if (ctxt->d & Sse) {
			op->type = OP_XMM;
			op->bytes = 16;
			op->addr.xmm = ctxt->modrm_rm;
			read_sse_reg(ctxt, &op->vec_val, ctxt->modrm_rm);
			return rc;
		}
		if (ctxt->d & Mmx) {
			op->type = OP_MM;
			op->bytes = 8;
			op->addr.mm = ctxt->modrm_rm & 7;
			return rc;
		}
		fetch_register_operand(op);
		return rc;
	}

	op->type = OP_MEM;

	if (ctxt->ad_bytes == 2) {
		unsigned bx = reg_read(ctxt, VCPU_REGS_RBX);
		unsigned bp = reg_read(ctxt, VCPU_REGS_RBP);
		unsigned si = reg_read(ctxt, VCPU_REGS_RSI);
		unsigned di = reg_read(ctxt, VCPU_REGS_RDI);

		/* 16-bit ModR/M decode. */
		switch (ctxt->modrm_mod) {
		case 0:
			if (ctxt->modrm_rm == 6)
				modrm_ea += insn_fetch(u16, ctxt);
			break;
		case 1:
			modrm_ea += insn_fetch(s8, ctxt);
			break;
		case 2:
			modrm_ea += insn_fetch(u16, ctxt);
			break;
		}
		switch (ctxt->modrm_rm) {
		case 0:
			modrm_ea += bx + si;
			break;
		case 1:
			modrm_ea += bx + di;
			break;
		case 2:
			modrm_ea += bp + si;
			break;
		case 3:
			modrm_ea += bp + di;
			break;
		case 4:
			modrm_ea += si;
			break;
		case 5:
			modrm_ea += di;
			break;
		case 6:
			if (ctxt->modrm_mod != 0)
				modrm_ea += bp;
			break;
		case 7:
			modrm_ea += bx;
			break;
		}
		if (ctxt->modrm_rm == 2 || ctxt->modrm_rm == 3 ||
		    (ctxt->modrm_rm == 6 && ctxt->modrm_mod != 0))
			ctxt->modrm_seg = VCPU_SREG_SS;
		modrm_ea = (u16)modrm_ea;
	} else {
		/* 32/64-bit ModR/M decode. */
		if ((ctxt->modrm_rm & 7) == 4) {
			sib = insn_fetch(u8, ctxt);
			index_reg |= (sib >> 3) & 7;
			base_reg |= sib & 7;
			scale = sib >> 6;

			if ((base_reg & 7) == 5 && ctxt->modrm_mod == 0)
				modrm_ea += insn_fetch(s32, ctxt);
			else {
				modrm_ea += reg_read(ctxt, base_reg);
				adjust_modrm_seg(ctxt, base_reg);
				/* Increment ESP on POP [ESP] */
				if ((ctxt->d & IncSP) &&
				    base_reg == VCPU_REGS_RSP)
					modrm_ea += ctxt->op_bytes;
			}
			if (index_reg != 4)
				modrm_ea += reg_read(ctxt, index_reg) << scale;
		} else if ((ctxt->modrm_rm & 7) == 5 && ctxt->modrm_mod == 0) {
			modrm_ea += insn_fetch(s32, ctxt);
			if (ctxt->mode == X86EMUL_MODE_PROT64)
				ctxt->rip_relative = 1;
		} else {
			base_reg = ctxt->modrm_rm;
			modrm_ea += reg_read(ctxt, base_reg);
			adjust_modrm_seg(ctxt, base_reg);
		}
		switch (ctxt->modrm_mod) {
		case 1:
			modrm_ea += insn_fetch(s8, ctxt);
			break;
		case 2:
			modrm_ea += insn_fetch(s32, ctxt);
			break;
		}
	}
	op->addr.mem.ea = modrm_ea;
	if (ctxt->ad_bytes != 8)
		ctxt->memop.addr.mem.ea = (u32)ctxt->memop.addr.mem.ea;

done:
	return rc;
}

static int decode_abs(struct x86_emulate_ctxt *ctxt,
		      struct operand *op)
{
	int rc = X86EMUL_CONTINUE;

	op->type = OP_MEM;
	switch (ctxt->ad_bytes) {
	case 2:
		op->addr.mem.ea = insn_fetch(u16, ctxt);
		break;
	case 4:
		op->addr.mem.ea = insn_fetch(u32, ctxt);
		break;
	case 8:
		op->addr.mem.ea = insn_fetch(u64, ctxt);
		break;
	}
done:
	return rc;
}

static void fetch_bit_operand(struct x86_emulate_ctxt *ctxt)
{
	long sv = 0, mask;

	if (ctxt->dst.type == OP_MEM && ctxt->src.type == OP_REG) {
		mask = ~((long)ctxt->dst.bytes * 8 - 1);

		if (ctxt->src.bytes == 2)
			sv = (s16)ctxt->src.val & (s16)mask;
		else if (ctxt->src.bytes == 4)
			sv = (s32)ctxt->src.val & (s32)mask;
		else
			sv = (s64)ctxt->src.val & (s64)mask;

		ctxt->dst.addr.mem.ea = address_mask(ctxt,
					   ctxt->dst.addr.mem.ea + (sv >> 3));
	}

	/* only subword offset */
	ctxt->src.val &= (ctxt->dst.bytes << 3) - 1;
}

static int read_emulated(struct x86_emulate_ctxt *ctxt,
			 unsigned long addr, void *dest, unsigned size)
{
	int rc;
	struct read_cache *mc = &ctxt->mem_read;

	if (mc->pos < mc->end)
		goto read_cached;

	WARN_ON((mc->end + size) >= sizeof(mc->data));

	rc = ctxt->ops->read_emulated(ctxt, addr, mc->data + mc->end, size,
				      &ctxt->exception);
	if (rc != X86EMUL_CONTINUE)
		return rc;

	mc->end += size;

read_cached:
	memcpy(dest, mc->data + mc->pos, size);
	mc->pos += size;
	return X86EMUL_CONTINUE;
}

static int segmented_read(struct x86_emulate_ctxt *ctxt,
			  struct segmented_address addr,
			  void *data,
			  unsigned size)
{
	int rc;
	ulong linear;

	rc = linearize(ctxt, addr, size, false, &linear);
	if (rc != X86EMUL_CONTINUE)
		return rc;
	return read_emulated(ctxt, linear, data, size);
}

static int segmented_write(struct x86_emulate_ctxt *ctxt,
			   struct segmented_address addr,
			   const void *data,
			   unsigned size)
{
	int rc;
	ulong linear;

	rc = linearize(ctxt, addr, size, true, &linear);
	if (rc != X86EMUL_CONTINUE)
		return rc;
	return ctxt->ops->write_emulated(ctxt, linear, data, size,
					 &ctxt->exception);
}

static int segmented_cmpxchg(struct x86_emulate_ctxt *ctxt,
			     struct segmented_address addr,
			     const void *orig_data, const void *data,
			     unsigned size)
{
	int rc;
	ulong linear;

	rc = linearize(ctxt, addr, size, true, &linear);
	if (rc != X86EMUL_CONTINUE)
		return rc;
	return ctxt->ops->cmpxchg_emulated(ctxt, linear, orig_data, data,
					   size, &ctxt->exception);
}

static int pio_in_emulated(struct x86_emulate_ctxt *ctxt,
			   unsigned int size, unsigned short port,
			   void *dest)
{
	struct read_cache *rc = &ctxt->io_read;

	if (rc->pos == rc->end) { /* refill pio read ahead */
		unsigned int in_page, n;
		unsigned int count = ctxt->rep_prefix ?
			address_mask(ctxt, reg_read(ctxt, VCPU_REGS_RCX)) : 1;
		in_page = (ctxt->eflags & X86_EFLAGS_DF) ?
			offset_in_page(reg_read(ctxt, VCPU_REGS_RDI)) :
			PAGE_SIZE - offset_in_page(reg_read(ctxt, VCPU_REGS_RDI));
		n = min3(in_page, (unsigned int)sizeof(rc->data) / size, count);
		if (n == 0)
			n = 1;
		rc->pos = rc->end = 0;
		if (!ctxt->ops->pio_in_emulated(ctxt, size, port, rc->data, n))
			return 0;
		rc->end = n * size;
	}

	if (ctxt->rep_prefix && (ctxt->d & String) &&
	    !(ctxt->eflags & X86_EFLAGS_DF)) {
		ctxt->dst.data = rc->data + rc->pos;
		ctxt->dst.type = OP_MEM_STR;
		ctxt->dst.count = (rc->end - rc->pos) / size;
		rc->pos = rc->end;
	} else {
		memcpy(dest, rc->data + rc->pos, size);
		rc->pos += size;
	}
	return 1;
}

static int read_interrupt_descriptor(struct x86_emulate_ctxt *ctxt,
				     u16 index, struct desc_struct *desc)
{
	struct desc_ptr dt;
	ulong addr;

	ctxt->ops->get_idt(ctxt, &dt);

	if (dt.size < index * 8 + 7)
		return emulate_gp(ctxt, index << 3 | 0x2);

	addr = dt.address + index * 8;
	return ctxt->ops->read_std(ctxt, addr, desc, sizeof *desc,
				   &ctxt->exception);
}

static void get_descriptor_table_ptr(struct x86_emulate_ctxt *ctxt,
				     u16 selector, struct desc_ptr *dt)
{
	const struct x86_emulate_ops *ops = ctxt->ops;
	u32 base3 = 0;

	if (selector & 1 << 2) {
		struct desc_struct desc;
		u16 sel;

		memset (dt, 0, sizeof *dt);
		if (!ops->get_segment(ctxt, &sel, &desc, &base3,
				      VCPU_SREG_LDTR))
			return;

		dt->size = desc_limit_scaled(&desc); /* what if limit > 65535? */
		dt->address = get_desc_base(&desc) | ((u64)base3 << 32);
	} else
		ops->get_gdt(ctxt, dt);
}

static int get_descriptor_ptr(struct x86_emulate_ctxt *ctxt,
			      u16 selector, ulong *desc_addr_p)
{
	struct desc_ptr dt;
	u16 index = selector >> 3;
	ulong addr;

	get_descriptor_table_ptr(ctxt, selector, &dt);

	if (dt.size < index * 8 + 7)
		return emulate_gp(ctxt, selector & 0xfffc);

	addr = dt.address + index * 8;

#ifdef CONFIG_X86_64
	if (addr >> 32 != 0) {
		u64 efer = 0;

		ctxt->ops->get_msr(ctxt, MSR_EFER, &efer);
		if (!(efer & EFER_LMA))
			addr &= (u32)-1;
	}
#endif

	*desc_addr_p = addr;
	return X86EMUL_CONTINUE;
}

/* allowed just for 8 bytes segments */
static int read_segment_descriptor(struct x86_emulate_ctxt *ctxt,
				   u16 selector, struct desc_struct *desc,
				   ulong *desc_addr_p)
{
	int rc;

	rc = get_descriptor_ptr(ctxt, selector, desc_addr_p);
	if (rc != X86EMUL_CONTINUE)
		return rc;

	return ctxt->ops->read_std(ctxt, *desc_addr_p, desc, sizeof(*desc),
				   &ctxt->exception);
}

/* allowed just for 8 bytes segments */
static int write_segment_descriptor(struct x86_emulate_ctxt *ctxt,
				    u16 selector, struct desc_struct *desc)
{
	int rc;
	ulong addr;

	rc = get_descriptor_ptr(ctxt, selector, &addr);
	if (rc != X86EMUL_CONTINUE)
		return rc;

	return ctxt->ops->write_std(ctxt, addr, desc, sizeof *desc,
				    &ctxt->exception);
}

static int __load_segment_descriptor(struct x86_emulate_ctxt *ctxt,
				     u16 selector, int seg, u8 cpl,
				     enum x86_transfer_type transfer,
				     struct desc_struct *desc)
{
	struct desc_struct seg_desc, old_desc;
	u8 dpl, rpl;
	unsigned err_vec = GP_VECTOR;
	u32 err_code = 0;
	bool null_selector = !(selector & ~0x3); /* 0000-0003 are null */
	ulong desc_addr;
	int ret;
	u16 dummy;
	u32 base3 = 0;

	memset(&seg_desc, 0, sizeof seg_desc);

	if (ctxt->mode == X86EMUL_MODE_REAL) {
		/* set real mode segment descriptor (keep limit etc. for
		 * unreal mode) */
		ctxt->ops->get_segment(ctxt, &dummy, &seg_desc, NULL, seg);
		set_desc_base(&seg_desc, selector << 4);
		goto load;
	} else if (seg <= VCPU_SREG_GS && ctxt->mode == X86EMUL_MODE_VM86) {
		/* VM86 needs a clean new segment descriptor */
		set_desc_base(&seg_desc, selector << 4);
		set_desc_limit(&seg_desc, 0xffff);
		seg_desc.type = 3;
		seg_desc.p = 1;
		seg_desc.s = 1;
		seg_desc.dpl = 3;
		goto load;
	}

	rpl = selector & 3;

	/* TR should be in GDT only */
	if (seg == VCPU_SREG_TR && (selector & (1 << 2)))
		goto exception;

	/* NULL selector is not valid for TR, CS and (except for long mode) SS */
	if (null_selector) {
		if (seg == VCPU_SREG_CS || seg == VCPU_SREG_TR)
			goto exception;

		if (seg == VCPU_SREG_SS) {
			if (ctxt->mode != X86EMUL_MODE_PROT64 || rpl != cpl)
				goto exception;

			/*
			 * ctxt->ops->set_segment expects the CPL to be in
			 * SS.DPL, so fake an expand-up 32-bit data segment.
			 */
			seg_desc.type = 3;
			seg_desc.p = 1;
			seg_desc.s = 1;
			seg_desc.dpl = cpl;
			seg_desc.d = 1;
			seg_desc.g = 1;
		}

		/* Skip all following checks */
		goto load;
	}

	ret = read_segment_descriptor(ctxt, selector, &seg_desc, &desc_addr);
	if (ret != X86EMUL_CONTINUE)
		return ret;

	err_code = selector & 0xfffc;
	err_vec = (transfer == X86_TRANSFER_TASK_SWITCH) ? TS_VECTOR :
							   GP_VECTOR;

	/* can't load system descriptor into segment selector */
	if (seg <= VCPU_SREG_GS && !seg_desc.s) {
		if (transfer == X86_TRANSFER_CALL_JMP)
			return X86EMUL_UNHANDLEABLE;
		goto exception;
	}

	if (!seg_desc.p) {
		err_vec = (seg == VCPU_SREG_SS) ? SS_VECTOR : NP_VECTOR;
		goto exception;
	}

	dpl = seg_desc.dpl;

	switch (seg) {
	case VCPU_SREG_SS:
		/*
		 * segment is not a writable data segment or segment
		 * selector's RPL != CPL or segment selector's RPL != CPL
		 */
		if (rpl != cpl || (seg_desc.type & 0xa) != 0x2 || dpl != cpl)
			goto exception;
		break;
	case VCPU_SREG_CS:
		if (!(seg_desc.type & 8))
			goto exception;

		if (seg_desc.type & 4) {
			/* conforming */
			if (dpl > cpl)
				goto exception;
		} else {
			/* nonconforming */
			if (rpl > cpl || dpl != cpl)
				goto exception;
		}
		/* in long-mode d/b must be clear if l is set */
		if (seg_desc.d && seg_desc.l) {
			u64 efer = 0;

			ctxt->ops->get_msr(ctxt, MSR_EFER, &efer);
			if (efer & EFER_LMA)
				goto exception;
		}

		/* CS(RPL) <- CPL */
		selector = (selector & 0xfffc) | cpl;
		break;
	case VCPU_SREG_TR:
		if (seg_desc.s || (seg_desc.type != 1 && seg_desc.type != 9))
			goto exception;
		old_desc = seg_desc;
		seg_desc.type |= 2; /* busy */
		ret = ctxt->ops->cmpxchg_emulated(ctxt, desc_addr, &old_desc, &seg_desc,
						  sizeof(seg_desc), &ctxt->exception);
		if (ret != X86EMUL_CONTINUE)
			return ret;
		break;
	case VCPU_SREG_LDTR:
		if (seg_desc.s || seg_desc.type != 2)
			goto exception;
		break;
	default: /*  DS, ES, FS, or GS */
		/*
		 * segment is not a data or readable code segment or
		 * ((segment is a data or nonconforming code segment)
		 * and (both RPL and CPL > DPL))
		 */
		if ((seg_desc.type & 0xa) == 0x8 ||
		    (((seg_desc.type & 0xc) != 0xc) &&
		     (rpl > dpl && cpl > dpl)))
			goto exception;
		break;
	}

	if (seg_desc.s) {
		/* mark segment as accessed */
		if (!(seg_desc.type & 1)) {
			seg_desc.type |= 1;
			ret = write_segment_descriptor(ctxt, selector,
						       &seg_desc);
			if (ret != X86EMUL_CONTINUE)
				return ret;
		}
	} else if (ctxt->mode == X86EMUL_MODE_PROT64) {
		ret = ctxt->ops->read_std(ctxt, desc_addr+8, &base3,
				sizeof(base3), &ctxt->exception);
		if (ret != X86EMUL_CONTINUE)
			return ret;
		if (emul_is_noncanonical_address(get_desc_base(&seg_desc) |
				((u64)base3 << 32), ctxt))
			return emulate_gp(ctxt, 0);
	}
load:
	ctxt->ops->set_segment(ctxt, selector, &seg_desc, base3, seg);
	if (desc)
		*desc = seg_desc;
	return X86EMUL_CONTINUE;
exception:
	return emulate_exception(ctxt, err_vec, err_code, true);
}

static int load_segment_descriptor(struct x86_emulate_ctxt *ctxt,
				   u16 selector, int seg)
{
	u8 cpl = ctxt->ops->cpl(ctxt);

	/*
	 * None of MOV, POP and LSS can load a NULL selector in CPL=3, but
	 * they can load it at CPL<3 (Intel's manual says only LSS can,
	 * but it's wrong).
	 *
	 * However, the Intel manual says that putting IST=1/DPL=3 in
	 * an interrupt gate will result in SS=3 (the AMD manual instead
	 * says it doesn't), so allow SS=3 in __load_segment_descriptor
	 * and only forbid it here.
	 */
	if (seg == VCPU_SREG_SS && selector == 3 &&
	    ctxt->mode == X86EMUL_MODE_PROT64)
		return emulate_exception(ctxt, GP_VECTOR, 0, true);

	return __load_segment_descriptor(ctxt, selector, seg, cpl,
					 X86_TRANSFER_NONE, NULL);
}

static void write_register_operand(struct operand *op)
{
	return assign_register(op->addr.reg, op->val, op->bytes);
}

static int writeback(struct x86_emulate_ctxt *ctxt, struct operand *op)
{
	switch (op->type) {
	case OP_REG:
		write_register_operand(op);
		break;
	case OP_MEM:
		if (ctxt->lock_prefix)
			return segmented_cmpxchg(ctxt,
						 op->addr.mem,
						 &op->orig_val,
						 &op->val,
						 op->bytes);
		else
			return segmented_write(ctxt,
					       op->addr.mem,
					       &op->val,
					       op->bytes);
		break;
	case OP_MEM_STR:
		return segmented_write(ctxt,
				       op->addr.mem,
				       op->data,
				       op->bytes * op->count);
		break;
	case OP_XMM:
		write_sse_reg(ctxt, &op->vec_val, op->addr.xmm);
		break;
	case OP_MM:
		write_mmx_reg(ctxt, &op->mm_val, op->addr.mm);
		break;
	case OP_NONE:
		/* no writeback */
		break;
	default:
		break;
	}
	return X86EMUL_CONTINUE;
}

static int push(struct x86_emulate_ctxt *ctxt, void *data, int bytes)
{
	struct segmented_address addr;

	rsp_increment(ctxt, -bytes);
	addr.ea = reg_read(ctxt, VCPU_REGS_RSP) & stack_mask(ctxt);
	addr.seg = VCPU_SREG_SS;

	return segmented_write(ctxt, addr, data, bytes);
}

static int em_push(struct x86_emulate_ctxt *ctxt)
{
	/* Disable writeback. */
	ctxt->dst.type = OP_NONE;
	return push(ctxt, &ctxt->src.val, ctxt->op_bytes);
}

static int emulate_pop(struct x86_emulate_ctxt *ctxt,
		       void *dest, int len)
{
	int rc;
	struct segmented_address addr;

	addr.ea = reg_read(ctxt, VCPU_REGS_RSP) & stack_mask(ctxt);
	addr.seg = VCPU_SREG_SS;
	rc = segmented_read(ctxt, addr, dest, len);
	if (rc != X86EMUL_CONTINUE)
		return rc;

	rsp_increment(ctxt, len);
	return rc;
}

static int em_pop(struct x86_emulate_ctxt *ctxt)
{
	return emulate_pop(ctxt, &ctxt->dst.val, ctxt->op_bytes);
}

static int emulate_popf(struct x86_emulate_ctxt *ctxt,
			void *dest, int len)
{
	int rc;
	unsigned long val, change_mask;
	int iopl = (ctxt->eflags & X86_EFLAGS_IOPL) >> X86_EFLAGS_IOPL_BIT;
	int cpl = ctxt->ops->cpl(ctxt);

	rc = emulate_pop(ctxt, &val, len);
	if (rc != X86EMUL_CONTINUE)
		return rc;

	change_mask = X86_EFLAGS_CF | X86_EFLAGS_PF | X86_EFLAGS_AF |
		      X86_EFLAGS_ZF | X86_EFLAGS_SF | X86_EFLAGS_OF |
		      X86_EFLAGS_TF | X86_EFLAGS_DF | X86_EFLAGS_NT |
		      X86_EFLAGS_AC | X86_EFLAGS_ID;

	switch(ctxt->mode) {
	case X86EMUL_MODE_PROT64:
	case X86EMUL_MODE_PROT32:
	case X86EMUL_MODE_PROT16:
		if (cpl == 0)
			change_mask |= X86_EFLAGS_IOPL;
		if (cpl <= iopl)
			change_mask |= X86_EFLAGS_IF;
		break;
	case X86EMUL_MODE_VM86:
		if (iopl < 3)
			return emulate_gp(ctxt, 0);
		change_mask |= X86_EFLAGS_IF;
		break;
	default: /* real mode */
		change_mask |= (X86_EFLAGS_IOPL | X86_EFLAGS_IF);
		break;
	}

	*(unsigned long *)dest =
		(ctxt->eflags & ~change_mask) | (val & change_mask);

	return rc;
}

static int em_popf(struct x86_emulate_ctxt *ctxt)
{
	ctxt->dst.type = OP_REG;
	ctxt->dst.addr.reg = &ctxt->eflags;
	ctxt->dst.bytes = ctxt->op_bytes;
	return emulate_popf(ctxt, &ctxt->dst.val, ctxt->op_bytes);
}

static int em_enter(struct x86_emulate_ctxt *ctxt)
{
	int rc;
	unsigned frame_size = ctxt->src.val;
	unsigned nesting_level = ctxt->src2.val & 31;
	ulong rbp;

	if (nesting_level)
		return X86EMUL_UNHANDLEABLE;

	rbp = reg_read(ctxt, VCPU_REGS_RBP);
	rc = push(ctxt, &rbp, stack_size(ctxt));
	if (rc != X86EMUL_CONTINUE)
		return rc;
	assign_masked(reg_rmw(ctxt, VCPU_REGS_RBP), reg_read(ctxt, VCPU_REGS_RSP),
		      stack_mask(ctxt));
	assign_masked(reg_rmw(ctxt, VCPU_REGS_RSP),
		      reg_read(ctxt, VCPU_REGS_RSP) - frame_size,
		      stack_mask(ctxt));
	return X86EMUL_CONTINUE;
}

static int em_leave(struct x86_emulate_ctxt *ctxt)
{
	assign_masked(reg_rmw(ctxt, VCPU_REGS_RSP), reg_read(ctxt, VCPU_REGS_RBP),
		      stack_mask(ctxt));
	return emulate_pop(ctxt, reg_rmw(ctxt, VCPU_REGS_RBP), ctxt->op_bytes);
}

static int em_push_sreg(struct x86_emulate_ctxt *ctxt)
{
	int seg = ctxt->src2.val;

	ctxt->src.val = get_segment_selector(ctxt, seg);
	if (ctxt->op_bytes == 4) {
		rsp_increment(ctxt, -2);
		ctxt->op_bytes = 2;
	}

	return em_push(ctxt);
}

static int em_pop_sreg(struct x86_emulate_ctxt *ctxt)
{
	int seg = ctxt->src2.val;
	unsigned long selector;
	int rc;

	rc = emulate_pop(ctxt, &selector, 2);
	if (rc != X86EMUL_CONTINUE)
		return rc;

	if (ctxt->modrm_reg == VCPU_SREG_SS)
		ctxt->interruptibility = KVM_X86_SHADOW_INT_MOV_SS;
	if (ctxt->op_bytes > 2)
		rsp_increment(ctxt, ctxt->op_bytes - 2);

	rc = load_segment_descriptor(ctxt, (u16)selector, seg);
	return rc;
}

static int em_pusha(struct x86_emulate_ctxt *ctxt)
{
	unsigned long old_esp = reg_read(ctxt, VCPU_REGS_RSP);
	int rc = X86EMUL_CONTINUE;
	int reg = VCPU_REGS_RAX;

	while (reg <= VCPU_REGS_RDI) {
		(reg == VCPU_REGS_RSP) ?
		(ctxt->src.val = old_esp) : (ctxt->src.val = reg_read(ctxt, reg));

		rc = em_push(ctxt);
		if (rc != X86EMUL_CONTINUE)
			return rc;

		++reg;
	}

	return rc;
}

static int em_pushf(struct x86_emulate_ctxt *ctxt)
{
	ctxt->src.val = (unsigned long)ctxt->eflags & ~X86_EFLAGS_VM;
	return em_push(ctxt);
}

static int em_popa(struct x86_emulate_ctxt *ctxt)
{
	int rc = X86EMUL_CONTINUE;
	int reg = VCPU_REGS_RDI;
	u32 val;

	while (reg >= VCPU_REGS_RAX) {
		if (reg == VCPU_REGS_RSP) {
			rsp_increment(ctxt, ctxt->op_bytes);
			--reg;
		}

		rc = emulate_pop(ctxt, &val, ctxt->op_bytes);
		if (rc != X86EMUL_CONTINUE)
			break;
		assign_register(reg_rmw(ctxt, reg), val, ctxt->op_bytes);
		--reg;
	}
	return rc;
}

static int __emulate_int_real(struct x86_emulate_ctxt *ctxt, int irq)
{
	const struct x86_emulate_ops *ops = ctxt->ops;
	int rc;
	struct desc_ptr dt;
	gva_t cs_addr;
	gva_t eip_addr;
	u16 cs, eip;

	/* TODO: Add limit checks */
	ctxt->src.val = ctxt->eflags;
	rc = em_push(ctxt);
	if (rc != X86EMUL_CONTINUE)
		return rc;

	ctxt->eflags &= ~(X86_EFLAGS_IF | X86_EFLAGS_TF | X86_EFLAGS_AC);

	ctxt->src.val = get_segment_selector(ctxt, VCPU_SREG_CS);
	rc = em_push(ctxt);
	if (rc != X86EMUL_CONTINUE)
		return rc;

	ctxt->src.val = ctxt->_eip;
	rc = em_push(ctxt);
	if (rc != X86EMUL_CONTINUE)
		return rc;

	ops->get_idt(ctxt, &dt);

	eip_addr = dt.address + (irq << 2);
	cs_addr = dt.address + (irq << 2) + 2;

	rc = ops->read_std(ctxt, cs_addr, &cs, 2, &ctxt->exception);
	if (rc != X86EMUL_CONTINUE)
		return rc;

	rc = ops->read_std(ctxt, eip_addr, &eip, 2, &ctxt->exception);
	if (rc != X86EMUL_CONTINUE)
		return rc;

	rc = load_segment_descriptor(ctxt, cs, VCPU_SREG_CS);
	if (rc != X86EMUL_CONTINUE)
		return rc;

	ctxt->_eip = eip;

	return rc;
}

int emulate_int_real(struct x86_emulate_ctxt *ctxt, int irq)
{
	int rc;

	invalidate_registers(ctxt);
	rc = __emulate_int_real(ctxt, irq);
	if (rc == X86EMUL_CONTINUE)
		writeback_registers(ctxt);
	return rc;
}

static int emulate_int(struct x86_emulate_ctxt *ctxt, int irq)
{
	switch(ctxt->mode) {
	case X86EMUL_MODE_REAL:
		return __emulate_int_real(ctxt, irq);
	case X86EMUL_MODE_VM86:
	case X86EMUL_MODE_PROT16:
	case X86EMUL_MODE_PROT32:
	case X86EMUL_MODE_PROT64:
	default:
		/* Protected mode interrupts unimplemented yet */
		return X86EMUL_UNHANDLEABLE;
	}
}

static int emulate_iret_real(struct x86_emulate_ctxt *ctxt)
{
	int rc = X86EMUL_CONTINUE;
	unsigned long temp_eip = 0;
	unsigned long temp_eflags = 0;
	unsigned long cs = 0;
	unsigned long mask = X86_EFLAGS_CF | X86_EFLAGS_PF | X86_EFLAGS_AF |
			     X86_EFLAGS_ZF | X86_EFLAGS_SF | X86_EFLAGS_TF |
			     X86_EFLAGS_IF | X86_EFLAGS_DF | X86_EFLAGS_OF |
			     X86_EFLAGS_IOPL | X86_EFLAGS_NT | X86_EFLAGS_RF |
			     X86_EFLAGS_AC | X86_EFLAGS_ID |
			     X86_EFLAGS_FIXED;
	unsigned long vm86_mask = X86_EFLAGS_VM | X86_EFLAGS_VIF |
				  X86_EFLAGS_VIP;

	/* TODO: Add stack limit check */

	rc = emulate_pop(ctxt, &temp_eip, ctxt->op_bytes);

	if (rc != X86EMUL_CONTINUE)
		return rc;

	if (temp_eip & ~0xffff)
		return emulate_gp(ctxt, 0);

	rc = emulate_pop(ctxt, &cs, ctxt->op_bytes);

	if (rc != X86EMUL_CONTINUE)
		return rc;

	rc = emulate_pop(ctxt, &temp_eflags, ctxt->op_bytes);

	if (rc != X86EMUL_CONTINUE)
		return rc;

	rc = load_segment_descriptor(ctxt, (u16)cs, VCPU_SREG_CS);

	if (rc != X86EMUL_CONTINUE)
		return rc;

	ctxt->_eip = temp_eip;

	if (ctxt->op_bytes == 4)
		ctxt->eflags = ((temp_eflags & mask) | (ctxt->eflags & vm86_mask));
	else if (ctxt->op_bytes == 2) {
		ctxt->eflags &= ~0xffff;
		ctxt->eflags |= temp_eflags;
	}

	ctxt->eflags &= ~EFLG_RESERVED_ZEROS_MASK; /* Clear reserved zeros */
	ctxt->eflags |= X86_EFLAGS_FIXED;
	ctxt->ops->set_nmi_mask(ctxt, false);

	return rc;
}

static int em_iret(struct x86_emulate_ctxt *ctxt)
{
	switch(ctxt->mode) {
	case X86EMUL_MODE_REAL:
		return emulate_iret_real(ctxt);
	case X86EMUL_MODE_VM86:
	case X86EMUL_MODE_PROT16:
	case X86EMUL_MODE_PROT32:
	case X86EMUL_MODE_PROT64:
	default:
		/* iret from protected mode unimplemented yet */
		return X86EMUL_UNHANDLEABLE;
	}
}

static int em_jmp_far(struct x86_emulate_ctxt *ctxt)
{
	int rc;
	unsigned short sel;
	struct desc_struct new_desc;
	u8 cpl = ctxt->ops->cpl(ctxt);

	memcpy(&sel, ctxt->src.valptr + ctxt->op_bytes, 2);

	rc = __load_segment_descriptor(ctxt, sel, VCPU_SREG_CS, cpl,
				       X86_TRANSFER_CALL_JMP,
				       &new_desc);
	if (rc != X86EMUL_CONTINUE)
		return rc;

	rc = assign_eip_far(ctxt, ctxt->src.val, &new_desc);
	/* Error handling is not implemented. */
	if (rc != X86EMUL_CONTINUE)
		return X86EMUL_UNHANDLEABLE;

	return rc;
}

static int em_jmp_abs(struct x86_emulate_ctxt *ctxt)
{
	return assign_eip_near(ctxt, ctxt->src.val);
}

static int em_call_near_abs(struct x86_emulate_ctxt *ctxt)
{
	int rc;
	long int old_eip;

	old_eip = ctxt->_eip;
	rc = assign_eip_near(ctxt, ctxt->src.val);
	if (rc != X86EMUL_CONTINUE)
		return rc;
	ctxt->src.val = old_eip;
	rc = em_push(ctxt);
	return rc;
}

static int em_cmpxchg8b(struct x86_emulate_ctxt *ctxt)
{
	u64 old = ctxt->dst.orig_val64;

	if (ctxt->dst.bytes == 16)
		return X86EMUL_UNHANDLEABLE;

	if (((u32) (old >> 0) != (u32) reg_read(ctxt, VCPU_REGS_RAX)) ||
	    ((u32) (old >> 32) != (u32) reg_read(ctxt, VCPU_REGS_RDX))) {
		*reg_write(ctxt, VCPU_REGS_RAX) = (u32) (old >> 0);
		*reg_write(ctxt, VCPU_REGS_RDX) = (u32) (old >> 32);
		ctxt->eflags &= ~X86_EFLAGS_ZF;
	} else {
		ctxt->dst.val64 = ((u64)reg_read(ctxt, VCPU_REGS_RCX) << 32) |
			(u32) reg_read(ctxt, VCPU_REGS_RBX);

		ctxt->eflags |= X86_EFLAGS_ZF;
	}
	return X86EMUL_CONTINUE;
}

static int em_ret(struct x86_emulate_ctxt *ctxt)
{
	int rc;
	unsigned long eip;

	rc = emulate_pop(ctxt, &eip, ctxt->op_bytes);
	if (rc != X86EMUL_CONTINUE)
		return rc;

	return assign_eip_near(ctxt, eip);
}

static int em_ret_far(struct x86_emulate_ctxt *ctxt)
{
	int rc;
	unsigned long eip, cs;
	int cpl = ctxt->ops->cpl(ctxt);
	struct desc_struct new_desc;

	rc = emulate_pop(ctxt, &eip, ctxt->op_bytes);
	if (rc != X86EMUL_CONTINUE)
		return rc;
	rc = emulate_pop(ctxt, &cs, ctxt->op_bytes);
	if (rc != X86EMUL_CONTINUE)
		return rc;
	/* Outer-privilege level return is not implemented */
	if (ctxt->mode >= X86EMUL_MODE_PROT16 && (cs & 3) > cpl)
		return X86EMUL_UNHANDLEABLE;
	rc = __load_segment_descriptor(ctxt, (u16)cs, VCPU_SREG_CS, cpl,
				       X86_TRANSFER_RET,
				       &new_desc);
	if (rc != X86EMUL_CONTINUE)
		return rc;
	rc = assign_eip_far(ctxt, eip, &new_desc);
	/* Error handling is not implemented. */
	if (rc != X86EMUL_CONTINUE)
		return X86EMUL_UNHANDLEABLE;

	return rc;
}

static int em_ret_far_imm(struct x86_emulate_ctxt *ctxt)
{
        int rc;

        rc = em_ret_far(ctxt);
        if (rc != X86EMUL_CONTINUE)
                return rc;
        rsp_increment(ctxt, ctxt->src.val);
        return X86EMUL_CONTINUE;
}

static int em_cmpxchg(struct x86_emulate_ctxt *ctxt)
{
	/* Save real source value, then compare EAX against destination. */
	ctxt->dst.orig_val = ctxt->dst.val;
	ctxt->dst.val = reg_read(ctxt, VCPU_REGS_RAX);
	ctxt->src.orig_val = ctxt->src.val;
	ctxt->src.val = ctxt->dst.orig_val;
	fastop(ctxt, em_cmp);

	if (ctxt->eflags & X86_EFLAGS_ZF) {
		/* Success: write back to memory; no update of EAX */
		ctxt->src.type = OP_NONE;
		ctxt->dst.val = ctxt->src.orig_val;
	} else {
		/* Failure: write the value we saw to EAX. */
		ctxt->src.type = OP_REG;
		ctxt->src.addr.reg = reg_rmw(ctxt, VCPU_REGS_RAX);
		ctxt->src.val = ctxt->dst.orig_val;
		/* Create write-cycle to dest by writing the same value */
		ctxt->dst.val = ctxt->dst.orig_val;
	}
	return X86EMUL_CONTINUE;
}

static int em_lseg(struct x86_emulate_ctxt *ctxt)
{
	int seg = ctxt->src2.val;
	unsigned short sel;
	int rc;

	memcpy(&sel, ctxt->src.valptr + ctxt->op_bytes, 2);

	rc = load_segment_descriptor(ctxt, sel, seg);
	if (rc != X86EMUL_CONTINUE)
		return rc;

	ctxt->dst.val = ctxt->src.val;
	return rc;
}

static int emulator_has_longmode(struct x86_emulate_ctxt *ctxt)
{
	u32 eax, ebx, ecx, edx;

	eax = 0x80000001;
	ecx = 0;
	ctxt->ops->get_cpuid(ctxt, &eax, &ebx, &ecx, &edx, false);
	return edx & bit(X86_FEATURE_LM);
}

#define GET_SMSTATE(type, smbase, offset)				  \
	({								  \
	 type __val;							  \
	 int r = ctxt->ops->read_phys(ctxt, smbase + offset, &__val,      \
				      sizeof(__val));			  \
	 if (r != X86EMUL_CONTINUE)					  \
		 return X86EMUL_UNHANDLEABLE;				  \
	 __val;								  \
	})

static void rsm_set_desc_flags(struct desc_struct *desc, u32 flags)
{
	desc->g    = (flags >> 23) & 1;
	desc->d    = (flags >> 22) & 1;
	desc->l    = (flags >> 21) & 1;
	desc->avl  = (flags >> 20) & 1;
	desc->p    = (flags >> 15) & 1;
	desc->dpl  = (flags >> 13) & 3;
	desc->s    = (flags >> 12) & 1;
	desc->type = (flags >>  8) & 15;
}

static int rsm_load_seg_32(struct x86_emulate_ctxt *ctxt, u64 smbase, int n)
{
	struct desc_struct desc;
	int offset;
	u16 selector;

	selector = GET_SMSTATE(u32, smbase, 0x7fa8 + n * 4);

	if (n < 3)
		offset = 0x7f84 + n * 12;
	else
		offset = 0x7f2c + (n - 3) * 12;

	set_desc_base(&desc,      GET_SMSTATE(u32, smbase, offset + 8));
	set_desc_limit(&desc,     GET_SMSTATE(u32, smbase, offset + 4));
	rsm_set_desc_flags(&desc, GET_SMSTATE(u32, smbase, offset));
	ctxt->ops->set_segment(ctxt, selector, &desc, 0, n);
	return X86EMUL_CONTINUE;
}

static int rsm_load_seg_64(struct x86_emulate_ctxt *ctxt, u64 smbase, int n)
{
	struct desc_struct desc;
	int offset;
	u16 selector;
	u32 base3;

	offset = 0x7e00 + n * 16;

	selector =                GET_SMSTATE(u16, smbase, offset);
	rsm_set_desc_flags(&desc, GET_SMSTATE(u16, smbase, offset + 2) << 8);
	set_desc_limit(&desc,     GET_SMSTATE(u32, smbase, offset + 4));
	set_desc_base(&desc,      GET_SMSTATE(u32, smbase, offset + 8));
	base3 =                   GET_SMSTATE(u32, smbase, offset + 12);

	ctxt->ops->set_segment(ctxt, selector, &desc, base3, n);
	return X86EMUL_CONTINUE;
}

static int rsm_enter_protected_mode(struct x86_emulate_ctxt *ctxt,
				    u64 cr0, u64 cr3, u64 cr4)
{
	int bad;
	u64 pcid;

	/* In order to later set CR4.PCIDE, CR3[11:0] must be zero.  */
	pcid = 0;
	if (cr4 & X86_CR4_PCIDE) {
		pcid = cr3 & 0xfff;
		cr3 &= ~0xfff;
	}

	bad = ctxt->ops->set_cr(ctxt, 3, cr3);
	if (bad)
		return X86EMUL_UNHANDLEABLE;

	/*
	 * First enable PAE, long mode needs it before CR0.PG = 1 is set.
	 * Then enable protected mode.	However, PCID cannot be enabled
	 * if EFER.LMA=0, so set it separately.
	 */
	bad = ctxt->ops->set_cr(ctxt, 4, cr4 & ~X86_CR4_PCIDE);
	if (bad)
		return X86EMUL_UNHANDLEABLE;

	bad = ctxt->ops->set_cr(ctxt, 0, cr0);
	if (bad)
		return X86EMUL_UNHANDLEABLE;

	if (cr4 & X86_CR4_PCIDE) {
		bad = ctxt->ops->set_cr(ctxt, 4, cr4);
		if (bad)
			return X86EMUL_UNHANDLEABLE;
		if (pcid) {
			bad = ctxt->ops->set_cr(ctxt, 3, cr3 | pcid);
			if (bad)
				return X86EMUL_UNHANDLEABLE;
		}

	}

	return X86EMUL_CONTINUE;
}

static int rsm_load_state_32(struct x86_emulate_ctxt *ctxt, u64 smbase)
{
	struct desc_struct desc;
	struct desc_ptr dt;
	u16 selector;
	u32 val, cr0, cr3, cr4;
	int i;

	cr0 =                      GET_SMSTATE(u32, smbase, 0x7ffc);
	cr3 =                      GET_SMSTATE(u32, smbase, 0x7ff8);
	ctxt->eflags =             GET_SMSTATE(u32, smbase, 0x7ff4) | X86_EFLAGS_FIXED;
	ctxt->_eip =               GET_SMSTATE(u32, smbase, 0x7ff0);

	for (i = 0; i < 8; i++)
		*reg_write(ctxt, i) = GET_SMSTATE(u32, smbase, 0x7fd0 + i * 4);

	val = GET_SMSTATE(u32, smbase, 0x7fcc);
	ctxt->ops->set_dr(ctxt, 6, (val & DR6_VOLATILE) | DR6_FIXED_1);
	val = GET_SMSTATE(u32, smbase, 0x7fc8);
	ctxt->ops->set_dr(ctxt, 7, (val & DR7_VOLATILE) | DR7_FIXED_1);

	selector =                 GET_SMSTATE(u32, smbase, 0x7fc4);
	set_desc_base(&desc,       GET_SMSTATE(u32, smbase, 0x7f64));
	set_desc_limit(&desc,      GET_SMSTATE(u32, smbase, 0x7f60));
	rsm_set_desc_flags(&desc,  GET_SMSTATE(u32, smbase, 0x7f5c));
	ctxt->ops->set_segment(ctxt, selector, &desc, 0, VCPU_SREG_TR);

	selector =                 GET_SMSTATE(u32, smbase, 0x7fc0);
	set_desc_base(&desc,       GET_SMSTATE(u32, smbase, 0x7f80));
	set_desc_limit(&desc,      GET_SMSTATE(u32, smbase, 0x7f7c));
	rsm_set_desc_flags(&desc,  GET_SMSTATE(u32, smbase, 0x7f78));
	ctxt->ops->set_segment(ctxt, selector, &desc, 0, VCPU_SREG_LDTR);

	dt.address =               GET_SMSTATE(u32, smbase, 0x7f74);
	dt.size =                  GET_SMSTATE(u32, smbase, 0x7f70);
	ctxt->ops->set_gdt(ctxt, &dt);

	dt.address =               GET_SMSTATE(u32, smbase, 0x7f58);
	dt.size =                  GET_SMSTATE(u32, smbase, 0x7f54);
	ctxt->ops->set_idt(ctxt, &dt);

	for (i = 0; i < 6; i++) {
		int r = rsm_load_seg_32(ctxt, smbase, i);
		if (r != X86EMUL_CONTINUE)
			return r;
	}

	cr4 = GET_SMSTATE(u32, smbase, 0x7f14);

	ctxt->ops->set_smbase(ctxt, GET_SMSTATE(u32, smbase, 0x7ef8));

	return rsm_enter_protected_mode(ctxt, cr0, cr3, cr4);
}

static int rsm_load_state_64(struct x86_emulate_ctxt *ctxt, u64 smbase)
{
	struct desc_struct desc;
	struct desc_ptr dt;
	u64 val, cr0, cr3, cr4;
	u32 base3;
	u16 selector;
	int i, r;

	for (i = 0; i < 16; i++)
		*reg_write(ctxt, i) = GET_SMSTATE(u64, smbase, 0x7ff8 - i * 8);

	ctxt->_eip   = GET_SMSTATE(u64, smbase, 0x7f78);
	ctxt->eflags = GET_SMSTATE(u32, smbase, 0x7f70) | X86_EFLAGS_FIXED;

	val = GET_SMSTATE(u32, smbase, 0x7f68);
	ctxt->ops->set_dr(ctxt, 6, (val & DR6_VOLATILE) | DR6_FIXED_1);
	val = GET_SMSTATE(u32, smbase, 0x7f60);
	ctxt->ops->set_dr(ctxt, 7, (val & DR7_VOLATILE) | DR7_FIXED_1);

	cr0 =                       GET_SMSTATE(u64, smbase, 0x7f58);
	cr3 =                       GET_SMSTATE(u64, smbase, 0x7f50);
	cr4 =                       GET_SMSTATE(u64, smbase, 0x7f48);
	ctxt->ops->set_smbase(ctxt, GET_SMSTATE(u32, smbase, 0x7f00));
	val =                       GET_SMSTATE(u64, smbase, 0x7ed0);
	ctxt->ops->set_msr(ctxt, MSR_EFER, val & ~EFER_LMA);

	selector =                  GET_SMSTATE(u32, smbase, 0x7e90);
	rsm_set_desc_flags(&desc,   GET_SMSTATE(u32, smbase, 0x7e92) << 8);
	set_desc_limit(&desc,       GET_SMSTATE(u32, smbase, 0x7e94));
	set_desc_base(&desc,        GET_SMSTATE(u32, smbase, 0x7e98));
	base3 =                     GET_SMSTATE(u32, smbase, 0x7e9c);
	ctxt->ops->set_segment(ctxt, selector, &desc, base3, VCPU_SREG_TR);

	dt.size =                   GET_SMSTATE(u32, smbase, 0x7e84);
	dt.address =                GET_SMSTATE(u64, smbase, 0x7e88);
	ctxt->ops->set_idt(ctxt, &dt);

	selector =                  GET_SMSTATE(u32, smbase, 0x7e70);
	rsm_set_desc_flags(&desc,   GET_SMSTATE(u32, smbase, 0x7e72) << 8);
	set_desc_limit(&desc,       GET_SMSTATE(u32, smbase, 0x7e74));
	set_desc_base(&desc,        GET_SMSTATE(u32, smbase, 0x7e78));
	base3 =                     GET_SMSTATE(u32, smbase, 0x7e7c);
	ctxt->ops->set_segment(ctxt, selector, &desc, base3, VCPU_SREG_LDTR);

	dt.size =                   GET_SMSTATE(u32, smbase, 0x7e64);
	dt.address =                GET_SMSTATE(u64, smbase, 0x7e68);
	ctxt->ops->set_gdt(ctxt, &dt);

	r = rsm_enter_protected_mode(ctxt, cr0, cr3, cr4);
	if (r != X86EMUL_CONTINUE)
		return r;

	for (i = 0; i < 6; i++) {
		r = rsm_load_seg_64(ctxt, smbase, i);
		if (r != X86EMUL_CONTINUE)
			return r;
	}

	return X86EMUL_CONTINUE;
}

static int em_rsm(struct x86_emulate_ctxt *ctxt)
{
	unsigned long cr0, cr4, efer;
	u64 smbase;
	int ret;

	if ((ctxt->ops->get_hflags(ctxt) & X86EMUL_SMM_MASK) == 0)
		return emulate_ud(ctxt);

	/*
	 * Get back to real mode, to prepare a safe state in which to load
	 * CR0/CR3/CR4/EFER.  It's all a bit more complicated if the vCPU
	 * supports long mode.
	 */
	cr4 = ctxt->ops->get_cr(ctxt, 4);
	if (emulator_has_longmode(ctxt)) {
		struct desc_struct cs_desc;

		/* Zero CR4.PCIDE before CR0.PG.  */
		if (cr4 & X86_CR4_PCIDE) {
			ctxt->ops->set_cr(ctxt, 4, cr4 & ~X86_CR4_PCIDE);
			cr4 &= ~X86_CR4_PCIDE;
		}

		/* A 32-bit code segment is required to clear EFER.LMA.  */
		memset(&cs_desc, 0, sizeof(cs_desc));
		cs_desc.type = 0xb;
		cs_desc.s = cs_desc.g = cs_desc.p = 1;
		ctxt->ops->set_segment(ctxt, 0, &cs_desc, 0, VCPU_SREG_CS);
	}

	/* For the 64-bit case, this will clear EFER.LMA.  */
	cr0 = ctxt->ops->get_cr(ctxt, 0);
	if (cr0 & X86_CR0_PE)
		ctxt->ops->set_cr(ctxt, 0, cr0 & ~(X86_CR0_PG | X86_CR0_PE));

	/* Now clear CR4.PAE (which must be done before clearing EFER.LME).  */
	if (cr4 & X86_CR4_PAE)
		ctxt->ops->set_cr(ctxt, 4, cr4 & ~X86_CR4_PAE);

	/* And finally go back to 32-bit mode.  */
	efer = 0;
	ctxt->ops->set_msr(ctxt, MSR_EFER, efer);

	smbase = ctxt->ops->get_smbase(ctxt);

	/*
	 * Give pre_leave_smm() a chance to make ISA-specific changes to the
	 * vCPU state (e.g. enter guest mode) before loading state from the SMM
	 * state-save area.
	 */
	if (ctxt->ops->pre_leave_smm(ctxt, smbase))
		return X86EMUL_UNHANDLEABLE;

	if (emulator_has_longmode(ctxt))
		ret = rsm_load_state_64(ctxt, smbase + 0x8000);
	else
		ret = rsm_load_state_32(ctxt, smbase + 0x8000);

	if (ret != X86EMUL_CONTINUE) {
		/* FIXME: should triple fault */
		return X86EMUL_UNHANDLEABLE;
	}

	if ((ctxt->ops->get_hflags(ctxt) & X86EMUL_SMM_INSIDE_NMI_MASK) == 0)
		ctxt->ops->set_nmi_mask(ctxt, false);

	ctxt->ops->set_hflags(ctxt, ctxt->ops->get_hflags(ctxt) &
		~(X86EMUL_SMM_INSIDE_NMI_MASK | X86EMUL_SMM_MASK));
	return X86EMUL_CONTINUE;
}

static void
setup_syscalls_segments(struct x86_emulate_ctxt *ctxt,
			struct desc_struct *cs, struct desc_struct *ss)
{
	cs->l = 0;		/* will be adjusted later */
	set_desc_base(cs, 0);	/* flat segment */
	cs->g = 1;		/* 4kb granularity */
	set_desc_limit(cs, 0xfffff);	/* 4GB limit */
	cs->type = 0x0b;	/* Read, Execute, Accessed */
	cs->s = 1;
	cs->dpl = 0;		/* will be adjusted later */
	cs->p = 1;
	cs->d = 1;
	cs->avl = 0;

	set_desc_base(ss, 0);	/* flat segment */
	set_desc_limit(ss, 0xfffff);	/* 4GB limit */
	ss->g = 1;		/* 4kb granularity */
	ss->s = 1;
	ss->type = 0x03;	/* Read/Write, Accessed */
	ss->d = 1;		/* 32bit stack segment */
	ss->dpl = 0;
	ss->p = 1;
	ss->l = 0;
	ss->avl = 0;
}

static bool vendor_intel(struct x86_emulate_ctxt *ctxt)
{
	u32 eax, ebx, ecx, edx;

	eax = ecx = 0;
	ctxt->ops->get_cpuid(ctxt, &eax, &ebx, &ecx, &edx, false);
	return ebx == X86EMUL_CPUID_VENDOR_GenuineIntel_ebx
		&& ecx == X86EMUL_CPUID_VENDOR_GenuineIntel_ecx
		&& edx == X86EMUL_CPUID_VENDOR_GenuineIntel_edx;
}

static bool em_syscall_is_enabled(struct x86_emulate_ctxt *ctxt)
{
	const struct x86_emulate_ops *ops = ctxt->ops;
	u32 eax, ebx, ecx, edx;

	/*
	 * syscall should always be enabled in longmode - so only become
	 * vendor specific (cpuid) if other modes are active...
	 */
	if (ctxt->mode == X86EMUL_MODE_PROT64)
		return true;

	eax = 0x00000000;
	ecx = 0x00000000;
	ops->get_cpuid(ctxt, &eax, &ebx, &ecx, &edx, false);
	/*
	 * Intel ("GenuineIntel")
	 * remark: Intel CPUs only support "syscall" in 64bit
	 * longmode. Also an 64bit guest with a
	 * 32bit compat-app running will #UD !! While this
	 * behaviour can be fixed (by emulating) into AMD
	 * response - CPUs of AMD can't behave like Intel.
	 */
	if (ebx == X86EMUL_CPUID_VENDOR_GenuineIntel_ebx &&
	    ecx == X86EMUL_CPUID_VENDOR_GenuineIntel_ecx &&
	    edx == X86EMUL_CPUID_VENDOR_GenuineIntel_edx)
		return false;

	/* AMD ("AuthenticAMD") */
	if (ebx == X86EMUL_CPUID_VENDOR_AuthenticAMD_ebx &&
	    ecx == X86EMUL_CPUID_VENDOR_AuthenticAMD_ecx &&
	    edx == X86EMUL_CPUID_VENDOR_AuthenticAMD_edx)
		return true;

	/* AMD ("AMDisbetter!") */
	if (ebx == X86EMUL_CPUID_VENDOR_AMDisbetterI_ebx &&
	    ecx == X86EMUL_CPUID_VENDOR_AMDisbetterI_ecx &&
	    edx == X86EMUL_CPUID_VENDOR_AMDisbetterI_edx)
		return true;

	/* default: (not Intel, not AMD), apply Intel's stricter rules... */
	return false;
}

static int em_syscall(struct x86_emulate_ctxt *ctxt)
{
	const struct x86_emulate_ops *ops = ctxt->ops;
	struct desc_struct cs, ss;
	u64 msr_data;
	u16 cs_sel, ss_sel;
	u64 efer = 0;

	/* syscall is not available in real mode */
	if (ctxt->mode == X86EMUL_MODE_REAL ||
	    ctxt->mode == X86EMUL_MODE_VM86)
		return emulate_ud(ctxt);

	if (!(em_syscall_is_enabled(ctxt)))
		return emulate_ud(ctxt);

	ops->get_msr(ctxt, MSR_EFER, &efer);
	setup_syscalls_segments(ctxt, &cs, &ss);

	if (!(efer & EFER_SCE))
		return emulate_ud(ctxt);

	ops->get_msr(ctxt, MSR_STAR, &msr_data);
	msr_data >>= 32;
	cs_sel = (u16)(msr_data & 0xfffc);
	ss_sel = (u16)(msr_data + 8);

	if (efer & EFER_LMA) {
		cs.d = 0;
		cs.l = 1;
	}
	ops->set_segment(ctxt, cs_sel, &cs, 0, VCPU_SREG_CS);
	ops->set_segment(ctxt, ss_sel, &ss, 0, VCPU_SREG_SS);

	*reg_write(ctxt, VCPU_REGS_RCX) = ctxt->_eip;
	if (efer & EFER_LMA) {
#ifdef CONFIG_X86_64
		*reg_write(ctxt, VCPU_REGS_R11) = ctxt->eflags;

		ops->get_msr(ctxt,
			     ctxt->mode == X86EMUL_MODE_PROT64 ?
			     MSR_LSTAR : MSR_CSTAR, &msr_data);
		ctxt->_eip = msr_data;

		ops->get_msr(ctxt, MSR_SYSCALL_MASK, &msr_data);
		ctxt->eflags &= ~msr_data;
		ctxt->eflags |= X86_EFLAGS_FIXED;
#endif
	} else {
		/* legacy mode */
		ops->get_msr(ctxt, MSR_STAR, &msr_data);
		ctxt->_eip = (u32)msr_data;

		ctxt->eflags &= ~(X86_EFLAGS_VM | X86_EFLAGS_IF);
	}

	ctxt->tf = (ctxt->eflags & X86_EFLAGS_TF) != 0;
	return X86EMUL_CONTINUE;
}

static int em_sysenter(struct x86_emulate_ctxt *ctxt)
{
	const struct x86_emulate_ops *ops = ctxt->ops;
	struct desc_struct cs, ss;
	u64 msr_data;
	u16 cs_sel, ss_sel;
	u64 efer = 0;

	ops->get_msr(ctxt, MSR_EFER, &efer);
	/* inject #GP if in real mode */
	if (ctxt->mode == X86EMUL_MODE_REAL)
		return emulate_gp(ctxt, 0);

	/*
	 * Not recognized on AMD in compat mode (but is recognized in legacy
	 * mode).
	 */
	if ((ctxt->mode != X86EMUL_MODE_PROT64) && (efer & EFER_LMA)
	    && !vendor_intel(ctxt))
		return emulate_ud(ctxt);

	/* sysenter/sysexit have not been tested in 64bit mode. */
	if (ctxt->mode == X86EMUL_MODE_PROT64)
		return X86EMUL_UNHANDLEABLE;

	setup_syscalls_segments(ctxt, &cs, &ss);

	ops->get_msr(ctxt, MSR_IA32_SYSENTER_CS, &msr_data);
	if ((msr_data & 0xfffc) == 0x0)
		return emulate_gp(ctxt, 0);

	ctxt->eflags &= ~(X86_EFLAGS_VM | X86_EFLAGS_IF);
	cs_sel = (u16)msr_data & ~SEGMENT_RPL_MASK;
	ss_sel = cs_sel + 8;
	if (efer & EFER_LMA) {
		cs.d = 0;
		cs.l = 1;
	}

	ops->set_segment(ctxt, cs_sel, &cs, 0, VCPU_SREG_CS);
	ops->set_segment(ctxt, ss_sel, &ss, 0, VCPU_SREG_SS);

	ops->get_msr(ctxt, MSR_IA32_SYSENTER_EIP, &msr_data);
	ctxt->_eip = (efer & EFER_LMA) ? msr_data : (u32)msr_data;

	ops->get_msr(ctxt, MSR_IA32_SYSENTER_ESP, &msr_data);
	*reg_write(ctxt, VCPU_REGS_RSP) = (efer & EFER_LMA) ? msr_data :
							      (u32)msr_data;

	return X86EMUL_CONTINUE;
}

static int em_sysexit(struct x86_emulate_ctxt *ctxt)
{
	const struct x86_emulate_ops *ops = ctxt->ops;
	struct desc_struct cs, ss;
	u64 msr_data, rcx, rdx;
	int usermode;
	u16 cs_sel = 0, ss_sel = 0;

	/* inject #GP if in real mode or Virtual 8086 mode */
	if (ctxt->mode == X86EMUL_MODE_REAL ||
	    ctxt->mode == X86EMUL_MODE_VM86)
		return emulate_gp(ctxt, 0);

	setup_syscalls_segments(ctxt, &cs, &ss);

	if ((ctxt->rex_prefix & 0x8) != 0x0)
		usermode = X86EMUL_MODE_PROT64;
	else
		usermode = X86EMUL_MODE_PROT32;

	rcx = reg_read(ctxt, VCPU_REGS_RCX);
	rdx = reg_read(ctxt, VCPU_REGS_RDX);

	cs.dpl = 3;
	ss.dpl = 3;
	ops->get_msr(ctxt, MSR_IA32_SYSENTER_CS, &msr_data);
	switch (usermode) {
	case X86EMUL_MODE_PROT32:
		cs_sel = (u16)(msr_data + 16);
		if ((msr_data & 0xfffc) == 0x0)
			return emulate_gp(ctxt, 0);
		ss_sel = (u16)(msr_data + 24);
		rcx = (u32)rcx;
		rdx = (u32)rdx;
		break;
	case X86EMUL_MODE_PROT64:
		cs_sel = (u16)(msr_data + 32);
		if (msr_data == 0x0)
			return emulate_gp(ctxt, 0);
		ss_sel = cs_sel + 8;
		cs.d = 0;
		cs.l = 1;
		if (emul_is_noncanonical_address(rcx, ctxt) ||
		    emul_is_noncanonical_address(rdx, ctxt))
			return emulate_gp(ctxt, 0);
		break;
	}
	cs_sel |= SEGMENT_RPL_MASK;
	ss_sel |= SEGMENT_RPL_MASK;

	ops->set_segment(ctxt, cs_sel, &cs, 0, VCPU_SREG_CS);
	ops->set_segment(ctxt, ss_sel, &ss, 0, VCPU_SREG_SS);

	ctxt->_eip = rdx;
	*reg_write(ctxt, VCPU_REGS_RSP) = rcx;

	return X86EMUL_CONTINUE;
}

static bool emulator_bad_iopl(struct x86_emulate_ctxt *ctxt)
{
	int iopl;
	if (ctxt->mode == X86EMUL_MODE_REAL)
		return false;
	if (ctxt->mode == X86EMUL_MODE_VM86)
		return true;
	iopl = (ctxt->eflags & X86_EFLAGS_IOPL) >> X86_EFLAGS_IOPL_BIT;
	return ctxt->ops->cpl(ctxt) > iopl;
}

static bool emulator_io_port_access_allowed(struct x86_emulate_ctxt *ctxt,
					    u16 port, u16 len)
{
	const struct x86_emulate_ops *ops = ctxt->ops;
	struct desc_struct tr_seg;
	u32 base3;
	int r;
	u16 tr, io_bitmap_ptr, perm, bit_idx = port & 0x7;
	unsigned mask = (1 << len) - 1;
	unsigned long base;

	ops->get_segment(ctxt, &tr, &tr_seg, &base3, VCPU_SREG_TR);
	if (!tr_seg.p)
		return false;
	if (desc_limit_scaled(&tr_seg) < 103)
		return false;
	base = get_desc_base(&tr_seg);
#ifdef CONFIG_X86_64
	base |= ((u64)base3) << 32;
#endif
	r = ops->read_std(ctxt, base + 102, &io_bitmap_ptr, 2, NULL);
	if (r != X86EMUL_CONTINUE)
		return false;
	if (io_bitmap_ptr + port/8 > desc_limit_scaled(&tr_seg))
		return false;
	r = ops->read_std(ctxt, base + io_bitmap_ptr + port/8, &perm, 2, NULL);
	if (r != X86EMUL_CONTINUE)
		return false;
	if ((perm >> bit_idx) & mask)
		return false;
	return true;
}

static bool emulator_io_permited(struct x86_emulate_ctxt *ctxt,
				 u16 port, u16 len)
{
	if (ctxt->perm_ok)
		return true;

	if (emulator_bad_iopl(ctxt))
		if (!emulator_io_port_access_allowed(ctxt, port, len))
			return false;

	ctxt->perm_ok = true;

	return true;
}

static void string_registers_quirk(struct x86_emulate_ctxt *ctxt)
{
	/*
	 * Intel CPUs mask the counter and pointers in quite strange
	 * manner when ECX is zero due to REP-string optimizations.
	 */
#ifdef CONFIG_X86_64
	if (ctxt->ad_bytes != 4 || !vendor_intel(ctxt))
		return;

	*reg_write(ctxt, VCPU_REGS_RCX) = 0;

	switch (ctxt->b) {
	case 0xa4:	/* movsb */
	case 0xa5:	/* movsd/w */
		*reg_rmw(ctxt, VCPU_REGS_RSI) &= (u32)-1;
		/* fall through */
	case 0xaa:	/* stosb */
	case 0xab:	/* stosd/w */
		*reg_rmw(ctxt, VCPU_REGS_RDI) &= (u32)-1;
	}
#endif
}

static void save_state_to_tss16(struct x86_emulate_ctxt *ctxt,
				struct tss_segment_16 *tss)
{
	tss->ip = ctxt->_eip;
	tss->flag = ctxt->eflags;
	tss->ax = reg_read(ctxt, VCPU_REGS_RAX);
	tss->cx = reg_read(ctxt, VCPU_REGS_RCX);
	tss->dx = reg_read(ctxt, VCPU_REGS_RDX);
	tss->bx = reg_read(ctxt, VCPU_REGS_RBX);
	tss->sp = reg_read(ctxt, VCPU_REGS_RSP);
	tss->bp = reg_read(ctxt, VCPU_REGS_RBP);
	tss->si = reg_read(ctxt, VCPU_REGS_RSI);
	tss->di = reg_read(ctxt, VCPU_REGS_RDI);

	tss->es = get_segment_selector(ctxt, VCPU_SREG_ES);
	tss->cs = get_segment_selector(ctxt, VCPU_SREG_CS);
	tss->ss = get_segment_selector(ctxt, VCPU_SREG_SS);
	tss->ds = get_segment_selector(ctxt, VCPU_SREG_DS);
	tss->ldt = get_segment_selector(ctxt, VCPU_SREG_LDTR);
}

static int load_state_from_tss16(struct x86_emulate_ctxt *ctxt,
				 struct tss_segment_16 *tss)
{
	int ret;
	u8 cpl;

	ctxt->_eip = tss->ip;
	ctxt->eflags = tss->flag | 2;
	*reg_write(ctxt, VCPU_REGS_RAX) = tss->ax;
	*reg_write(ctxt, VCPU_REGS_RCX) = tss->cx;
	*reg_write(ctxt, VCPU_REGS_RDX) = tss->dx;
	*reg_write(ctxt, VCPU_REGS_RBX) = tss->bx;
	*reg_write(ctxt, VCPU_REGS_RSP) = tss->sp;
	*reg_write(ctxt, VCPU_REGS_RBP) = tss->bp;
	*reg_write(ctxt, VCPU_REGS_RSI) = tss->si;
	*reg_write(ctxt, VCPU_REGS_RDI) = tss->di;

	/*
	 * SDM says that segment selectors are loaded before segment
	 * descriptors
	 */
	set_segment_selector(ctxt, tss->ldt, VCPU_SREG_LDTR);
	set_segment_selector(ctxt, tss->es, VCPU_SREG_ES);
	set_segment_selector(ctxt, tss->cs, VCPU_SREG_CS);
	set_segment_selector(ctxt, tss->ss, VCPU_SREG_SS);
	set_segment_selector(ctxt, tss->ds, VCPU_SREG_DS);

	cpl = tss->cs & 3;

	/*
	 * Now load segment descriptors. If fault happens at this stage
	 * it is handled in a context of new task
	 */
	ret = __load_segment_descriptor(ctxt, tss->ldt, VCPU_SREG_LDTR, cpl,
					X86_TRANSFER_TASK_SWITCH, NULL);
	if (ret != X86EMUL_CONTINUE)
		return ret;
	ret = __load_segment_descriptor(ctxt, tss->es, VCPU_SREG_ES, cpl,
					X86_TRANSFER_TASK_SWITCH, NULL);
	if (ret != X86EMUL_CONTINUE)
		return ret;
	ret = __load_segment_descriptor(ctxt, tss->cs, VCPU_SREG_CS, cpl,
					X86_TRANSFER_TASK_SWITCH, NULL);
	if (ret != X86EMUL_CONTINUE)
		return ret;
	ret = __load_segment_descriptor(ctxt, tss->ss, VCPU_SREG_SS, cpl,
					X86_TRANSFER_TASK_SWITCH, NULL);
	if (ret != X86EMUL_CONTINUE)
		return ret;
	ret = __load_segment_descriptor(ctxt, tss->ds, VCPU_SREG_DS, cpl,
					X86_TRANSFER_TASK_SWITCH, NULL);
	if (ret != X86EMUL_CONTINUE)
		return ret;

	return X86EMUL_CONTINUE;
}

static int task_switch_16(struct x86_emulate_ctxt *ctxt,
			  u16 tss_selector, u16 old_tss_sel,
			  ulong old_tss_base, struct desc_struct *new_desc)
{
	const struct x86_emulate_ops *ops = ctxt->ops;
	struct tss_segment_16 tss_seg;
	int ret;
	u32 new_tss_base = get_desc_base(new_desc);

	ret = ops->read_std(ctxt, old_tss_base, &tss_seg, sizeof tss_seg,
			    &ctxt->exception);
	if (ret != X86EMUL_CONTINUE)
		return ret;

	save_state_to_tss16(ctxt, &tss_seg);

	ret = ops->write_std(ctxt, old_tss_base, &tss_seg, sizeof tss_seg,
			     &ctxt->exception);
	if (ret != X86EMUL_CONTINUE)
		return ret;

	ret = ops->read_std(ctxt, new_tss_base, &tss_seg, sizeof tss_seg,
			    &ctxt->exception);
	if (ret != X86EMUL_CONTINUE)
		return ret;

	if (old_tss_sel != 0xffff) {
		tss_seg.prev_task_link = old_tss_sel;

		ret = ops->write_std(ctxt, new_tss_base,
				     &tss_seg.prev_task_link,
				     sizeof tss_seg.prev_task_link,
				     &ctxt->exception);
		if (ret != X86EMUL_CONTINUE)
			return ret;
	}

	return load_state_from_tss16(ctxt, &tss_seg);
}

static void save_state_to_tss32(struct x86_emulate_ctxt *ctxt,
				struct tss_segment_32 *tss)
{
	/* CR3 and ldt selector are not saved intentionally */
	tss->eip = ctxt->_eip;
	tss->eflags = ctxt->eflags;
	tss->eax = reg_read(ctxt, VCPU_REGS_RAX);
	tss->ecx = reg_read(ctxt, VCPU_REGS_RCX);
	tss->edx = reg_read(ctxt, VCPU_REGS_RDX);
	tss->ebx = reg_read(ctxt, VCPU_REGS_RBX);
	tss->esp = reg_read(ctxt, VCPU_REGS_RSP);
	tss->ebp = reg_read(ctxt, VCPU_REGS_RBP);
	tss->esi = reg_read(ctxt, VCPU_REGS_RSI);
	tss->edi = reg_read(ctxt, VCPU_REGS_RDI);

	tss->es = get_segment_selector(ctxt, VCPU_SREG_ES);
	tss->cs = get_segment_selector(ctxt, VCPU_SREG_CS);
	tss->ss = get_segment_selector(ctxt, VCPU_SREG_SS);
	tss->ds = get_segment_selector(ctxt, VCPU_SREG_DS);
	tss->fs = get_segment_selector(ctxt, VCPU_SREG_FS);
	tss->gs = get_segment_selector(ctxt, VCPU_SREG_GS);
}

static int load_state_from_tss32(struct x86_emulate_ctxt *ctxt,
				 struct tss_segment_32 *tss)
{
	int ret;
	u8 cpl;

	if (ctxt->ops->set_cr(ctxt, 3, tss->cr3))
		return emulate_gp(ctxt, 0);
	ctxt->_eip = tss->eip;
	ctxt->eflags = tss->eflags | 2;

	/* General purpose registers */
	*reg_write(ctxt, VCPU_REGS_RAX) = tss->eax;
	*reg_write(ctxt, VCPU_REGS_RCX) = tss->ecx;
	*reg_write(ctxt, VCPU_REGS_RDX) = tss->edx;
	*reg_write(ctxt, VCPU_REGS_RBX) = tss->ebx;
	*reg_write(ctxt, VCPU_REGS_RSP) = tss->esp;
	*reg_write(ctxt, VCPU_REGS_RBP) = tss->ebp;
	*reg_write(ctxt, VCPU_REGS_RSI) = tss->esi;
	*reg_write(ctxt, VCPU_REGS_RDI) = tss->edi;

	/*
	 * SDM says that segment selectors are loaded before segment
	 * descriptors.  This is important because CPL checks will
	 * use CS.RPL.
	 */
	set_segment_selector(ctxt, tss->ldt_selector, VCPU_SREG_LDTR);
	set_segment_selector(ctxt, tss->es, VCPU_SREG_ES);
	set_segment_selector(ctxt, tss->cs, VCPU_SREG_CS);
	set_segment_selector(ctxt, tss->ss, VCPU_SREG_SS);
	set_segment_selector(ctxt, tss->ds, VCPU_SREG_DS);
	set_segment_selector(ctxt, tss->fs, VCPU_SREG_FS);
	set_segment_selector(ctxt, tss->gs, VCPU_SREG_GS);

	/*
	 * If we're switching between Protected Mode and VM86, we need to make
	 * sure to update the mode before loading the segment descriptors so
	 * that the selectors are interpreted correctly.
	 */
	if (ctxt->eflags & X86_EFLAGS_VM) {
		ctxt->mode = X86EMUL_MODE_VM86;
		cpl = 3;
	} else {
		ctxt->mode = X86EMUL_MODE_PROT32;
		cpl = tss->cs & 3;
	}

	/*
	 * Now load segment descriptors. If fault happenes at this stage
	 * it is handled in a context of new task
	 */
	ret = __load_segment_descriptor(ctxt, tss->ldt_selector, VCPU_SREG_LDTR,
					cpl, X86_TRANSFER_TASK_SWITCH, NULL);
	if (ret != X86EMUL_CONTINUE)
		return ret;
	ret = __load_segment_descriptor(ctxt, tss->es, VCPU_SREG_ES, cpl,
					X86_TRANSFER_TASK_SWITCH, NULL);
	if (ret != X86EMUL_CONTINUE)
		return ret;
	ret = __load_segment_descriptor(ctxt, tss->cs, VCPU_SREG_CS, cpl,
					X86_TRANSFER_TASK_SWITCH, NULL);
	if (ret != X86EMUL_CONTINUE)
		return ret;
	ret = __load_segment_descriptor(ctxt, tss->ss, VCPU_SREG_SS, cpl,
					X86_TRANSFER_TASK_SWITCH, NULL);
	if (ret != X86EMUL_CONTINUE)
		return ret;
	ret = __load_segment_descriptor(ctxt, tss->ds, VCPU_SREG_DS, cpl,
					X86_TRANSFER_TASK_SWITCH, NULL);
	if (ret != X86EMUL_CONTINUE)
		return ret;
	ret = __load_segment_descriptor(ctxt, tss->fs, VCPU_SREG_FS, cpl,
					X86_TRANSFER_TASK_SWITCH, NULL);
	if (ret != X86EMUL_CONTINUE)
		return ret;
	ret = __load_segment_descriptor(ctxt, tss->gs, VCPU_SREG_GS, cpl,
					X86_TRANSFER_TASK_SWITCH, NULL);

	return ret;
}

static int task_switch_32(struct x86_emulate_ctxt *ctxt,
			  u16 tss_selector, u16 old_tss_sel,
			  ulong old_tss_base, struct desc_struct *new_desc)
{
	const struct x86_emulate_ops *ops = ctxt->ops;
	struct tss_segment_32 tss_seg;
	int ret;
	u32 new_tss_base = get_desc_base(new_desc);
	u32 eip_offset = offsetof(struct tss_segment_32, eip);
	u32 ldt_sel_offset = offsetof(struct tss_segment_32, ldt_selector);

	ret = ops->read_std(ctxt, old_tss_base, &tss_seg, sizeof tss_seg,
			    &ctxt->exception);
	if (ret != X86EMUL_CONTINUE)
		return ret;

	save_state_to_tss32(ctxt, &tss_seg);

	/* Only GP registers and segment selectors are saved */
	ret = ops->write_std(ctxt, old_tss_base + eip_offset, &tss_seg.eip,
			     ldt_sel_offset - eip_offset, &ctxt->exception);
	if (ret != X86EMUL_CONTINUE)
		return ret;

	ret = ops->read_std(ctxt, new_tss_base, &tss_seg, sizeof tss_seg,
			    &ctxt->exception);
	if (ret != X86EMUL_CONTINUE)
		return ret;

	if (old_tss_sel != 0xffff) {
		tss_seg.prev_task_link = old_tss_sel;

		ret = ops->write_std(ctxt, new_tss_base,
				     &tss_seg.prev_task_link,
				     sizeof tss_seg.prev_task_link,
				     &ctxt->exception);
		if (ret != X86EMUL_CONTINUE)
			return ret;
	}

	return load_state_from_tss32(ctxt, &tss_seg);
}

static int emulator_do_task_switch(struct x86_emulate_ctxt *ctxt,
				   u16 tss_selector, int idt_index, int reason,
				   bool has_error_code, u32 error_code)
{
	const struct x86_emulate_ops *ops = ctxt->ops;
	struct desc_struct curr_tss_desc, next_tss_desc;
	int ret;
	u16 old_tss_sel = get_segment_selector(ctxt, VCPU_SREG_TR);
	ulong old_tss_base =
		ops->get_cached_segment_base(ctxt, VCPU_SREG_TR);
	u32 desc_limit;
	ulong desc_addr, dr7;

	/* FIXME: old_tss_base == ~0 ? */

	ret = read_segment_descriptor(ctxt, tss_selector, &next_tss_desc, &desc_addr);
	if (ret != X86EMUL_CONTINUE)
		return ret;
	ret = read_segment_descriptor(ctxt, old_tss_sel, &curr_tss_desc, &desc_addr);
	if (ret != X86EMUL_CONTINUE)
		return ret;

	/* FIXME: check that next_tss_desc is tss */

	/*
	 * Check privileges. The three cases are task switch caused by...
	 *
	 * 1. jmp/call/int to task gate: Check against DPL of the task gate
	 * 2. Exception/IRQ/iret: No check is performed
	 * 3. jmp/call to TSS/task-gate: No check is performed since the
	 *    hardware checks it before exiting.
	 */
	if (reason == TASK_SWITCH_GATE) {
		if (idt_index != -1) {
			/* Software interrupts */
			struct desc_struct task_gate_desc;
			int dpl;

			ret = read_interrupt_descriptor(ctxt, idt_index,
							&task_gate_desc);
			if (ret != X86EMUL_CONTINUE)
				return ret;

			dpl = task_gate_desc.dpl;
			if ((tss_selector & 3) > dpl || ops->cpl(ctxt) > dpl)
				return emulate_gp(ctxt, (idt_index << 3) | 0x2);
		}
	}

	desc_limit = desc_limit_scaled(&next_tss_desc);
	if (!next_tss_desc.p ||
	    ((desc_limit < 0x67 && (next_tss_desc.type & 8)) ||
	     desc_limit < 0x2b)) {
		return emulate_ts(ctxt, tss_selector & 0xfffc);
	}

	if (reason == TASK_SWITCH_IRET || reason == TASK_SWITCH_JMP) {
		curr_tss_desc.type &= ~(1 << 1); /* clear busy flag */
		write_segment_descriptor(ctxt, old_tss_sel, &curr_tss_desc);
	}

	if (reason == TASK_SWITCH_IRET)
		ctxt->eflags = ctxt->eflags & ~X86_EFLAGS_NT;

	/* set back link to prev task only if NT bit is set in eflags
	   note that old_tss_sel is not used after this point */
	if (reason != TASK_SWITCH_CALL && reason != TASK_SWITCH_GATE)
		old_tss_sel = 0xffff;

	if (next_tss_desc.type & 8)
		ret = task_switch_32(ctxt, tss_selector, old_tss_sel,
				     old_tss_base, &next_tss_desc);
	else
		ret = task_switch_16(ctxt, tss_selector, old_tss_sel,
				     old_tss_base, &next_tss_desc);
	if (ret != X86EMUL_CONTINUE)
		return ret;

	if (reason == TASK_SWITCH_CALL || reason == TASK_SWITCH_GATE)
		ctxt->eflags = ctxt->eflags | X86_EFLAGS_NT;

	if (reason != TASK_SWITCH_IRET) {
		next_tss_desc.type |= (1 << 1); /* set busy flag */
		write_segment_descriptor(ctxt, tss_selector, &next_tss_desc);
	}

	ops->set_cr(ctxt, 0,  ops->get_cr(ctxt, 0) | X86_CR0_TS);
	ops->set_segment(ctxt, tss_selector, &next_tss_desc, 0, VCPU_SREG_TR);

	if (has_error_code) {
		ctxt->op_bytes = ctxt->ad_bytes = (next_tss_desc.type & 8) ? 4 : 2;
		ctxt->lock_prefix = 0;
		ctxt->src.val = (unsigned long) error_code;
		ret = em_push(ctxt);
	}

	ops->get_dr(ctxt, 7, &dr7);
	ops->set_dr(ctxt, 7, dr7 & ~(DR_LOCAL_ENABLE_MASK | DR_LOCAL_SLOWDOWN));

	return ret;
}

int emulator_task_switch(struct x86_emulate_ctxt *ctxt,
			 u16 tss_selector, int idt_index, int reason,
			 bool has_error_code, u32 error_code)
{
	int rc;

	invalidate_registers(ctxt);
	ctxt->_eip = ctxt->eip;
	ctxt->dst.type = OP_NONE;

	rc = emulator_do_task_switch(ctxt, tss_selector, idt_index, reason,
				     has_error_code, error_code);

	if (rc == X86EMUL_CONTINUE) {
		ctxt->eip = ctxt->_eip;
		writeback_registers(ctxt);
	}

	return (rc == X86EMUL_UNHANDLEABLE) ? EMULATION_FAILED : EMULATION_OK;
}

static void string_addr_inc(struct x86_emulate_ctxt *ctxt, int reg,
		struct operand *op)
{
	int df = (ctxt->eflags & X86_EFLAGS_DF) ? -op->count : op->count;

	register_address_increment(ctxt, reg, df * op->bytes);
	op->addr.mem.ea = register_address(ctxt, reg);
}

static int em_das(struct x86_emulate_ctxt *ctxt)
{
	u8 al, old_al;
	bool af, cf, old_cf;

	cf = ctxt->eflags & X86_EFLAGS_CF;
	al = ctxt->dst.val;

	old_al = al;
	old_cf = cf;
	cf = false;
	af = ctxt->eflags & X86_EFLAGS_AF;
	if ((al & 0x0f) > 9 || af) {
		al -= 6;
		cf = old_cf | (al >= 250);
		af = true;
	} else {
		af = false;
	}
	if (old_al > 0x99 || old_cf) {
		al -= 0x60;
		cf = true;
	}

	ctxt->dst.val = al;
	/* Set PF, ZF, SF */
	ctxt->src.type = OP_IMM;
	ctxt->src.val = 0;
	ctxt->src.bytes = 1;
	fastop(ctxt, em_or);
	ctxt->eflags &= ~(X86_EFLAGS_AF | X86_EFLAGS_CF);
	if (cf)
		ctxt->eflags |= X86_EFLAGS_CF;
	if (af)
		ctxt->eflags |= X86_EFLAGS_AF;
	return X86EMUL_CONTINUE;
}

static int em_aam(struct x86_emulate_ctxt *ctxt)
{
	u8 al, ah;

	if (ctxt->src.val == 0)
		return emulate_de(ctxt);

	al = ctxt->dst.val & 0xff;
	ah = al / ctxt->src.val;
	al %= ctxt->src.val;

	ctxt->dst.val = (ctxt->dst.val & 0xffff0000) | al | (ah << 8);

	/* Set PF, ZF, SF */
	ctxt->src.type = OP_IMM;
	ctxt->src.val = 0;
	ctxt->src.bytes = 1;
	fastop(ctxt, em_or);

	return X86EMUL_CONTINUE;
}

static int em_aad(struct x86_emulate_ctxt *ctxt)
{
	u8 al = ctxt->dst.val & 0xff;
	u8 ah = (ctxt->dst.val >> 8) & 0xff;

	al = (al + (ah * ctxt->src.val)) & 0xff;

	ctxt->dst.val = (ctxt->dst.val & 0xffff0000) | al;

	/* Set PF, ZF, SF */
	ctxt->src.type = OP_IMM;
	ctxt->src.val = 0;
	ctxt->src.bytes = 1;
	fastop(ctxt, em_or);

	return X86EMUL_CONTINUE;
}

static int em_call(struct x86_emulate_ctxt *ctxt)
{
	int rc;
	long rel = ctxt->src.val;

	ctxt->src.val = (unsigned long)ctxt->_eip;
	rc = jmp_rel(ctxt, rel);
	if (rc != X86EMUL_CONTINUE)
		return rc;
	return em_push(ctxt);
}

static int em_call_far(struct x86_emulate_ctxt *ctxt)
{
	u16 sel, old_cs;
	ulong old_eip;
	int rc;
	struct desc_struct old_desc, new_desc;
	const struct x86_emulate_ops *ops = ctxt->ops;
	int cpl = ctxt->ops->cpl(ctxt);
	enum x86emul_mode prev_mode = ctxt->mode;

	old_eip = ctxt->_eip;
	ops->get_segment(ctxt, &old_cs, &old_desc, NULL, VCPU_SREG_CS);

	memcpy(&sel, ctxt->src.valptr + ctxt->op_bytes, 2);
	rc = __load_segment_descriptor(ctxt, sel, VCPU_SREG_CS, cpl,
				       X86_TRANSFER_CALL_JMP, &new_desc);
	if (rc != X86EMUL_CONTINUE)
		return rc;

	rc = assign_eip_far(ctxt, ctxt->src.val, &new_desc);
	if (rc != X86EMUL_CONTINUE)
		goto fail;

	ctxt->src.val = old_cs;
	rc = em_push(ctxt);
	if (rc != X86EMUL_CONTINUE)
		goto fail;

	ctxt->src.val = old_eip;
	rc = em_push(ctxt);
	/* If we failed, we tainted the memory, but the very least we should
	   restore cs */
	if (rc != X86EMUL_CONTINUE) {
		pr_warn_once("faulting far call emulation tainted memory\n");
		goto fail;
	}
	return rc;
fail:
	ops->set_segment(ctxt, old_cs, &old_desc, 0, VCPU_SREG_CS);
	ctxt->mode = prev_mode;
	return rc;

}

static int em_ret_near_imm(struct x86_emulate_ctxt *ctxt)
{
	int rc;
	unsigned long eip;

	rc = emulate_pop(ctxt, &eip, ctxt->op_bytes);
	if (rc != X86EMUL_CONTINUE)
		return rc;
	rc = assign_eip_near(ctxt, eip);
	if (rc != X86EMUL_CONTINUE)
		return rc;
	rsp_increment(ctxt, ctxt->src.val);
	return X86EMUL_CONTINUE;
}

static int em_xchg(struct x86_emulate_ctxt *ctxt)
{
	/* Write back the register source. */
	ctxt->src.val = ctxt->dst.val;
	write_register_operand(&ctxt->src);

	/* Write back the memory destination with implicit LOCK prefix. */
	ctxt->dst.val = ctxt->src.orig_val;
	ctxt->lock_prefix = 1;
	return X86EMUL_CONTINUE;
}

static int em_imul_3op(struct x86_emulate_ctxt *ctxt)
{
	ctxt->dst.val = ctxt->src2.val;
	return fastop(ctxt, em_imul);
}

static int em_cwd(struct x86_emulate_ctxt *ctxt)
{
	ctxt->dst.type = OP_REG;
	ctxt->dst.bytes = ctxt->src.bytes;
	ctxt->dst.addr.reg = reg_rmw(ctxt, VCPU_REGS_RDX);
	ctxt->dst.val = ~((ctxt->src.val >> (ctxt->src.bytes * 8 - 1)) - 1);

	return X86EMUL_CONTINUE;
}

static int em_rdtsc(struct x86_emulate_ctxt *ctxt)
{
	u64 tsc = 0;

	ctxt->ops->get_msr(ctxt, MSR_IA32_TSC, &tsc);
	*reg_write(ctxt, VCPU_REGS_RAX) = (u32)tsc;
	*reg_write(ctxt, VCPU_REGS_RDX) = tsc >> 32;
	return X86EMUL_CONTINUE;
}

static int em_rdpmc(struct x86_emulate_ctxt *ctxt)
{
	u64 pmc;

	if (ctxt->ops->read_pmc(ctxt, reg_read(ctxt, VCPU_REGS_RCX), &pmc))
		return emulate_gp(ctxt, 0);
	*reg_write(ctxt, VCPU_REGS_RAX) = (u32)pmc;
	*reg_write(ctxt, VCPU_REGS_RDX) = pmc >> 32;
	return X86EMUL_CONTINUE;
}

static int em_mov(struct x86_emulate_ctxt *ctxt)
{
	memcpy(ctxt->dst.valptr, ctxt->src.valptr, sizeof(ctxt->src.valptr));
	return X86EMUL_CONTINUE;
}

#define FFL(x) bit(X86_FEATURE_##x)

static int em_movbe(struct x86_emulate_ctxt *ctxt)
{
	u32 ebx, ecx, edx, eax = 1;
	u16 tmp;

	/*
	 * Check MOVBE is set in the guest-visible CPUID leaf.
	 */
	ctxt->ops->get_cpuid(ctxt, &eax, &ebx, &ecx, &edx, false);
	if (!(ecx & FFL(MOVBE)))
		return emulate_ud(ctxt);

	switch (ctxt->op_bytes) {
	case 2:
		/*
		 * From MOVBE definition: "...When the operand size is 16 bits,
		 * the upper word of the destination register remains unchanged
		 * ..."
		 *
		 * Both casting ->valptr and ->val to u16 breaks strict aliasing
		 * rules so we have to do the operation almost per hand.
		 */
		tmp = (u16)ctxt->src.val;
		ctxt->dst.val &= ~0xffffUL;
		ctxt->dst.val |= (unsigned long)swab16(tmp);
		break;
	case 4:
		ctxt->dst.val = swab32((u32)ctxt->src.val);
		break;
	case 8:
		ctxt->dst.val = swab64(ctxt->src.val);
		break;
	default:
		BUG();
	}
	return X86EMUL_CONTINUE;
}

static int em_cr_write(struct x86_emulate_ctxt *ctxt)
{
	if (ctxt->ops->set_cr(ctxt, ctxt->modrm_reg, ctxt->src.val))
		return emulate_gp(ctxt, 0);

	/* Disable writeback. */
	ctxt->dst.type = OP_NONE;
	return X86EMUL_CONTINUE;
}

static int em_dr_write(struct x86_emulate_ctxt *ctxt)
{
	unsigned long val;

	if (ctxt->mode == X86EMUL_MODE_PROT64)
		val = ctxt->src.val & ~0ULL;
	else
		val = ctxt->src.val & ~0U;

	/* #UD condition is already handled. */
	if (ctxt->ops->set_dr(ctxt, ctxt->modrm_reg, val) < 0)
		return emulate_gp(ctxt, 0);

	/* Disable writeback. */
	ctxt->dst.type = OP_NONE;
	return X86EMUL_CONTINUE;
}

static int em_wrmsr(struct x86_emulate_ctxt *ctxt)
{
	u64 msr_data;

	msr_data = (u32)reg_read(ctxt, VCPU_REGS_RAX)
		| ((u64)reg_read(ctxt, VCPU_REGS_RDX) << 32);
	if (ctxt->ops->set_msr(ctxt, reg_read(ctxt, VCPU_REGS_RCX), msr_data))
		return emulate_gp(ctxt, 0);

	return X86EMUL_CONTINUE;
}

static int em_rdmsr(struct x86_emulate_ctxt *ctxt)
{
	u64 msr_data;

	if (ctxt->ops->get_msr(ctxt, reg_read(ctxt, VCPU_REGS_RCX), &msr_data))
		return emulate_gp(ctxt, 0);

	*reg_write(ctxt, VCPU_REGS_RAX) = (u32)msr_data;
	*reg_write(ctxt, VCPU_REGS_RDX) = msr_data >> 32;
	return X86EMUL_CONTINUE;
}

static int em_mov_rm_sreg(struct x86_emulate_ctxt *ctxt)
{
	if (ctxt->modrm_reg > VCPU_SREG_GS)
		return emulate_ud(ctxt);

	ctxt->dst.val = get_segment_selector(ctxt, ctxt->modrm_reg);
	if (ctxt->dst.bytes == 4 && ctxt->dst.type == OP_MEM)
		ctxt->dst.bytes = 2;
	return X86EMUL_CONTINUE;
}

static int em_mov_sreg_rm(struct x86_emulate_ctxt *ctxt)
{
	u16 sel = ctxt->src.val;

	if (ctxt->modrm_reg == VCPU_SREG_CS || ctxt->modrm_reg > VCPU_SREG_GS)
		return emulate_ud(ctxt);

	if (ctxt->modrm_reg == VCPU_SREG_SS)
		ctxt->interruptibility = KVM_X86_SHADOW_INT_MOV_SS;

	/* Disable writeback. */
	ctxt->dst.type = OP_NONE;
	return load_segment_descriptor(ctxt, sel, ctxt->modrm_reg);
}

static int em_lldt(struct x86_emulate_ctxt *ctxt)
{
	u16 sel = ctxt->src.val;

	/* Disable writeback. */
	ctxt->dst.type = OP_NONE;
	return load_segment_descriptor(ctxt, sel, VCPU_SREG_LDTR);
}

static int em_ltr(struct x86_emulate_ctxt *ctxt)
{
	u16 sel = ctxt->src.val;

	/* Disable writeback. */
	ctxt->dst.type = OP_NONE;
	return load_segment_descriptor(ctxt, sel, VCPU_SREG_TR);
}

static int em_invlpg(struct x86_emulate_ctxt *ctxt)
{
	int rc;
	ulong linear;

	rc = linearize(ctxt, ctxt->src.addr.mem, 1, false, &linear);
	if (rc == X86EMUL_CONTINUE)
		ctxt->ops->invlpg(ctxt, linear);
	/* Disable writeback. */
	ctxt->dst.type = OP_NONE;
	return X86EMUL_CONTINUE;
}

static int em_clts(struct x86_emulate_ctxt *ctxt)
{
	ulong cr0;

	cr0 = ctxt->ops->get_cr(ctxt, 0);
	cr0 &= ~X86_CR0_TS;
	ctxt->ops->set_cr(ctxt, 0, cr0);
	return X86EMUL_CONTINUE;
}

static int em_hypercall(struct x86_emulate_ctxt *ctxt)
{
	int rc = ctxt->ops->fix_hypercall(ctxt);

	if (rc != X86EMUL_CONTINUE)
		return rc;

	/* Let the processor re-execute the fixed hypercall */
	ctxt->_eip = ctxt->eip;
	/* Disable writeback. */
	ctxt->dst.type = OP_NONE;
	return X86EMUL_CONTINUE;
}

static int emulate_store_desc_ptr(struct x86_emulate_ctxt *ctxt,
				  void (*get)(struct x86_emulate_ctxt *ctxt,
					      struct desc_ptr *ptr))
{
	struct desc_ptr desc_ptr;

	if (ctxt->mode == X86EMUL_MODE_PROT64)
		ctxt->op_bytes = 8;
	get(ctxt, &desc_ptr);
	if (ctxt->op_bytes == 2) {
		ctxt->op_bytes = 4;
		desc_ptr.address &= 0x00ffffff;
	}
	/* Disable writeback. */
	ctxt->dst.type = OP_NONE;
	return segmented_write_std(ctxt, ctxt->dst.addr.mem,
				   &desc_ptr, 2 + ctxt->op_bytes);
}

static int em_sgdt(struct x86_emulate_ctxt *ctxt)
{
	return emulate_store_desc_ptr(ctxt, ctxt->ops->get_gdt);
}

static int em_sidt(struct x86_emulate_ctxt *ctxt)
{
	return emulate_store_desc_ptr(ctxt, ctxt->ops->get_idt);
}

static int em_lgdt_lidt(struct x86_emulate_ctxt *ctxt, bool lgdt)
{
	struct desc_ptr desc_ptr;
	int rc;

	if (ctxt->mode == X86EMUL_MODE_PROT64)
		ctxt->op_bytes = 8;
	rc = read_descriptor(ctxt, ctxt->src.addr.mem,
			     &desc_ptr.size, &desc_ptr.address,
			     ctxt->op_bytes);
	if (rc != X86EMUL_CONTINUE)
		return rc;
	if (ctxt->mode == X86EMUL_MODE_PROT64 &&
	    emul_is_noncanonical_address(desc_ptr.address, ctxt))
		return emulate_gp(ctxt, 0);
	if (lgdt)
		ctxt->ops->set_gdt(ctxt, &desc_ptr);
	else
		ctxt->ops->set_idt(ctxt, &desc_ptr);
	/* Disable writeback. */
	ctxt->dst.type = OP_NONE;
	return X86EMUL_CONTINUE;
}

static int em_lgdt(struct x86_emulate_ctxt *ctxt)
{
	return em_lgdt_lidt(ctxt, true);
}

static int em_lidt(struct x86_emulate_ctxt *ctxt)
{
	return em_lgdt_lidt(ctxt, false);
}

static int em_smsw(struct x86_emulate_ctxt *ctxt)
{
	if (ctxt->dst.type == OP_MEM)
		ctxt->dst.bytes = 2;
	ctxt->dst.val = ctxt->ops->get_cr(ctxt, 0);
	return X86EMUL_CONTINUE;
}

static int em_lmsw(struct x86_emulate_ctxt *ctxt)
{
	ctxt->ops->set_cr(ctxt, 0, (ctxt->ops->get_cr(ctxt, 0) & ~0x0eul)
			  | (ctxt->src.val & 0x0f));
	ctxt->dst.type = OP_NONE;
	return X86EMUL_CONTINUE;
}

static int em_loop(struct x86_emulate_ctxt *ctxt)
{
	int rc = X86EMUL_CONTINUE;

	register_address_increment(ctxt, VCPU_REGS_RCX, -1);
	if ((address_mask(ctxt, reg_read(ctxt, VCPU_REGS_RCX)) != 0) &&
	    (ctxt->b == 0xe2 || test_cc(ctxt->b ^ 0x5, ctxt->eflags)))
		rc = jmp_rel(ctxt, ctxt->src.val);

	return rc;
}

static int em_jcxz(struct x86_emulate_ctxt *ctxt)
{
	int rc = X86EMUL_CONTINUE;

	if (address_mask(ctxt, reg_read(ctxt, VCPU_REGS_RCX)) == 0)
		rc = jmp_rel(ctxt, ctxt->src.val);

	return rc;
}

static int em_in(struct x86_emulate_ctxt *ctxt)
{
	if (!pio_in_emulated(ctxt, ctxt->dst.bytes, ctxt->src.val,
			     &ctxt->dst.val))
		return X86EMUL_IO_NEEDED;

	return X86EMUL_CONTINUE;
}

static int em_out(struct x86_emulate_ctxt *ctxt)
{
	ctxt->ops->pio_out_emulated(ctxt, ctxt->src.bytes, ctxt->dst.val,
				    &ctxt->src.val, 1);
	/* Disable writeback. */
	ctxt->dst.type = OP_NONE;
	return X86EMUL_CONTINUE;
}

static int em_cli(struct x86_emulate_ctxt *ctxt)
{
	if (emulator_bad_iopl(ctxt))
		return emulate_gp(ctxt, 0);

	ctxt->eflags &= ~X86_EFLAGS_IF;
	return X86EMUL_CONTINUE;
}

static int em_sti(struct x86_emulate_ctxt *ctxt)
{
	if (emulator_bad_iopl(ctxt))
		return emulate_gp(ctxt, 0);

	ctxt->interruptibility = KVM_X86_SHADOW_INT_STI;
	ctxt->eflags |= X86_EFLAGS_IF;
	return X86EMUL_CONTINUE;
}

static int em_cpuid(struct x86_emulate_ctxt *ctxt)
{
	u32 eax, ebx, ecx, edx;
	u64 msr = 0;

	ctxt->ops->get_msr(ctxt, MSR_MISC_FEATURES_ENABLES, &msr);
	if (msr & MSR_MISC_FEATURES_ENABLES_CPUID_FAULT &&
	    ctxt->ops->cpl(ctxt)) {
		return emulate_gp(ctxt, 0);
	}

	eax = reg_read(ctxt, VCPU_REGS_RAX);
	ecx = reg_read(ctxt, VCPU_REGS_RCX);
	ctxt->ops->get_cpuid(ctxt, &eax, &ebx, &ecx, &edx, true);
	*reg_write(ctxt, VCPU_REGS_RAX) = eax;
	*reg_write(ctxt, VCPU_REGS_RBX) = ebx;
	*reg_write(ctxt, VCPU_REGS_RCX) = ecx;
	*reg_write(ctxt, VCPU_REGS_RDX) = edx;
	return X86EMUL_CONTINUE;
}

static int em_sahf(struct x86_emulate_ctxt *ctxt)
{
	u32 flags;

	flags = X86_EFLAGS_CF | X86_EFLAGS_PF | X86_EFLAGS_AF | X86_EFLAGS_ZF |
		X86_EFLAGS_SF;
	flags &= *reg_rmw(ctxt, VCPU_REGS_RAX) >> 8;

	ctxt->eflags &= ~0xffUL;
	ctxt->eflags |= flags | X86_EFLAGS_FIXED;
	return X86EMUL_CONTINUE;
}

static int em_lahf(struct x86_emulate_ctxt *ctxt)
{
	*reg_rmw(ctxt, VCPU_REGS_RAX) &= ~0xff00UL;
	*reg_rmw(ctxt, VCPU_REGS_RAX) |= (ctxt->eflags & 0xff) << 8;
	return X86EMUL_CONTINUE;
}

static int em_bswap(struct x86_emulate_ctxt *ctxt)
{
	switch (ctxt->op_bytes) {
#ifdef CONFIG_X86_64
	case 8:
		asm("bswap %0" : "+r"(ctxt->dst.val));
		break;
#endif
	default:
		asm("bswap %0" : "+r"(*(u32 *)&ctxt->dst.val));
		break;
	}
	return X86EMUL_CONTINUE;
}

static int em_clflush(struct x86_emulate_ctxt *ctxt)
{
	/* emulating clflush regardless of cpuid */
	return X86EMUL_CONTINUE;
}

static int em_movsxd(struct x86_emulate_ctxt *ctxt)
{
	ctxt->dst.val = (s32) ctxt->src.val;
	return X86EMUL_CONTINUE;
}

static int check_fxsr(struct x86_emulate_ctxt *ctxt)
{
	u32 eax = 1, ebx, ecx = 0, edx;

	ctxt->ops->get_cpuid(ctxt, &eax, &ebx, &ecx, &edx, false);
	if (!(edx & FFL(FXSR)))
		return emulate_ud(ctxt);

	if (ctxt->ops->get_cr(ctxt, 0) & (X86_CR0_TS | X86_CR0_EM))
		return emulate_nm(ctxt);

	/*
	 * Don't emulate a case that should never be hit, instead of working
	 * around a lack of fxsave64/fxrstor64 on old compilers.
	 */
	if (ctxt->mode >= X86EMUL_MODE_PROT64)
		return X86EMUL_UNHANDLEABLE;

	return X86EMUL_CONTINUE;
}

/*
 * Hardware doesn't save and restore XMM 0-7 without CR4.OSFXSR, but does save
 * and restore MXCSR.
 */
static size_t __fxstate_size(int nregs)
{
	return offsetof(struct fxregs_state, xmm_space[0]) + nregs * 16;
}

static inline size_t fxstate_size(struct x86_emulate_ctxt *ctxt)
{
	bool cr4_osfxsr;
	if (ctxt->mode == X86EMUL_MODE_PROT64)
		return __fxstate_size(16);

	cr4_osfxsr = ctxt->ops->get_cr(ctxt, 4) & X86_CR4_OSFXSR;
	return __fxstate_size(cr4_osfxsr ? 8 : 0);
}

/*
 * FXSAVE and FXRSTOR have 4 different formats depending on execution mode,
 *  1) 16 bit mode
 *  2) 32 bit mode
 *     - like (1), but FIP and FDP (foo) are only 16 bit.  At least Intel CPUs
 *       preserve whole 32 bit values, though, so (1) and (2) are the same wrt.
 *       save and restore
 *  3) 64-bit mode with REX.W prefix
 *     - like (2), but XMM 8-15 are being saved and restored
 *  4) 64-bit mode without REX.W prefix
 *     - like (3), but FIP and FDP are 64 bit
 *
 * Emulation uses (3) for (1) and (2) and preserves XMM 8-15 to reach the
 * desired result.  (4) is not emulated.
 *
 * Note: Guest and host CPUID.(EAX=07H,ECX=0H):EBX[bit 13] (deprecate FPU CS
 * and FPU DS) should match.
 */
static int em_fxsave(struct x86_emulate_ctxt *ctxt)
{
	struct fxregs_state fx_state;
	int rc;

	rc = check_fxsr(ctxt);
	if (rc != X86EMUL_CONTINUE)
		return rc;

	rc = asm_safe("fxsave %[fx]", , [fx] "+m"(fx_state));

	if (rc != X86EMUL_CONTINUE)
		return rc;

	return segmented_write_std(ctxt, ctxt->memop.addr.mem, &fx_state,
		                   fxstate_size(ctxt));
}

/*
 * FXRSTOR might restore XMM registers not provided by the guest. Fill
 * in the host registers (via FXSAVE) instead, so they won't be modified.
 * (preemption has to stay disabled until FXRSTOR).
 *
 * Use noinline to keep the stack for other functions called by callers small.
 */
static noinline int fxregs_fixup(struct fxregs_state *fx_state,
				 const size_t used_size)
{
	struct fxregs_state fx_tmp;
	int rc;

	rc = asm_safe("fxsave %[fx]", , [fx] "+m"(fx_tmp));
	memcpy((void *)fx_state + used_size, (void *)&fx_tmp + used_size,
	       __fxstate_size(16) - used_size);

	return rc;
}

static int em_fxrstor(struct x86_emulate_ctxt *ctxt)
{
	struct fxregs_state fx_state;
	int rc;
	size_t size;

	rc = check_fxsr(ctxt);
	if (rc != X86EMUL_CONTINUE)
		return rc;

	size = fxstate_size(ctxt);
	rc = segmented_read_std(ctxt, ctxt->memop.addr.mem, &fx_state, size);
	if (rc != X86EMUL_CONTINUE)
		return rc;

<<<<<<< HEAD
	ctxt->ops->get_fpu(ctxt);

=======
>>>>>>> d8a5b805
	if (size < __fxstate_size(16)) {
		rc = fxregs_fixup(&fx_state, size);
		if (rc != X86EMUL_CONTINUE)
			goto out;
	}

	if (fx_state.mxcsr >> 16) {
		rc = emulate_gp(ctxt, 0);
		goto out;
	}

	if (rc == X86EMUL_CONTINUE)
		rc = asm_safe("fxrstor %[fx]", : [fx] "m"(fx_state));

out:
	return rc;
}

static bool valid_cr(int nr)
{
	switch (nr) {
	case 0:
	case 2 ... 4:
	case 8:
		return true;
	default:
		return false;
	}
}

static int check_cr_read(struct x86_emulate_ctxt *ctxt)
{
	if (!valid_cr(ctxt->modrm_reg))
		return emulate_ud(ctxt);

	return X86EMUL_CONTINUE;
}

static int check_cr_write(struct x86_emulate_ctxt *ctxt)
{
	u64 new_val = ctxt->src.val64;
	int cr = ctxt->modrm_reg;
	u64 efer = 0;

	static u64 cr_reserved_bits[] = {
		0xffffffff00000000ULL,
		0, 0, 0, /* CR3 checked later */
		CR4_RESERVED_BITS,
		0, 0, 0,
		CR8_RESERVED_BITS,
	};

	if (!valid_cr(cr))
		return emulate_ud(ctxt);

	if (new_val & cr_reserved_bits[cr])
		return emulate_gp(ctxt, 0);

	switch (cr) {
	case 0: {
		u64 cr4;
		if (((new_val & X86_CR0_PG) && !(new_val & X86_CR0_PE)) ||
		    ((new_val & X86_CR0_NW) && !(new_val & X86_CR0_CD)))
			return emulate_gp(ctxt, 0);

		cr4 = ctxt->ops->get_cr(ctxt, 4);
		ctxt->ops->get_msr(ctxt, MSR_EFER, &efer);

		if ((new_val & X86_CR0_PG) && (efer & EFER_LME) &&
		    !(cr4 & X86_CR4_PAE))
			return emulate_gp(ctxt, 0);

		break;
		}
	case 3: {
		u64 rsvd = 0;

		ctxt->ops->get_msr(ctxt, MSR_EFER, &efer);
		if (efer & EFER_LMA) {
			u64 maxphyaddr;
			u32 eax, ebx, ecx, edx;

			eax = 0x80000008;
			ecx = 0;
			if (ctxt->ops->get_cpuid(ctxt, &eax, &ebx, &ecx,
						 &edx, false))
				maxphyaddr = eax & 0xff;
			else
				maxphyaddr = 36;
			rsvd = rsvd_bits(maxphyaddr, 62);
		}

		if (new_val & rsvd)
			return emulate_gp(ctxt, 0);

		break;
		}
	case 4: {
		ctxt->ops->get_msr(ctxt, MSR_EFER, &efer);

		if ((efer & EFER_LMA) && !(new_val & X86_CR4_PAE))
			return emulate_gp(ctxt, 0);

		break;
		}
	}

	return X86EMUL_CONTINUE;
}

static int check_dr7_gd(struct x86_emulate_ctxt *ctxt)
{
	unsigned long dr7;

	ctxt->ops->get_dr(ctxt, 7, &dr7);

	/* Check if DR7.Global_Enable is set */
	return dr7 & (1 << 13);
}

static int check_dr_read(struct x86_emulate_ctxt *ctxt)
{
	int dr = ctxt->modrm_reg;
	u64 cr4;

	if (dr > 7)
		return emulate_ud(ctxt);

	cr4 = ctxt->ops->get_cr(ctxt, 4);
	if ((cr4 & X86_CR4_DE) && (dr == 4 || dr == 5))
		return emulate_ud(ctxt);

	if (check_dr7_gd(ctxt)) {
		ulong dr6;

		ctxt->ops->get_dr(ctxt, 6, &dr6);
		dr6 &= ~15;
		dr6 |= DR6_BD | DR6_RTM;
		ctxt->ops->set_dr(ctxt, 6, dr6);
		return emulate_db(ctxt);
	}

	return X86EMUL_CONTINUE;
}

static int check_dr_write(struct x86_emulate_ctxt *ctxt)
{
	u64 new_val = ctxt->src.val64;
	int dr = ctxt->modrm_reg;

	if ((dr == 6 || dr == 7) && (new_val & 0xffffffff00000000ULL))
		return emulate_gp(ctxt, 0);

	return check_dr_read(ctxt);
}

static int check_svme(struct x86_emulate_ctxt *ctxt)
{
	u64 efer = 0;

	ctxt->ops->get_msr(ctxt, MSR_EFER, &efer);

	if (!(efer & EFER_SVME))
		return emulate_ud(ctxt);

	return X86EMUL_CONTINUE;
}

static int check_svme_pa(struct x86_emulate_ctxt *ctxt)
{
	u64 rax = reg_read(ctxt, VCPU_REGS_RAX);

	/* Valid physical address? */
	if (rax & 0xffff000000000000ULL)
		return emulate_gp(ctxt, 0);

	return check_svme(ctxt);
}

static int check_rdtsc(struct x86_emulate_ctxt *ctxt)
{
	u64 cr4 = ctxt->ops->get_cr(ctxt, 4);

	if (cr4 & X86_CR4_TSD && ctxt->ops->cpl(ctxt))
		return emulate_ud(ctxt);

	return X86EMUL_CONTINUE;
}

static int check_rdpmc(struct x86_emulate_ctxt *ctxt)
{
	u64 cr4 = ctxt->ops->get_cr(ctxt, 4);
	u64 rcx = reg_read(ctxt, VCPU_REGS_RCX);

	if ((!(cr4 & X86_CR4_PCE) && ctxt->ops->cpl(ctxt)) ||
	    ctxt->ops->check_pmc(ctxt, rcx))
		return emulate_gp(ctxt, 0);

	return X86EMUL_CONTINUE;
}

static int check_perm_in(struct x86_emulate_ctxt *ctxt)
{
	ctxt->dst.bytes = min(ctxt->dst.bytes, 4u);
	if (!emulator_io_permited(ctxt, ctxt->src.val, ctxt->dst.bytes))
		return emulate_gp(ctxt, 0);

	return X86EMUL_CONTINUE;
}

static int check_perm_out(struct x86_emulate_ctxt *ctxt)
{
	ctxt->src.bytes = min(ctxt->src.bytes, 4u);
	if (!emulator_io_permited(ctxt, ctxt->dst.val, ctxt->src.bytes))
		return emulate_gp(ctxt, 0);

	return X86EMUL_CONTINUE;
}

#define D(_y) { .flags = (_y) }
#define DI(_y, _i) { .flags = (_y)|Intercept, .intercept = x86_intercept_##_i }
#define DIP(_y, _i, _p) { .flags = (_y)|Intercept|CheckPerm, \
		      .intercept = x86_intercept_##_i, .check_perm = (_p) }
#define N    D(NotImpl)
#define EXT(_f, _e) { .flags = ((_f) | RMExt), .u.group = (_e) }
#define G(_f, _g) { .flags = ((_f) | Group | ModRM), .u.group = (_g) }
#define GD(_f, _g) { .flags = ((_f) | GroupDual | ModRM), .u.gdual = (_g) }
#define ID(_f, _i) { .flags = ((_f) | InstrDual | ModRM), .u.idual = (_i) }
#define MD(_f, _m) { .flags = ((_f) | ModeDual), .u.mdual = (_m) }
#define E(_f, _e) { .flags = ((_f) | Escape | ModRM), .u.esc = (_e) }
#define I(_f, _e) { .flags = (_f), .u.execute = (_e) }
#define F(_f, _e) { .flags = (_f) | Fastop, .u.fastop = (_e) }
#define II(_f, _e, _i) \
	{ .flags = (_f)|Intercept, .u.execute = (_e), .intercept = x86_intercept_##_i }
#define IIP(_f, _e, _i, _p) \
	{ .flags = (_f)|Intercept|CheckPerm, .u.execute = (_e), \
	  .intercept = x86_intercept_##_i, .check_perm = (_p) }
#define GP(_f, _g) { .flags = ((_f) | Prefix), .u.gprefix = (_g) }

#define D2bv(_f)      D((_f) | ByteOp), D(_f)
#define D2bvIP(_f, _i, _p) DIP((_f) | ByteOp, _i, _p), DIP(_f, _i, _p)
#define I2bv(_f, _e)  I((_f) | ByteOp, _e), I(_f, _e)
#define F2bv(_f, _e)  F((_f) | ByteOp, _e), F(_f, _e)
#define I2bvIP(_f, _e, _i, _p) \
	IIP((_f) | ByteOp, _e, _i, _p), IIP(_f, _e, _i, _p)

#define F6ALU(_f, _e) F2bv((_f) | DstMem | SrcReg | ModRM, _e),		\
		F2bv(((_f) | DstReg | SrcMem | ModRM) & ~Lock, _e),	\
		F2bv(((_f) & ~Lock) | DstAcc | SrcImm, _e)

static const struct opcode group7_rm0[] = {
	N,
	I(SrcNone | Priv | EmulateOnUD,	em_hypercall),
	N, N, N, N, N, N,
};

static const struct opcode group7_rm1[] = {
	DI(SrcNone | Priv, monitor),
	DI(SrcNone | Priv, mwait),
	N, N, N, N, N, N,
};

static const struct opcode group7_rm3[] = {
	DIP(SrcNone | Prot | Priv,		vmrun,		check_svme_pa),
	II(SrcNone  | Prot | EmulateOnUD,	em_hypercall,	vmmcall),
	DIP(SrcNone | Prot | Priv,		vmload,		check_svme_pa),
	DIP(SrcNone | Prot | Priv,		vmsave,		check_svme_pa),
	DIP(SrcNone | Prot | Priv,		stgi,		check_svme),
	DIP(SrcNone | Prot | Priv,		clgi,		check_svme),
	DIP(SrcNone | Prot | Priv,		skinit,		check_svme),
	DIP(SrcNone | Prot | Priv,		invlpga,	check_svme),
};

static const struct opcode group7_rm7[] = {
	N,
	DIP(SrcNone, rdtscp, check_rdtsc),
	N, N, N, N, N, N,
};

static const struct opcode group1[] = {
	F(Lock, em_add),
	F(Lock | PageTable, em_or),
	F(Lock, em_adc),
	F(Lock, em_sbb),
	F(Lock | PageTable, em_and),
	F(Lock, em_sub),
	F(Lock, em_xor),
	F(NoWrite, em_cmp),
};

static const struct opcode group1A[] = {
	I(DstMem | SrcNone | Mov | Stack | IncSP | TwoMemOp, em_pop), N, N, N, N, N, N, N,
};

static const struct opcode group2[] = {
	F(DstMem | ModRM, em_rol),
	F(DstMem | ModRM, em_ror),
	F(DstMem | ModRM, em_rcl),
	F(DstMem | ModRM, em_rcr),
	F(DstMem | ModRM, em_shl),
	F(DstMem | ModRM, em_shr),
	F(DstMem | ModRM, em_shl),
	F(DstMem | ModRM, em_sar),
};

static const struct opcode group3[] = {
	F(DstMem | SrcImm | NoWrite, em_test),
	F(DstMem | SrcImm | NoWrite, em_test),
	F(DstMem | SrcNone | Lock, em_not),
	F(DstMem | SrcNone | Lock, em_neg),
	F(DstXacc | Src2Mem, em_mul_ex),
	F(DstXacc | Src2Mem, em_imul_ex),
	F(DstXacc | Src2Mem, em_div_ex),
	F(DstXacc | Src2Mem, em_idiv_ex),
};

static const struct opcode group4[] = {
	F(ByteOp | DstMem | SrcNone | Lock, em_inc),
	F(ByteOp | DstMem | SrcNone | Lock, em_dec),
	N, N, N, N, N, N,
};

static const struct opcode group5[] = {
	F(DstMem | SrcNone | Lock,		em_inc),
	F(DstMem | SrcNone | Lock,		em_dec),
	I(SrcMem | NearBranch,			em_call_near_abs),
	I(SrcMemFAddr | ImplicitOps,		em_call_far),
	I(SrcMem | NearBranch,			em_jmp_abs),
	I(SrcMemFAddr | ImplicitOps,		em_jmp_far),
	I(SrcMem | Stack | TwoMemOp,		em_push), D(Undefined),
};

static const struct opcode group6[] = {
	DI(Prot | DstMem,	sldt),
	DI(Prot | DstMem,	str),
	II(Prot | Priv | SrcMem16, em_lldt, lldt),
	II(Prot | Priv | SrcMem16, em_ltr, ltr),
	N, N, N, N,
};

static const struct group_dual group7 = { {
	II(Mov | DstMem,			em_sgdt, sgdt),
	II(Mov | DstMem,			em_sidt, sidt),
	II(SrcMem | Priv,			em_lgdt, lgdt),
	II(SrcMem | Priv,			em_lidt, lidt),
	II(SrcNone | DstMem | Mov,		em_smsw, smsw), N,
	II(SrcMem16 | Mov | Priv,		em_lmsw, lmsw),
	II(SrcMem | ByteOp | Priv | NoAccess,	em_invlpg, invlpg),
}, {
	EXT(0, group7_rm0),
	EXT(0, group7_rm1),
	N, EXT(0, group7_rm3),
	II(SrcNone | DstMem | Mov,		em_smsw, smsw), N,
	II(SrcMem16 | Mov | Priv,		em_lmsw, lmsw),
	EXT(0, group7_rm7),
} };

static const struct opcode group8[] = {
	N, N, N, N,
	F(DstMem | SrcImmByte | NoWrite,		em_bt),
	F(DstMem | SrcImmByte | Lock | PageTable,	em_bts),
	F(DstMem | SrcImmByte | Lock,			em_btr),
	F(DstMem | SrcImmByte | Lock | PageTable,	em_btc),
};

static const struct group_dual group9 = { {
	N, I(DstMem64 | Lock | PageTable, em_cmpxchg8b), N, N, N, N, N, N,
}, {
	N, N, N, N, N, N, N, N,
} };

static const struct opcode group11[] = {
	I(DstMem | SrcImm | Mov | PageTable, em_mov),
	X7(D(Undefined)),
};

static const struct gprefix pfx_0f_ae_7 = {
	I(SrcMem | ByteOp, em_clflush), N, N, N,
};

static const struct group_dual group15 = { {
	I(ModRM | Aligned16, em_fxsave),
	I(ModRM | Aligned16, em_fxrstor),
	N, N, N, N, N, GP(0, &pfx_0f_ae_7),
}, {
	N, N, N, N, N, N, N, N,
} };

static const struct gprefix pfx_0f_6f_0f_7f = {
	I(Mmx, em_mov), I(Sse | Aligned, em_mov), N, I(Sse | Unaligned, em_mov),
};

static const struct instr_dual instr_dual_0f_2b = {
	I(0, em_mov), N
};

static const struct gprefix pfx_0f_2b = {
	ID(0, &instr_dual_0f_2b), ID(0, &instr_dual_0f_2b), N, N,
};

static const struct gprefix pfx_0f_28_0f_29 = {
	I(Aligned, em_mov), I(Aligned, em_mov), N, N,
};

static const struct gprefix pfx_0f_e7 = {
	N, I(Sse, em_mov), N, N,
};

static const struct escape escape_d9 = { {
	N, N, N, N, N, N, N, I(DstMem16 | Mov, em_fnstcw),
}, {
	/* 0xC0 - 0xC7 */
	N, N, N, N, N, N, N, N,
	/* 0xC8 - 0xCF */
	N, N, N, N, N, N, N, N,
	/* 0xD0 - 0xC7 */
	N, N, N, N, N, N, N, N,
	/* 0xD8 - 0xDF */
	N, N, N, N, N, N, N, N,
	/* 0xE0 - 0xE7 */
	N, N, N, N, N, N, N, N,
	/* 0xE8 - 0xEF */
	N, N, N, N, N, N, N, N,
	/* 0xF0 - 0xF7 */
	N, N, N, N, N, N, N, N,
	/* 0xF8 - 0xFF */
	N, N, N, N, N, N, N, N,
} };

static const struct escape escape_db = { {
	N, N, N, N, N, N, N, N,
}, {
	/* 0xC0 - 0xC7 */
	N, N, N, N, N, N, N, N,
	/* 0xC8 - 0xCF */
	N, N, N, N, N, N, N, N,
	/* 0xD0 - 0xC7 */
	N, N, N, N, N, N, N, N,
	/* 0xD8 - 0xDF */
	N, N, N, N, N, N, N, N,
	/* 0xE0 - 0xE7 */
	N, N, N, I(ImplicitOps, em_fninit), N, N, N, N,
	/* 0xE8 - 0xEF */
	N, N, N, N, N, N, N, N,
	/* 0xF0 - 0xF7 */
	N, N, N, N, N, N, N, N,
	/* 0xF8 - 0xFF */
	N, N, N, N, N, N, N, N,
} };

static const struct escape escape_dd = { {
	N, N, N, N, N, N, N, I(DstMem16 | Mov, em_fnstsw),
}, {
	/* 0xC0 - 0xC7 */
	N, N, N, N, N, N, N, N,
	/* 0xC8 - 0xCF */
	N, N, N, N, N, N, N, N,
	/* 0xD0 - 0xC7 */
	N, N, N, N, N, N, N, N,
	/* 0xD8 - 0xDF */
	N, N, N, N, N, N, N, N,
	/* 0xE0 - 0xE7 */
	N, N, N, N, N, N, N, N,
	/* 0xE8 - 0xEF */
	N, N, N, N, N, N, N, N,
	/* 0xF0 - 0xF7 */
	N, N, N, N, N, N, N, N,
	/* 0xF8 - 0xFF */
	N, N, N, N, N, N, N, N,
} };

static const struct instr_dual instr_dual_0f_c3 = {
	I(DstMem | SrcReg | ModRM | No16 | Mov, em_mov), N
};

static const struct mode_dual mode_dual_63 = {
	N, I(DstReg | SrcMem32 | ModRM | Mov, em_movsxd)
};

static const struct opcode opcode_table[256] = {
	/* 0x00 - 0x07 */
	F6ALU(Lock, em_add),
	I(ImplicitOps | Stack | No64 | Src2ES, em_push_sreg),
	I(ImplicitOps | Stack | No64 | Src2ES, em_pop_sreg),
	/* 0x08 - 0x0F */
	F6ALU(Lock | PageTable, em_or),
	I(ImplicitOps | Stack | No64 | Src2CS, em_push_sreg),
	N,
	/* 0x10 - 0x17 */
	F6ALU(Lock, em_adc),
	I(ImplicitOps | Stack | No64 | Src2SS, em_push_sreg),
	I(ImplicitOps | Stack | No64 | Src2SS, em_pop_sreg),
	/* 0x18 - 0x1F */
	F6ALU(Lock, em_sbb),
	I(ImplicitOps | Stack | No64 | Src2DS, em_push_sreg),
	I(ImplicitOps | Stack | No64 | Src2DS, em_pop_sreg),
	/* 0x20 - 0x27 */
	F6ALU(Lock | PageTable, em_and), N, N,
	/* 0x28 - 0x2F */
	F6ALU(Lock, em_sub), N, I(ByteOp | DstAcc | No64, em_das),
	/* 0x30 - 0x37 */
	F6ALU(Lock, em_xor), N, N,
	/* 0x38 - 0x3F */
	F6ALU(NoWrite, em_cmp), N, N,
	/* 0x40 - 0x4F */
	X8(F(DstReg, em_inc)), X8(F(DstReg, em_dec)),
	/* 0x50 - 0x57 */
	X8(I(SrcReg | Stack, em_push)),
	/* 0x58 - 0x5F */
	X8(I(DstReg | Stack, em_pop)),
	/* 0x60 - 0x67 */
	I(ImplicitOps | Stack | No64, em_pusha),
	I(ImplicitOps | Stack | No64, em_popa),
	N, MD(ModRM, &mode_dual_63),
	N, N, N, N,
	/* 0x68 - 0x6F */
	I(SrcImm | Mov | Stack, em_push),
	I(DstReg | SrcMem | ModRM | Src2Imm, em_imul_3op),
	I(SrcImmByte | Mov | Stack, em_push),
	I(DstReg | SrcMem | ModRM | Src2ImmByte, em_imul_3op),
	I2bvIP(DstDI | SrcDX | Mov | String | Unaligned, em_in, ins, check_perm_in), /* insb, insw/insd */
	I2bvIP(SrcSI | DstDX | String, em_out, outs, check_perm_out), /* outsb, outsw/outsd */
	/* 0x70 - 0x7F */
	X16(D(SrcImmByte | NearBranch)),
	/* 0x80 - 0x87 */
	G(ByteOp | DstMem | SrcImm, group1),
	G(DstMem | SrcImm, group1),
	G(ByteOp | DstMem | SrcImm | No64, group1),
	G(DstMem | SrcImmByte, group1),
	F2bv(DstMem | SrcReg | ModRM | NoWrite, em_test),
	I2bv(DstMem | SrcReg | ModRM | Lock | PageTable, em_xchg),
	/* 0x88 - 0x8F */
	I2bv(DstMem | SrcReg | ModRM | Mov | PageTable, em_mov),
	I2bv(DstReg | SrcMem | ModRM | Mov, em_mov),
	I(DstMem | SrcNone | ModRM | Mov | PageTable, em_mov_rm_sreg),
	D(ModRM | SrcMem | NoAccess | DstReg),
	I(ImplicitOps | SrcMem16 | ModRM, em_mov_sreg_rm),
	G(0, group1A),
	/* 0x90 - 0x97 */
	DI(SrcAcc | DstReg, pause), X7(D(SrcAcc | DstReg)),
	/* 0x98 - 0x9F */
	D(DstAcc | SrcNone), I(ImplicitOps | SrcAcc, em_cwd),
	I(SrcImmFAddr | No64, em_call_far), N,
	II(ImplicitOps | Stack, em_pushf, pushf),
	II(ImplicitOps | Stack, em_popf, popf),
	I(ImplicitOps, em_sahf), I(ImplicitOps, em_lahf),
	/* 0xA0 - 0xA7 */
	I2bv(DstAcc | SrcMem | Mov | MemAbs, em_mov),
	I2bv(DstMem | SrcAcc | Mov | MemAbs | PageTable, em_mov),
	I2bv(SrcSI | DstDI | Mov | String | TwoMemOp, em_mov),
	F2bv(SrcSI | DstDI | String | NoWrite | TwoMemOp, em_cmp_r),
	/* 0xA8 - 0xAF */
	F2bv(DstAcc | SrcImm | NoWrite, em_test),
	I2bv(SrcAcc | DstDI | Mov | String, em_mov),
	I2bv(SrcSI | DstAcc | Mov | String, em_mov),
	F2bv(SrcAcc | DstDI | String | NoWrite, em_cmp_r),
	/* 0xB0 - 0xB7 */
	X8(I(ByteOp | DstReg | SrcImm | Mov, em_mov)),
	/* 0xB8 - 0xBF */
	X8(I(DstReg | SrcImm64 | Mov, em_mov)),
	/* 0xC0 - 0xC7 */
	G(ByteOp | Src2ImmByte, group2), G(Src2ImmByte, group2),
	I(ImplicitOps | NearBranch | SrcImmU16, em_ret_near_imm),
	I(ImplicitOps | NearBranch, em_ret),
	I(DstReg | SrcMemFAddr | ModRM | No64 | Src2ES, em_lseg),
	I(DstReg | SrcMemFAddr | ModRM | No64 | Src2DS, em_lseg),
	G(ByteOp, group11), G(0, group11),
	/* 0xC8 - 0xCF */
	I(Stack | SrcImmU16 | Src2ImmByte, em_enter), I(Stack, em_leave),
	I(ImplicitOps | SrcImmU16, em_ret_far_imm),
	I(ImplicitOps, em_ret_far),
	D(ImplicitOps), DI(SrcImmByte, intn),
	D(ImplicitOps | No64), II(ImplicitOps, em_iret, iret),
	/* 0xD0 - 0xD7 */
	G(Src2One | ByteOp, group2), G(Src2One, group2),
	G(Src2CL | ByteOp, group2), G(Src2CL, group2),
	I(DstAcc | SrcImmUByte | No64, em_aam),
	I(DstAcc | SrcImmUByte | No64, em_aad),
	F(DstAcc | ByteOp | No64, em_salc),
	I(DstAcc | SrcXLat | ByteOp, em_mov),
	/* 0xD8 - 0xDF */
	N, E(0, &escape_d9), N, E(0, &escape_db), N, E(0, &escape_dd), N, N,
	/* 0xE0 - 0xE7 */
	X3(I(SrcImmByte | NearBranch, em_loop)),
	I(SrcImmByte | NearBranch, em_jcxz),
	I2bvIP(SrcImmUByte | DstAcc, em_in,  in,  check_perm_in),
	I2bvIP(SrcAcc | DstImmUByte, em_out, out, check_perm_out),
	/* 0xE8 - 0xEF */
	I(SrcImm | NearBranch, em_call), D(SrcImm | ImplicitOps | NearBranch),
	I(SrcImmFAddr | No64, em_jmp_far),
	D(SrcImmByte | ImplicitOps | NearBranch),
	I2bvIP(SrcDX | DstAcc, em_in,  in,  check_perm_in),
	I2bvIP(SrcAcc | DstDX, em_out, out, check_perm_out),
	/* 0xF0 - 0xF7 */
	N, DI(ImplicitOps, icebp), N, N,
	DI(ImplicitOps | Priv, hlt), D(ImplicitOps),
	G(ByteOp, group3), G(0, group3),
	/* 0xF8 - 0xFF */
	D(ImplicitOps), D(ImplicitOps),
	I(ImplicitOps, em_cli), I(ImplicitOps, em_sti),
	D(ImplicitOps), D(ImplicitOps), G(0, group4), G(0, group5),
};

static const struct opcode twobyte_table[256] = {
	/* 0x00 - 0x0F */
	G(0, group6), GD(0, &group7), N, N,
	N, I(ImplicitOps | EmulateOnUD, em_syscall),
	II(ImplicitOps | Priv, em_clts, clts), N,
	DI(ImplicitOps | Priv, invd), DI(ImplicitOps | Priv, wbinvd), N, N,
	N, D(ImplicitOps | ModRM | SrcMem | NoAccess), N, N,
	/* 0x10 - 0x1F */
	N, N, N, N, N, N, N, N,
	D(ImplicitOps | ModRM | SrcMem | NoAccess),
	N, N, N, N, N, N, D(ImplicitOps | ModRM | SrcMem | NoAccess),
	/* 0x20 - 0x2F */
	DIP(ModRM | DstMem | Priv | Op3264 | NoMod, cr_read, check_cr_read),
	DIP(ModRM | DstMem | Priv | Op3264 | NoMod, dr_read, check_dr_read),
	IIP(ModRM | SrcMem | Priv | Op3264 | NoMod, em_cr_write, cr_write,
						check_cr_write),
	IIP(ModRM | SrcMem | Priv | Op3264 | NoMod, em_dr_write, dr_write,
						check_dr_write),
	N, N, N, N,
	GP(ModRM | DstReg | SrcMem | Mov | Sse, &pfx_0f_28_0f_29),
	GP(ModRM | DstMem | SrcReg | Mov | Sse, &pfx_0f_28_0f_29),
	N, GP(ModRM | DstMem | SrcReg | Mov | Sse, &pfx_0f_2b),
	N, N, N, N,
	/* 0x30 - 0x3F */
	II(ImplicitOps | Priv, em_wrmsr, wrmsr),
	IIP(ImplicitOps, em_rdtsc, rdtsc, check_rdtsc),
	II(ImplicitOps | Priv, em_rdmsr, rdmsr),
	IIP(ImplicitOps, em_rdpmc, rdpmc, check_rdpmc),
	I(ImplicitOps | EmulateOnUD, em_sysenter),
	I(ImplicitOps | Priv | EmulateOnUD, em_sysexit),
	N, N,
	N, N, N, N, N, N, N, N,
	/* 0x40 - 0x4F */
	X16(D(DstReg | SrcMem | ModRM)),
	/* 0x50 - 0x5F */
	N, N, N, N, N, N, N, N, N, N, N, N, N, N, N, N,
	/* 0x60 - 0x6F */
	N, N, N, N,
	N, N, N, N,
	N, N, N, N,
	N, N, N, GP(SrcMem | DstReg | ModRM | Mov, &pfx_0f_6f_0f_7f),
	/* 0x70 - 0x7F */
	N, N, N, N,
	N, N, N, N,
	N, N, N, N,
	N, N, N, GP(SrcReg | DstMem | ModRM | Mov, &pfx_0f_6f_0f_7f),
	/* 0x80 - 0x8F */
	X16(D(SrcImm | NearBranch)),
	/* 0x90 - 0x9F */
	X16(D(ByteOp | DstMem | SrcNone | ModRM| Mov)),
	/* 0xA0 - 0xA7 */
	I(Stack | Src2FS, em_push_sreg), I(Stack | Src2FS, em_pop_sreg),
	II(ImplicitOps, em_cpuid, cpuid),
	F(DstMem | SrcReg | ModRM | BitOp | NoWrite, em_bt),
	F(DstMem | SrcReg | Src2ImmByte | ModRM, em_shld),
	F(DstMem | SrcReg | Src2CL | ModRM, em_shld), N, N,
	/* 0xA8 - 0xAF */
	I(Stack | Src2GS, em_push_sreg), I(Stack | Src2GS, em_pop_sreg),
	II(EmulateOnUD | ImplicitOps, em_rsm, rsm),
	F(DstMem | SrcReg | ModRM | BitOp | Lock | PageTable, em_bts),
	F(DstMem | SrcReg | Src2ImmByte | ModRM, em_shrd),
	F(DstMem | SrcReg | Src2CL | ModRM, em_shrd),
	GD(0, &group15), F(DstReg | SrcMem | ModRM, em_imul),
	/* 0xB0 - 0xB7 */
	I2bv(DstMem | SrcReg | ModRM | Lock | PageTable | SrcWrite, em_cmpxchg),
	I(DstReg | SrcMemFAddr | ModRM | Src2SS, em_lseg),
	F(DstMem | SrcReg | ModRM | BitOp | Lock, em_btr),
	I(DstReg | SrcMemFAddr | ModRM | Src2FS, em_lseg),
	I(DstReg | SrcMemFAddr | ModRM | Src2GS, em_lseg),
	D(DstReg | SrcMem8 | ModRM | Mov), D(DstReg | SrcMem16 | ModRM | Mov),
	/* 0xB8 - 0xBF */
	N, N,
	G(BitOp, group8),
	F(DstMem | SrcReg | ModRM | BitOp | Lock | PageTable, em_btc),
	I(DstReg | SrcMem | ModRM, em_bsf_c),
	I(DstReg | SrcMem | ModRM, em_bsr_c),
	D(DstReg | SrcMem8 | ModRM | Mov), D(DstReg | SrcMem16 | ModRM | Mov),
	/* 0xC0 - 0xC7 */
	F2bv(DstMem | SrcReg | ModRM | SrcWrite | Lock, em_xadd),
	N, ID(0, &instr_dual_0f_c3),
	N, N, N, GD(0, &group9),
	/* 0xC8 - 0xCF */
	X8(I(DstReg, em_bswap)),
	/* 0xD0 - 0xDF */
	N, N, N, N, N, N, N, N, N, N, N, N, N, N, N, N,
	/* 0xE0 - 0xEF */
	N, N, N, N, N, N, N, GP(SrcReg | DstMem | ModRM | Mov, &pfx_0f_e7),
	N, N, N, N, N, N, N, N,
	/* 0xF0 - 0xFF */
	N, N, N, N, N, N, N, N, N, N, N, N, N, N, N, N
};

static const struct instr_dual instr_dual_0f_38_f0 = {
	I(DstReg | SrcMem | Mov, em_movbe), N
};

static const struct instr_dual instr_dual_0f_38_f1 = {
	I(DstMem | SrcReg | Mov, em_movbe), N
};

static const struct gprefix three_byte_0f_38_f0 = {
	ID(0, &instr_dual_0f_38_f0), N, N, N
};

static const struct gprefix three_byte_0f_38_f1 = {
	ID(0, &instr_dual_0f_38_f1), N, N, N
};

/*
 * Insns below are selected by the prefix which indexed by the third opcode
 * byte.
 */
static const struct opcode opcode_map_0f_38[256] = {
	/* 0x00 - 0x7f */
	X16(N), X16(N), X16(N), X16(N), X16(N), X16(N), X16(N), X16(N),
	/* 0x80 - 0xef */
	X16(N), X16(N), X16(N), X16(N), X16(N), X16(N), X16(N),
	/* 0xf0 - 0xf1 */
	GP(EmulateOnUD | ModRM, &three_byte_0f_38_f0),
	GP(EmulateOnUD | ModRM, &three_byte_0f_38_f1),
	/* 0xf2 - 0xff */
	N, N, X4(N), X8(N)
};

#undef D
#undef N
#undef G
#undef GD
#undef I
#undef GP
#undef EXT
#undef MD
#undef ID

#undef D2bv
#undef D2bvIP
#undef I2bv
#undef I2bvIP
#undef I6ALU

static unsigned imm_size(struct x86_emulate_ctxt *ctxt)
{
	unsigned size;

	size = (ctxt->d & ByteOp) ? 1 : ctxt->op_bytes;
	if (size == 8)
		size = 4;
	return size;
}

static int decode_imm(struct x86_emulate_ctxt *ctxt, struct operand *op,
		      unsigned size, bool sign_extension)
{
	int rc = X86EMUL_CONTINUE;

	op->type = OP_IMM;
	op->bytes = size;
	op->addr.mem.ea = ctxt->_eip;
	/* NB. Immediates are sign-extended as necessary. */
	switch (op->bytes) {
	case 1:
		op->val = insn_fetch(s8, ctxt);
		break;
	case 2:
		op->val = insn_fetch(s16, ctxt);
		break;
	case 4:
		op->val = insn_fetch(s32, ctxt);
		break;
	case 8:
		op->val = insn_fetch(s64, ctxt);
		break;
	}
	if (!sign_extension) {
		switch (op->bytes) {
		case 1:
			op->val &= 0xff;
			break;
		case 2:
			op->val &= 0xffff;
			break;
		case 4:
			op->val &= 0xffffffff;
			break;
		}
	}
done:
	return rc;
}

static int decode_operand(struct x86_emulate_ctxt *ctxt, struct operand *op,
			  unsigned d)
{
	int rc = X86EMUL_CONTINUE;

	switch (d) {
	case OpReg:
		decode_register_operand(ctxt, op);
		break;
	case OpImmUByte:
		rc = decode_imm(ctxt, op, 1, false);
		break;
	case OpMem:
		ctxt->memop.bytes = (ctxt->d & ByteOp) ? 1 : ctxt->op_bytes;
	mem_common:
		*op = ctxt->memop;
		ctxt->memopp = op;
		if (ctxt->d & BitOp)
			fetch_bit_operand(ctxt);
		op->orig_val = op->val;
		break;
	case OpMem64:
		ctxt->memop.bytes = (ctxt->op_bytes == 8) ? 16 : 8;
		goto mem_common;
	case OpAcc:
		op->type = OP_REG;
		op->bytes = (ctxt->d & ByteOp) ? 1 : ctxt->op_bytes;
		op->addr.reg = reg_rmw(ctxt, VCPU_REGS_RAX);
		fetch_register_operand(op);
		op->orig_val = op->val;
		break;
	case OpAccLo:
		op->type = OP_REG;
		op->bytes = (ctxt->d & ByteOp) ? 2 : ctxt->op_bytes;
		op->addr.reg = reg_rmw(ctxt, VCPU_REGS_RAX);
		fetch_register_operand(op);
		op->orig_val = op->val;
		break;
	case OpAccHi:
		if (ctxt->d & ByteOp) {
			op->type = OP_NONE;
			break;
		}
		op->type = OP_REG;
		op->bytes = ctxt->op_bytes;
		op->addr.reg = reg_rmw(ctxt, VCPU_REGS_RDX);
		fetch_register_operand(op);
		op->orig_val = op->val;
		break;
	case OpDI:
		op->type = OP_MEM;
		op->bytes = (ctxt->d & ByteOp) ? 1 : ctxt->op_bytes;
		op->addr.mem.ea =
			register_address(ctxt, VCPU_REGS_RDI);
		op->addr.mem.seg = VCPU_SREG_ES;
		op->val = 0;
		op->count = 1;
		break;
	case OpDX:
		op->type = OP_REG;
		op->bytes = 2;
		op->addr.reg = reg_rmw(ctxt, VCPU_REGS_RDX);
		fetch_register_operand(op);
		break;
	case OpCL:
		op->type = OP_IMM;
		op->bytes = 1;
		op->val = reg_read(ctxt, VCPU_REGS_RCX) & 0xff;
		break;
	case OpImmByte:
		rc = decode_imm(ctxt, op, 1, true);
		break;
	case OpOne:
		op->type = OP_IMM;
		op->bytes = 1;
		op->val = 1;
		break;
	case OpImm:
		rc = decode_imm(ctxt, op, imm_size(ctxt), true);
		break;
	case OpImm64:
		rc = decode_imm(ctxt, op, ctxt->op_bytes, true);
		break;
	case OpMem8:
		ctxt->memop.bytes = 1;
		if (ctxt->memop.type == OP_REG) {
			ctxt->memop.addr.reg = decode_register(ctxt,
					ctxt->modrm_rm, true);
			fetch_register_operand(&ctxt->memop);
		}
		goto mem_common;
	case OpMem16:
		ctxt->memop.bytes = 2;
		goto mem_common;
	case OpMem32:
		ctxt->memop.bytes = 4;
		goto mem_common;
	case OpImmU16:
		rc = decode_imm(ctxt, op, 2, false);
		break;
	case OpImmU:
		rc = decode_imm(ctxt, op, imm_size(ctxt), false);
		break;
	case OpSI:
		op->type = OP_MEM;
		op->bytes = (ctxt->d & ByteOp) ? 1 : ctxt->op_bytes;
		op->addr.mem.ea =
			register_address(ctxt, VCPU_REGS_RSI);
		op->addr.mem.seg = ctxt->seg_override;
		op->val = 0;
		op->count = 1;
		break;
	case OpXLat:
		op->type = OP_MEM;
		op->bytes = (ctxt->d & ByteOp) ? 1 : ctxt->op_bytes;
		op->addr.mem.ea =
			address_mask(ctxt,
				reg_read(ctxt, VCPU_REGS_RBX) +
				(reg_read(ctxt, VCPU_REGS_RAX) & 0xff));
		op->addr.mem.seg = ctxt->seg_override;
		op->val = 0;
		break;
	case OpImmFAddr:
		op->type = OP_IMM;
		op->addr.mem.ea = ctxt->_eip;
		op->bytes = ctxt->op_bytes + 2;
		insn_fetch_arr(op->valptr, op->bytes, ctxt);
		break;
	case OpMemFAddr:
		ctxt->memop.bytes = ctxt->op_bytes + 2;
		goto mem_common;
	case OpES:
		op->type = OP_IMM;
		op->val = VCPU_SREG_ES;
		break;
	case OpCS:
		op->type = OP_IMM;
		op->val = VCPU_SREG_CS;
		break;
	case OpSS:
		op->type = OP_IMM;
		op->val = VCPU_SREG_SS;
		break;
	case OpDS:
		op->type = OP_IMM;
		op->val = VCPU_SREG_DS;
		break;
	case OpFS:
		op->type = OP_IMM;
		op->val = VCPU_SREG_FS;
		break;
	case OpGS:
		op->type = OP_IMM;
		op->val = VCPU_SREG_GS;
		break;
	case OpImplicit:
		/* Special instructions do their own operand decoding. */
	default:
		op->type = OP_NONE; /* Disable writeback. */
		break;
	}

done:
	return rc;
}

int x86_decode_insn(struct x86_emulate_ctxt *ctxt, void *insn, int insn_len)
{
	int rc = X86EMUL_CONTINUE;
	int mode = ctxt->mode;
	int def_op_bytes, def_ad_bytes, goffset, simd_prefix;
	bool op_prefix = false;
	bool has_seg_override = false;
	struct opcode opcode;
	u16 dummy;
	struct desc_struct desc;

	ctxt->memop.type = OP_NONE;
	ctxt->memopp = NULL;
	ctxt->_eip = ctxt->eip;
	ctxt->fetch.ptr = ctxt->fetch.data;
	ctxt->fetch.end = ctxt->fetch.data + insn_len;
	ctxt->opcode_len = 1;
	if (insn_len > 0)
		memcpy(ctxt->fetch.data, insn, insn_len);
	else {
		rc = __do_insn_fetch_bytes(ctxt, 1);
		if (rc != X86EMUL_CONTINUE)
			return rc;
	}

	switch (mode) {
	case X86EMUL_MODE_REAL:
	case X86EMUL_MODE_VM86:
		def_op_bytes = def_ad_bytes = 2;
		ctxt->ops->get_segment(ctxt, &dummy, &desc, NULL, VCPU_SREG_CS);
		if (desc.d)
			def_op_bytes = def_ad_bytes = 4;
		break;
	case X86EMUL_MODE_PROT16:
		def_op_bytes = def_ad_bytes = 2;
		break;
	case X86EMUL_MODE_PROT32:
		def_op_bytes = def_ad_bytes = 4;
		break;
#ifdef CONFIG_X86_64
	case X86EMUL_MODE_PROT64:
		def_op_bytes = 4;
		def_ad_bytes = 8;
		break;
#endif
	default:
		return EMULATION_FAILED;
	}

	ctxt->op_bytes = def_op_bytes;
	ctxt->ad_bytes = def_ad_bytes;

	/* Legacy prefixes. */
	for (;;) {
		switch (ctxt->b = insn_fetch(u8, ctxt)) {
		case 0x66:	/* operand-size override */
			op_prefix = true;
			/* switch between 2/4 bytes */
			ctxt->op_bytes = def_op_bytes ^ 6;
			break;
		case 0x67:	/* address-size override */
			if (mode == X86EMUL_MODE_PROT64)
				/* switch between 4/8 bytes */
				ctxt->ad_bytes = def_ad_bytes ^ 12;
			else
				/* switch between 2/4 bytes */
				ctxt->ad_bytes = def_ad_bytes ^ 6;
			break;
		case 0x26:	/* ES override */
		case 0x2e:	/* CS override */
		case 0x36:	/* SS override */
		case 0x3e:	/* DS override */
			has_seg_override = true;
			ctxt->seg_override = (ctxt->b >> 3) & 3;
			break;
		case 0x64:	/* FS override */
		case 0x65:	/* GS override */
			has_seg_override = true;
			ctxt->seg_override = ctxt->b & 7;
			break;
		case 0x40 ... 0x4f: /* REX */
			if (mode != X86EMUL_MODE_PROT64)
				goto done_prefixes;
			ctxt->rex_prefix = ctxt->b;
			continue;
		case 0xf0:	/* LOCK */
			ctxt->lock_prefix = 1;
			break;
		case 0xf2:	/* REPNE/REPNZ */
		case 0xf3:	/* REP/REPE/REPZ */
			ctxt->rep_prefix = ctxt->b;
			break;
		default:
			goto done_prefixes;
		}

		/* Any legacy prefix after a REX prefix nullifies its effect. */

		ctxt->rex_prefix = 0;
	}

done_prefixes:

	/* REX prefix. */
	if (ctxt->rex_prefix & 8)
		ctxt->op_bytes = 8;	/* REX.W */

	/* Opcode byte(s). */
	opcode = opcode_table[ctxt->b];
	/* Two-byte opcode? */
	if (ctxt->b == 0x0f) {
		ctxt->opcode_len = 2;
		ctxt->b = insn_fetch(u8, ctxt);
		opcode = twobyte_table[ctxt->b];

		/* 0F_38 opcode map */
		if (ctxt->b == 0x38) {
			ctxt->opcode_len = 3;
			ctxt->b = insn_fetch(u8, ctxt);
			opcode = opcode_map_0f_38[ctxt->b];
		}
	}
	ctxt->d = opcode.flags;

	if (ctxt->d & ModRM)
		ctxt->modrm = insn_fetch(u8, ctxt);

	/* vex-prefix instructions are not implemented */
	if (ctxt->opcode_len == 1 && (ctxt->b == 0xc5 || ctxt->b == 0xc4) &&
	    (mode == X86EMUL_MODE_PROT64 || (ctxt->modrm & 0xc0) == 0xc0)) {
		ctxt->d = NotImpl;
	}

	while (ctxt->d & GroupMask) {
		switch (ctxt->d & GroupMask) {
		case Group:
			goffset = (ctxt->modrm >> 3) & 7;
			opcode = opcode.u.group[goffset];
			break;
		case GroupDual:
			goffset = (ctxt->modrm >> 3) & 7;
			if ((ctxt->modrm >> 6) == 3)
				opcode = opcode.u.gdual->mod3[goffset];
			else
				opcode = opcode.u.gdual->mod012[goffset];
			break;
		case RMExt:
			goffset = ctxt->modrm & 7;
			opcode = opcode.u.group[goffset];
			break;
		case Prefix:
			if (ctxt->rep_prefix && op_prefix)
				return EMULATION_FAILED;
			simd_prefix = op_prefix ? 0x66 : ctxt->rep_prefix;
			switch (simd_prefix) {
			case 0x00: opcode = opcode.u.gprefix->pfx_no; break;
			case 0x66: opcode = opcode.u.gprefix->pfx_66; break;
			case 0xf2: opcode = opcode.u.gprefix->pfx_f2; break;
			case 0xf3: opcode = opcode.u.gprefix->pfx_f3; break;
			}
			break;
		case Escape:
			if (ctxt->modrm > 0xbf)
				opcode = opcode.u.esc->high[ctxt->modrm - 0xc0];
			else
				opcode = opcode.u.esc->op[(ctxt->modrm >> 3) & 7];
			break;
		case InstrDual:
			if ((ctxt->modrm >> 6) == 3)
				opcode = opcode.u.idual->mod3;
			else
				opcode = opcode.u.idual->mod012;
			break;
		case ModeDual:
			if (ctxt->mode == X86EMUL_MODE_PROT64)
				opcode = opcode.u.mdual->mode64;
			else
				opcode = opcode.u.mdual->mode32;
			break;
		default:
			return EMULATION_FAILED;
		}

		ctxt->d &= ~(u64)GroupMask;
		ctxt->d |= opcode.flags;
	}

	/* Unrecognised? */
	if (ctxt->d == 0)
		return EMULATION_FAILED;

	ctxt->execute = opcode.u.execute;

	if (unlikely(ctxt->ud) && likely(!(ctxt->d & EmulateOnUD)))
		return EMULATION_FAILED;

	if (unlikely(ctxt->d &
	    (NotImpl|Stack|Op3264|Sse|Mmx|Intercept|CheckPerm|NearBranch|
	     No16))) {
		/*
		 * These are copied unconditionally here, and checked unconditionally
		 * in x86_emulate_insn.
		 */
		ctxt->check_perm = opcode.check_perm;
		ctxt->intercept = opcode.intercept;

		if (ctxt->d & NotImpl)
			return EMULATION_FAILED;

		if (mode == X86EMUL_MODE_PROT64) {
			if (ctxt->op_bytes == 4 && (ctxt->d & Stack))
				ctxt->op_bytes = 8;
			else if (ctxt->d & NearBranch)
				ctxt->op_bytes = 8;
		}

		if (ctxt->d & Op3264) {
			if (mode == X86EMUL_MODE_PROT64)
				ctxt->op_bytes = 8;
			else
				ctxt->op_bytes = 4;
		}

		if ((ctxt->d & No16) && ctxt->op_bytes == 2)
			ctxt->op_bytes = 4;

		if (ctxt->d & Sse)
			ctxt->op_bytes = 16;
		else if (ctxt->d & Mmx)
			ctxt->op_bytes = 8;
	}

	/* ModRM and SIB bytes. */
	if (ctxt->d & ModRM) {
		rc = decode_modrm(ctxt, &ctxt->memop);
		if (!has_seg_override) {
			has_seg_override = true;
			ctxt->seg_override = ctxt->modrm_seg;
		}
	} else if (ctxt->d & MemAbs)
		rc = decode_abs(ctxt, &ctxt->memop);
	if (rc != X86EMUL_CONTINUE)
		goto done;

	if (!has_seg_override)
		ctxt->seg_override = VCPU_SREG_DS;

	ctxt->memop.addr.mem.seg = ctxt->seg_override;

	/*
	 * Decode and fetch the source operand: register, memory
	 * or immediate.
	 */
	rc = decode_operand(ctxt, &ctxt->src, (ctxt->d >> SrcShift) & OpMask);
	if (rc != X86EMUL_CONTINUE)
		goto done;

	/*
	 * Decode and fetch the second source operand: register, memory
	 * or immediate.
	 */
	rc = decode_operand(ctxt, &ctxt->src2, (ctxt->d >> Src2Shift) & OpMask);
	if (rc != X86EMUL_CONTINUE)
		goto done;

	/* Decode and fetch the destination operand: register or memory. */
	rc = decode_operand(ctxt, &ctxt->dst, (ctxt->d >> DstShift) & OpMask);

	if (ctxt->rip_relative && likely(ctxt->memopp))
		ctxt->memopp->addr.mem.ea = address_mask(ctxt,
					ctxt->memopp->addr.mem.ea + ctxt->_eip);

done:
	return (rc != X86EMUL_CONTINUE) ? EMULATION_FAILED : EMULATION_OK;
}

bool x86_page_table_writing_insn(struct x86_emulate_ctxt *ctxt)
{
	return ctxt->d & PageTable;
}

static bool string_insn_completed(struct x86_emulate_ctxt *ctxt)
{
	/* The second termination condition only applies for REPE
	 * and REPNE. Test if the repeat string operation prefix is
	 * REPE/REPZ or REPNE/REPNZ and if it's the case it tests the
	 * corresponding termination condition according to:
	 * 	- if REPE/REPZ and ZF = 0 then done
	 * 	- if REPNE/REPNZ and ZF = 1 then done
	 */
	if (((ctxt->b == 0xa6) || (ctxt->b == 0xa7) ||
	     (ctxt->b == 0xae) || (ctxt->b == 0xaf))
	    && (((ctxt->rep_prefix == REPE_PREFIX) &&
		 ((ctxt->eflags & X86_EFLAGS_ZF) == 0))
		|| ((ctxt->rep_prefix == REPNE_PREFIX) &&
		    ((ctxt->eflags & X86_EFLAGS_ZF) == X86_EFLAGS_ZF))))
		return true;

	return false;
}

static int flush_pending_x87_faults(struct x86_emulate_ctxt *ctxt)
{
	int rc;

	rc = asm_safe("fwait");

	if (unlikely(rc != X86EMUL_CONTINUE))
		return emulate_exception(ctxt, MF_VECTOR, 0, false);

	return X86EMUL_CONTINUE;
}

static void fetch_possible_mmx_operand(struct x86_emulate_ctxt *ctxt,
				       struct operand *op)
{
	if (op->type == OP_MM)
		read_mmx_reg(ctxt, &op->mm_val, op->addr.mm);
}

static int fastop(struct x86_emulate_ctxt *ctxt, void (*fop)(struct fastop *))
{
	ulong flags = (ctxt->eflags & EFLAGS_MASK) | X86_EFLAGS_IF;

	if (!(ctxt->d & ByteOp))
		fop += __ffs(ctxt->dst.bytes) * FASTOP_SIZE;

	asm("push %[flags]; popf; call *%[fastop]; pushf; pop %[flags]\n"
	    : "+a"(ctxt->dst.val), "+d"(ctxt->src.val), [flags]"+D"(flags),
	      [fastop]"+S"(fop), ASM_CALL_CONSTRAINT
	    : "c"(ctxt->src2.val));

	ctxt->eflags = (ctxt->eflags & ~EFLAGS_MASK) | (flags & EFLAGS_MASK);
	if (!fop) /* exception is returned in fop variable */
		return emulate_de(ctxt);
	return X86EMUL_CONTINUE;
}

void init_decode_cache(struct x86_emulate_ctxt *ctxt)
{
	memset(&ctxt->rip_relative, 0,
	       (void *)&ctxt->modrm - (void *)&ctxt->rip_relative);

	ctxt->io_read.pos = 0;
	ctxt->io_read.end = 0;
	ctxt->mem_read.end = 0;
}

int x86_emulate_insn(struct x86_emulate_ctxt *ctxt)
{
	const struct x86_emulate_ops *ops = ctxt->ops;
	int rc = X86EMUL_CONTINUE;
	int saved_dst_type = ctxt->dst.type;
	unsigned emul_flags;

	ctxt->mem_read.pos = 0;

	/* LOCK prefix is allowed only with some instructions */
	if (ctxt->lock_prefix && (!(ctxt->d & Lock) || ctxt->dst.type != OP_MEM)) {
		rc = emulate_ud(ctxt);
		goto done;
	}

	if ((ctxt->d & SrcMask) == SrcMemFAddr && ctxt->src.type != OP_MEM) {
		rc = emulate_ud(ctxt);
		goto done;
	}

	emul_flags = ctxt->ops->get_hflags(ctxt);
	if (unlikely(ctxt->d &
		     (No64|Undefined|Sse|Mmx|Intercept|CheckPerm|Priv|Prot|String))) {
		if ((ctxt->mode == X86EMUL_MODE_PROT64 && (ctxt->d & No64)) ||
				(ctxt->d & Undefined)) {
			rc = emulate_ud(ctxt);
			goto done;
		}

		if (((ctxt->d & (Sse|Mmx)) && ((ops->get_cr(ctxt, 0) & X86_CR0_EM)))
		    || ((ctxt->d & Sse) && !(ops->get_cr(ctxt, 4) & X86_CR4_OSFXSR))) {
			rc = emulate_ud(ctxt);
			goto done;
		}

		if ((ctxt->d & (Sse|Mmx)) && (ops->get_cr(ctxt, 0) & X86_CR0_TS)) {
			rc = emulate_nm(ctxt);
			goto done;
		}

		if (ctxt->d & Mmx) {
			rc = flush_pending_x87_faults(ctxt);
			if (rc != X86EMUL_CONTINUE)
				goto done;
			/*
			 * Now that we know the fpu is exception safe, we can fetch
			 * operands from it.
			 */
			fetch_possible_mmx_operand(ctxt, &ctxt->src);
			fetch_possible_mmx_operand(ctxt, &ctxt->src2);
			if (!(ctxt->d & Mov))
				fetch_possible_mmx_operand(ctxt, &ctxt->dst);
		}

		if (unlikely(emul_flags & X86EMUL_GUEST_MASK) && ctxt->intercept) {
			rc = emulator_check_intercept(ctxt, ctxt->intercept,
						      X86_ICPT_PRE_EXCEPT);
			if (rc != X86EMUL_CONTINUE)
				goto done;
		}

		/* Instruction can only be executed in protected mode */
		if ((ctxt->d & Prot) && ctxt->mode < X86EMUL_MODE_PROT16) {
			rc = emulate_ud(ctxt);
			goto done;
		}

		/* Privileged instruction can be executed only in CPL=0 */
		if ((ctxt->d & Priv) && ops->cpl(ctxt)) {
			if (ctxt->d & PrivUD)
				rc = emulate_ud(ctxt);
			else
				rc = emulate_gp(ctxt, 0);
			goto done;
		}

		/* Do instruction specific permission checks */
		if (ctxt->d & CheckPerm) {
			rc = ctxt->check_perm(ctxt);
			if (rc != X86EMUL_CONTINUE)
				goto done;
		}

		if (unlikely(emul_flags & X86EMUL_GUEST_MASK) && (ctxt->d & Intercept)) {
			rc = emulator_check_intercept(ctxt, ctxt->intercept,
						      X86_ICPT_POST_EXCEPT);
			if (rc != X86EMUL_CONTINUE)
				goto done;
		}

		if (ctxt->rep_prefix && (ctxt->d & String)) {
			/* All REP prefixes have the same first termination condition */
			if (address_mask(ctxt, reg_read(ctxt, VCPU_REGS_RCX)) == 0) {
				string_registers_quirk(ctxt);
				ctxt->eip = ctxt->_eip;
				ctxt->eflags &= ~X86_EFLAGS_RF;
				goto done;
			}
		}
	}

	if ((ctxt->src.type == OP_MEM) && !(ctxt->d & NoAccess)) {
		rc = segmented_read(ctxt, ctxt->src.addr.mem,
				    ctxt->src.valptr, ctxt->src.bytes);
		if (rc != X86EMUL_CONTINUE)
			goto done;
		ctxt->src.orig_val64 = ctxt->src.val64;
	}

	if (ctxt->src2.type == OP_MEM) {
		rc = segmented_read(ctxt, ctxt->src2.addr.mem,
				    &ctxt->src2.val, ctxt->src2.bytes);
		if (rc != X86EMUL_CONTINUE)
			goto done;
	}

	if ((ctxt->d & DstMask) == ImplicitOps)
		goto special_insn;


	if ((ctxt->dst.type == OP_MEM) && !(ctxt->d & Mov)) {
		/* optimisation - avoid slow emulated read if Mov */
		rc = segmented_read(ctxt, ctxt->dst.addr.mem,
				   &ctxt->dst.val, ctxt->dst.bytes);
		if (rc != X86EMUL_CONTINUE) {
			if (!(ctxt->d & NoWrite) &&
			    rc == X86EMUL_PROPAGATE_FAULT &&
			    ctxt->exception.vector == PF_VECTOR)
				ctxt->exception.error_code |= PFERR_WRITE_MASK;
			goto done;
		}
	}
	/* Copy full 64-bit value for CMPXCHG8B.  */
	ctxt->dst.orig_val64 = ctxt->dst.val64;

special_insn:

	if (unlikely(emul_flags & X86EMUL_GUEST_MASK) && (ctxt->d & Intercept)) {
		rc = emulator_check_intercept(ctxt, ctxt->intercept,
					      X86_ICPT_POST_MEMACCESS);
		if (rc != X86EMUL_CONTINUE)
			goto done;
	}

	if (ctxt->rep_prefix && (ctxt->d & String))
		ctxt->eflags |= X86_EFLAGS_RF;
	else
		ctxt->eflags &= ~X86_EFLAGS_RF;

	if (ctxt->execute) {
		if (ctxt->d & Fastop) {
			void (*fop)(struct fastop *) = (void *)ctxt->execute;
			rc = fastop(ctxt, fop);
			if (rc != X86EMUL_CONTINUE)
				goto done;
			goto writeback;
		}
		rc = ctxt->execute(ctxt);
		if (rc != X86EMUL_CONTINUE)
			goto done;
		goto writeback;
	}

	if (ctxt->opcode_len == 2)
		goto twobyte_insn;
	else if (ctxt->opcode_len == 3)
		goto threebyte_insn;

	switch (ctxt->b) {
	case 0x70 ... 0x7f: /* jcc (short) */
		if (test_cc(ctxt->b, ctxt->eflags))
			rc = jmp_rel(ctxt, ctxt->src.val);
		break;
	case 0x8d: /* lea r16/r32, m */
		ctxt->dst.val = ctxt->src.addr.mem.ea;
		break;
	case 0x90 ... 0x97: /* nop / xchg reg, rax */
		if (ctxt->dst.addr.reg == reg_rmw(ctxt, VCPU_REGS_RAX))
			ctxt->dst.type = OP_NONE;
		else
			rc = em_xchg(ctxt);
		break;
	case 0x98: /* cbw/cwde/cdqe */
		switch (ctxt->op_bytes) {
		case 2: ctxt->dst.val = (s8)ctxt->dst.val; break;
		case 4: ctxt->dst.val = (s16)ctxt->dst.val; break;
		case 8: ctxt->dst.val = (s32)ctxt->dst.val; break;
		}
		break;
	case 0xcc:		/* int3 */
		rc = emulate_int(ctxt, 3);
		break;
	case 0xcd:		/* int n */
		rc = emulate_int(ctxt, ctxt->src.val);
		break;
	case 0xce:		/* into */
		if (ctxt->eflags & X86_EFLAGS_OF)
			rc = emulate_int(ctxt, 4);
		break;
	case 0xe9: /* jmp rel */
	case 0xeb: /* jmp rel short */
		rc = jmp_rel(ctxt, ctxt->src.val);
		ctxt->dst.type = OP_NONE; /* Disable writeback. */
		break;
	case 0xf4:              /* hlt */
		ctxt->ops->halt(ctxt);
		break;
	case 0xf5:	/* cmc */
		/* complement carry flag from eflags reg */
		ctxt->eflags ^= X86_EFLAGS_CF;
		break;
	case 0xf8: /* clc */
		ctxt->eflags &= ~X86_EFLAGS_CF;
		break;
	case 0xf9: /* stc */
		ctxt->eflags |= X86_EFLAGS_CF;
		break;
	case 0xfc: /* cld */
		ctxt->eflags &= ~X86_EFLAGS_DF;
		break;
	case 0xfd: /* std */
		ctxt->eflags |= X86_EFLAGS_DF;
		break;
	default:
		goto cannot_emulate;
	}

	if (rc != X86EMUL_CONTINUE)
		goto done;

writeback:
	if (ctxt->d & SrcWrite) {
		BUG_ON(ctxt->src.type == OP_MEM || ctxt->src.type == OP_MEM_STR);
		rc = writeback(ctxt, &ctxt->src);
		if (rc != X86EMUL_CONTINUE)
			goto done;
	}
	if (!(ctxt->d & NoWrite)) {
		rc = writeback(ctxt, &ctxt->dst);
		if (rc != X86EMUL_CONTINUE)
			goto done;
	}

	/*
	 * restore dst type in case the decoding will be reused
	 * (happens for string instruction )
	 */
	ctxt->dst.type = saved_dst_type;

	if ((ctxt->d & SrcMask) == SrcSI)
		string_addr_inc(ctxt, VCPU_REGS_RSI, &ctxt->src);

	if ((ctxt->d & DstMask) == DstDI)
		string_addr_inc(ctxt, VCPU_REGS_RDI, &ctxt->dst);

	if (ctxt->rep_prefix && (ctxt->d & String)) {
		unsigned int count;
		struct read_cache *r = &ctxt->io_read;
		if ((ctxt->d & SrcMask) == SrcSI)
			count = ctxt->src.count;
		else
			count = ctxt->dst.count;
		register_address_increment(ctxt, VCPU_REGS_RCX, -count);

		if (!string_insn_completed(ctxt)) {
			/*
			 * Re-enter guest when pio read ahead buffer is empty
			 * or, if it is not used, after each 1024 iteration.
			 */
			if ((r->end != 0 || reg_read(ctxt, VCPU_REGS_RCX) & 0x3ff) &&
			    (r->end == 0 || r->end != r->pos)) {
				/*
				 * Reset read cache. Usually happens before
				 * decode, but since instruction is restarted
				 * we have to do it here.
				 */
				ctxt->mem_read.end = 0;
				writeback_registers(ctxt);
				return EMULATION_RESTART;
			}
			goto done; /* skip rip writeback */
		}
		ctxt->eflags &= ~X86_EFLAGS_RF;
	}

	ctxt->eip = ctxt->_eip;

done:
	if (rc == X86EMUL_PROPAGATE_FAULT) {
		WARN_ON(ctxt->exception.vector > 0x1f);
		ctxt->have_exception = true;
	}
	if (rc == X86EMUL_INTERCEPTED)
		return EMULATION_INTERCEPTED;

	if (rc == X86EMUL_CONTINUE)
		writeback_registers(ctxt);

	return (rc == X86EMUL_UNHANDLEABLE) ? EMULATION_FAILED : EMULATION_OK;

twobyte_insn:
	switch (ctxt->b) {
	case 0x09:		/* wbinvd */
		(ctxt->ops->wbinvd)(ctxt);
		break;
	case 0x08:		/* invd */
	case 0x0d:		/* GrpP (prefetch) */
	case 0x18:		/* Grp16 (prefetch/nop) */
	case 0x1f:		/* nop */
		break;
	case 0x20: /* mov cr, reg */
		ctxt->dst.val = ops->get_cr(ctxt, ctxt->modrm_reg);
		break;
	case 0x21: /* mov from dr to reg */
		ops->get_dr(ctxt, ctxt->modrm_reg, &ctxt->dst.val);
		break;
	case 0x40 ... 0x4f:	/* cmov */
		if (test_cc(ctxt->b, ctxt->eflags))
			ctxt->dst.val = ctxt->src.val;
		else if (ctxt->op_bytes != 4)
			ctxt->dst.type = OP_NONE; /* no writeback */
		break;
	case 0x80 ... 0x8f: /* jnz rel, etc*/
		if (test_cc(ctxt->b, ctxt->eflags))
			rc = jmp_rel(ctxt, ctxt->src.val);
		break;
	case 0x90 ... 0x9f:     /* setcc r/m8 */
		ctxt->dst.val = test_cc(ctxt->b, ctxt->eflags);
		break;
	case 0xb6 ... 0xb7:	/* movzx */
		ctxt->dst.bytes = ctxt->op_bytes;
		ctxt->dst.val = (ctxt->src.bytes == 1) ? (u8) ctxt->src.val
						       : (u16) ctxt->src.val;
		break;
	case 0xbe ... 0xbf:	/* movsx */
		ctxt->dst.bytes = ctxt->op_bytes;
		ctxt->dst.val = (ctxt->src.bytes == 1) ? (s8) ctxt->src.val :
							(s16) ctxt->src.val;
		break;
	default:
		goto cannot_emulate;
	}

threebyte_insn:

	if (rc != X86EMUL_CONTINUE)
		goto done;

	goto writeback;

cannot_emulate:
	return EMULATION_FAILED;
}

void emulator_invalidate_register_cache(struct x86_emulate_ctxt *ctxt)
{
	invalidate_registers(ctxt);
}

void emulator_writeback_register_cache(struct x86_emulate_ctxt *ctxt)
{
	writeback_registers(ctxt);
}

bool emulator_can_use_gpa(struct x86_emulate_ctxt *ctxt)
{
	if (ctxt->rep_prefix && (ctxt->d & String))
		return false;

	if (ctxt->d & TwoMemOp)
		return false;

	return true;
}<|MERGE_RESOLUTION|>--- conflicted
+++ resolved
@@ -4049,11 +4049,6 @@
 	if (rc != X86EMUL_CONTINUE)
 		return rc;
 
-<<<<<<< HEAD
-	ctxt->ops->get_fpu(ctxt);
-
-=======
->>>>>>> d8a5b805
 	if (size < __fxstate_size(16)) {
 		rc = fxregs_fixup(&fx_state, size);
 		if (rc != X86EMUL_CONTINUE)
