--- conflicted
+++ resolved
@@ -417,7 +417,6 @@
 }
 
 static int svm_update_soft_interrupt_rip(struct kvm_vcpu *vcpu)
-<<<<<<< HEAD
 {
 	unsigned long rip, old_rip = kvm_rip_read(vcpu);
 	struct vcpu_svm *svm = to_svm(vcpu);
@@ -455,59 +454,6 @@
 
 	if (nrips)
 		kvm_rip_write(vcpu, old_rip);
-
-	if (static_cpu_has(X86_FEATURE_NRIPS))
-		svm->vmcb->control.next_rip = rip;
-
-	return 0;
-}
-
-static void svm_queue_exception(struct kvm_vcpu *vcpu)
-=======
->>>>>>> 7365df19
-{
-	unsigned long rip, old_rip = kvm_rip_read(vcpu);
-	struct vcpu_svm *svm = to_svm(vcpu);
-
-	/*
-	 * Due to architectural shortcomings, the CPU doesn't always provide
-	 * NextRIP, e.g. if KVM intercepted an exception that occurred while
-	 * the CPU was vectoring an INTO/INT3 in the guest.  Temporarily skip
-	 * the instruction even if NextRIP is supported to acquire the next
-	 * RIP so that it can be shoved into the NextRIP field, otherwise
-	 * hardware will fail to advance guest RIP during event injection.
-	 * Drop the exception/interrupt if emulation fails and effectively
-	 * retry the instruction, it's the least awful option.  If NRIPS is
-	 * in use, the skip must not commit any side effects such as clearing
-	 * the interrupt shadow or RFLAGS.RF.
-	 */
-	if (!__svm_skip_emulated_instruction(vcpu, !nrips))
-		return -EIO;
-
-<<<<<<< HEAD
-	if (kvm_exception_is_soft(nr) &&
-	    svm_update_soft_interrupt_rip(vcpu))
-		return;
-=======
-	rip = kvm_rip_read(vcpu);
-
-	/*
-	 * Save the injection information, even when using next_rip, as the
-	 * VMCB's next_rip will be lost (cleared on VM-Exit) if the injection
-	 * doesn't complete due to a VM-Exit occurring while the CPU is
-	 * vectoring the event.   Decoding the instruction isn't guaranteed to
-	 * work as there may be no backing instruction, e.g. if the event is
-	 * being injected by L1 for L2, or if the guest is patching INT3 into
-	 * a different instruction.
-	 */
-	svm->soft_int_injected = true;
-	svm->soft_int_csbase = svm->vmcb->save.cs.base;
-	svm->soft_int_old_rip = old_rip;
-	svm->soft_int_next_rip = rip;
-
-	if (nrips)
-		kvm_rip_write(vcpu, old_rip);
->>>>>>> 7365df19
 
 	if (static_cpu_has(X86_FEATURE_NRIPS))
 		svm->vmcb->control.next_rip = rip;
@@ -3550,21 +3496,12 @@
 	if (vcpu->arch.interrupt.soft) {
 		if (svm_update_soft_interrupt_rip(vcpu))
 			return;
-<<<<<<< HEAD
 
 		type = SVM_EVTINJ_TYPE_SOFT;
 	} else {
 		type = SVM_EVTINJ_TYPE_INTR;
 	}
 
-=======
-
-		type = SVM_EVTINJ_TYPE_SOFT;
-	} else {
-		type = SVM_EVTINJ_TYPE_INTR;
-	}
-
->>>>>>> 7365df19
 	trace_kvm_inj_virq(vcpu->arch.interrupt.nr,
 			   vcpu->arch.interrupt.soft, reinjected);
 	++vcpu->stat.irq_injections;
@@ -3584,11 +3521,7 @@
 
 	/* Note, this is called iff the local APIC is in-kernel. */
 	if (!READ_ONCE(vcpu->arch.apic->apicv_active)) {
-<<<<<<< HEAD
-		/* Process the interrupt via inject_pending_event */
-=======
 		/* Process the interrupt via kvm_check_and_inject_events(). */
->>>>>>> 7365df19
 		kvm_make_request(KVM_REQ_EVENT, vcpu);
 		kvm_vcpu_kick(vcpu);
 		return;
@@ -5092,16 +5025,12 @@
 	/* Setup shadow_me_value and shadow_me_mask */
 	kvm_mmu_set_me_spte_mask(sme_me_mask, sme_me_mask);
 
-<<<<<<< HEAD
-	/* Note, SEV setup consumes npt_enabled. */
-=======
 	svm_adjust_mmio_mask();
 
 	/*
 	 * Note, SEV setup consumes npt_enabled and enable_mmio_caching (which
 	 * may be modified by svm_adjust_mmio_mask()).
 	 */
->>>>>>> 7365df19
 	sev_hardware_setup();
 
 	svm_hv_hardware_setup();
