// SPDX-License-Identifier: GPL-2.0

#include "blk-rq-qos.h"

/*
 * Increment 'v', if 'v' is below 'below'. Returns true if we succeeded,
 * false if 'v' + 1 would be bigger than 'below'.
 */
static bool atomic_inc_below(atomic_t *v, unsigned int below)
{
	unsigned int cur = atomic_read(v);

	for (;;) {
		unsigned int old;

		if (cur >= below)
			return false;
		old = atomic_cmpxchg(v, cur, cur + 1);
		if (old == cur)
			break;
		cur = old;
	}

	return true;
}

bool rq_wait_inc_below(struct rq_wait *rq_wait, unsigned int limit)
{
	return atomic_inc_below(&rq_wait->inflight, limit);
}

void __rq_qos_cleanup(struct rq_qos *rqos, struct bio *bio)
{
	do {
		if (rqos->ops->cleanup)
			rqos->ops->cleanup(rqos, bio);
		rqos = rqos->next;
	} while (rqos);
}

void __rq_qos_done(struct rq_qos *rqos, struct request *rq)
{
	do {
		if (rqos->ops->done)
			rqos->ops->done(rqos, rq);
		rqos = rqos->next;
	} while (rqos);
}

void __rq_qos_issue(struct rq_qos *rqos, struct request *rq)
{
	do {
		if (rqos->ops->issue)
			rqos->ops->issue(rqos, rq);
		rqos = rqos->next;
	} while (rqos);
}

void __rq_qos_requeue(struct rq_qos *rqos, struct request *rq)
{
	do {
		if (rqos->ops->requeue)
			rqos->ops->requeue(rqos, rq);
		rqos = rqos->next;
	} while (rqos);
}

void __rq_qos_throttle(struct rq_qos *rqos, struct bio *bio)
{
	do {
		if (rqos->ops->throttle)
			rqos->ops->throttle(rqos, bio);
		rqos = rqos->next;
	} while (rqos);
}

void __rq_qos_track(struct rq_qos *rqos, struct request *rq, struct bio *bio)
{
	do {
		if (rqos->ops->track)
			rqos->ops->track(rqos, rq, bio);
		rqos = rqos->next;
	} while (rqos);
}

void __rq_qos_done_bio(struct rq_qos *rqos, struct bio *bio)
{
	do {
		if (rqos->ops->done_bio)
			rqos->ops->done_bio(rqos, bio);
		rqos = rqos->next;
	} while (rqos);
}

/*
 * Return true, if we can't increase the depth further by scaling
 */
bool rq_depth_calc_max_depth(struct rq_depth *rqd)
{
	unsigned int depth;
	bool ret = false;

	/*
	 * For QD=1 devices, this is a special case. It's important for those
	 * to have one request ready when one completes, so force a depth of
	 * 2 for those devices. On the backend, it'll be a depth of 1 anyway,
	 * since the device can't have more than that in flight. If we're
	 * scaling down, then keep a setting of 1/1/1.
	 */
	if (rqd->queue_depth == 1) {
		if (rqd->scale_step > 0)
			rqd->max_depth = 1;
		else {
			rqd->max_depth = 2;
			ret = true;
		}
	} else {
		/*
		 * scale_step == 0 is our default state. If we have suffered
		 * latency spikes, step will be > 0, and we shrink the
		 * allowed write depths. If step is < 0, we're only doing
		 * writes, and we allow a temporarily higher depth to
		 * increase performance.
		 */
		depth = min_t(unsigned int, rqd->default_depth,
			      rqd->queue_depth);
		if (rqd->scale_step > 0)
			depth = 1 + ((depth - 1) >> min(31, rqd->scale_step));
		else if (rqd->scale_step < 0) {
			unsigned int maxd = 3 * rqd->queue_depth / 4;

			depth = 1 + ((depth - 1) << -rqd->scale_step);
			if (depth > maxd) {
				depth = maxd;
				ret = true;
			}
		}

		rqd->max_depth = depth;
	}

	return ret;
}

void rq_depth_scale_up(struct rq_depth *rqd)
{
	/*
	 * Hit max in previous round, stop here
	 */
	if (rqd->scaled_max)
		return;

	rqd->scale_step--;

	rqd->scaled_max = rq_depth_calc_max_depth(rqd);
}

/*
 * Scale rwb down. If 'hard_throttle' is set, do it quicker, since we
 * had a latency violation.
 */
void rq_depth_scale_down(struct rq_depth *rqd, bool hard_throttle)
{
	/*
	 * Stop scaling down when we've hit the limit. This also prevents
	 * ->scale_step from going to crazy values, if the device can't
	 * keep up.
	 */
	if (rqd->max_depth == 1)
		return;

	if (rqd->scale_step < 0 && hard_throttle)
		rqd->scale_step = 0;
	else
		rqd->scale_step++;

	rqd->scaled_max = false;
	rq_depth_calc_max_depth(rqd);
}

struct rq_qos_wait_data {
	struct wait_queue_entry wq;
	struct task_struct *task;
	struct rq_wait *rqw;
	acquire_inflight_cb_t *cb;
	void *private_data;
	bool got_token;
};

static int rq_qos_wake_function(struct wait_queue_entry *curr,
				unsigned int mode, int wake_flags, void *key)
{
	struct rq_qos_wait_data *data = container_of(curr,
						     struct rq_qos_wait_data,
						     wq);

	/*
	 * If we fail to get a budget, return -1 to interrupt the wake up loop
	 * in __wake_up_common.
	 */
	if (!data->cb(data->rqw, data->private_data))
		return -1;

	data->got_token = true;
	list_del_init(&curr->entry);
	wake_up_process(data->task);
	return 1;
}

/**
 * rq_qos_wait - throttle on a rqw if we need to
<<<<<<< HEAD
 * @private_data - caller provided specific data
 * @acquire_inflight_cb - inc the rqw->inflight counter if we can
 * @cleanup_cb - the callback to cleanup in case we race with a waker
=======
 * @rqw: rqw to throttle on
 * @private_data: caller provided specific data
 * @acquire_inflight_cb: inc the rqw->inflight counter if we can
 * @cleanup_cb: the callback to cleanup in case we race with a waker
>>>>>>> 0ecfebd2
 *
 * This provides a uniform place for the rq_qos users to do their throttling.
 * Since you can end up with a lot of things sleeping at once, this manages the
 * waking up based on the resources available.  The acquire_inflight_cb should
 * inc the rqw->inflight if we have the ability to do so, or return false if not
 * and then we will sleep until the room becomes available.
 *
 * cleanup_cb is in case that we race with a waker and need to cleanup the
 * inflight count accordingly.
 */
void rq_qos_wait(struct rq_wait *rqw, void *private_data,
		 acquire_inflight_cb_t *acquire_inflight_cb,
		 cleanup_cb_t *cleanup_cb)
{
	struct rq_qos_wait_data data = {
		.wq = {
			.func	= rq_qos_wake_function,
			.entry	= LIST_HEAD_INIT(data.wq.entry),
		},
		.task = current,
		.rqw = rqw,
		.cb = acquire_inflight_cb,
		.private_data = private_data,
	};
	bool has_sleeper;

	has_sleeper = wq_has_sleeper(&rqw->wait);
	if (!has_sleeper && acquire_inflight_cb(rqw, private_data))
		return;

	prepare_to_wait_exclusive(&rqw->wait, &data.wq, TASK_UNINTERRUPTIBLE);
	do {
		if (data.got_token)
			break;
		if (!has_sleeper && acquire_inflight_cb(rqw, private_data)) {
			finish_wait(&rqw->wait, &data.wq);

			/*
			 * We raced with wbt_wake_function() getting a token,
			 * which means we now have two. Put our local token
			 * and wake anyone else potentially waiting for one.
			 */
			if (data.got_token)
				cleanup_cb(rqw, private_data);
			break;
		}
		io_schedule();
		has_sleeper = false;
	} while (1);
	finish_wait(&rqw->wait, &data.wq);
}

void rq_qos_exit(struct request_queue *q)
{
	blk_mq_debugfs_unregister_queue_rqos(q);

	while (q->rq_qos) {
		struct rq_qos *rqos = q->rq_qos;
		q->rq_qos = rqos->next;
		rqos->ops->exit(rqos);
	}
}<|MERGE_RESOLUTION|>--- conflicted
+++ resolved
@@ -209,16 +209,10 @@
 
 /**
  * rq_qos_wait - throttle on a rqw if we need to
-<<<<<<< HEAD
- * @private_data - caller provided specific data
- * @acquire_inflight_cb - inc the rqw->inflight counter if we can
- * @cleanup_cb - the callback to cleanup in case we race with a waker
-=======
  * @rqw: rqw to throttle on
  * @private_data: caller provided specific data
  * @acquire_inflight_cb: inc the rqw->inflight counter if we can
  * @cleanup_cb: the callback to cleanup in case we race with a waker
->>>>>>> 0ecfebd2
  *
  * This provides a uniform place for the rq_qos users to do their throttling.
  * Since you can end up with a lot of things sleeping at once, this manages the
