--- conflicted
+++ resolved
@@ -1776,11 +1776,6 @@
 
 	down_read(&cxl_dpa_rwsem);
 	rc = cxl_region_attach(cxlr, cxled, pos);
-<<<<<<< HEAD
-	if (rc == 0)
-		set_bit(CXL_REGION_F_INCOHERENT, &cxlr->flags);
-=======
->>>>>>> 8455cbb2
 	up_read(&cxl_dpa_rwsem);
 	up_write(&cxl_region_rwsem);
 	return rc;
