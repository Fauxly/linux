// SPDX-License-Identifier: GPL-2.0-or-later
/*
 * Generic System Framebuffers
 * Copyright (c) 2012-2013 David Herrmann <dh.herrmann@gmail.com>
 *
 * EFI Quirks Copyright (c) 2006 Edgar Hucek <gimli@dark-green.com>
 */

/*
 * EFI Quirks
 * Several EFI systems do not correctly advertise their boot framebuffers.
 * Hence, we use this static table of known broken machines and fix up the
 * information so framebuffer drivers can load correctly.
 */

#include <linux/dmi.h>
#include <linux/err.h>
#include <linux/efi.h>
#include <linux/init.h>
#include <linux/kernel.h>
#include <linux/mm.h>
#include <linux/of_address.h>
#include <linux/pci.h>
#include <linux/platform_device.h>
#include <linux/screen_info.h>
#include <linux/sysfb.h>
#include <video/vga.h>

enum {
	OVERRIDE_NONE = 0x0,
	OVERRIDE_BASE = 0x1,
	OVERRIDE_STRIDE = 0x2,
	OVERRIDE_HEIGHT = 0x4,
	OVERRIDE_WIDTH = 0x8,
};

struct efifb_dmi_info efifb_dmi_list[] = {
	[M_I17] = { "i17", 0x80010000, 1472 * 4, 1440, 900, OVERRIDE_NONE },
	[M_I20] = { "i20", 0x80010000, 1728 * 4, 1680, 1050, OVERRIDE_NONE }, /* guess */
	[M_I20_SR] = { "imac7", 0x40010000, 1728 * 4, 1680, 1050, OVERRIDE_NONE },
	[M_I24] = { "i24", 0x80010000, 2048 * 4, 1920, 1200, OVERRIDE_NONE }, /* guess */
	[M_I24_8_1] = { "imac8", 0xc0060000, 2048 * 4, 1920, 1200, OVERRIDE_NONE },
	[M_I24_10_1] = { "imac10", 0xc0010000, 2048 * 4, 1920, 1080, OVERRIDE_NONE },
	[M_I27_11_1] = { "imac11", 0xc0010000, 2560 * 4, 2560, 1440, OVERRIDE_NONE },
	[M_MINI]= { "mini", 0x80000000, 2048 * 4, 1024, 768, OVERRIDE_NONE },
	[M_MINI_3_1] = { "mini31", 0x40010000, 1024 * 4, 1024, 768, OVERRIDE_NONE },
	[M_MINI_4_1] = { "mini41", 0xc0010000, 2048 * 4, 1920, 1200, OVERRIDE_NONE },
	[M_MB] = { "macbook", 0x80000000, 2048 * 4, 1280, 800, OVERRIDE_NONE },
	[M_MB_5_1] = { "macbook51", 0x80010000, 2048 * 4, 1280, 800, OVERRIDE_NONE },
	[M_MB_6_1] = { "macbook61", 0x80010000, 2048 * 4, 1280, 800, OVERRIDE_NONE },
	[M_MB_7_1] = { "macbook71", 0x80010000, 2048 * 4, 1280, 800, OVERRIDE_NONE },
	[M_MBA] = { "mba", 0x80000000, 2048 * 4, 1280, 800, OVERRIDE_NONE },
	/* 11" Macbook Air 3,1 passes the wrong stride */
	[M_MBA_3] = { "mba3", 0, 2048 * 4, 0, 0, OVERRIDE_STRIDE },
	[M_MBP] = { "mbp", 0x80010000, 1472 * 4, 1440, 900, OVERRIDE_NONE },
	[M_MBP_2] = { "mbp2", 0, 0, 0, 0, OVERRIDE_NONE }, /* placeholder */
	[M_MBP_2_2] = { "mbp22", 0x80010000, 1472 * 4, 1440, 900, OVERRIDE_NONE },
	[M_MBP_SR] = { "mbp3", 0x80030000, 2048 * 4, 1440, 900, OVERRIDE_NONE },
	[M_MBP_4] = { "mbp4", 0xc0060000, 2048 * 4, 1920, 1200, OVERRIDE_NONE },
	[M_MBP_5_1] = { "mbp51", 0xc0010000, 2048 * 4, 1440, 900, OVERRIDE_NONE },
	[M_MBP_5_2] = { "mbp52", 0xc0010000, 2048 * 4, 1920, 1200, OVERRIDE_NONE },
	[M_MBP_5_3] = { "mbp53", 0xd0010000, 2048 * 4, 1440, 900, OVERRIDE_NONE },
	[M_MBP_6_1] = { "mbp61", 0x90030000, 2048 * 4, 1920, 1200, OVERRIDE_NONE },
	[M_MBP_6_2] = { "mbp62", 0x90030000, 2048 * 4, 1680, 1050, OVERRIDE_NONE },
	[M_MBP_7_1] = { "mbp71", 0xc0010000, 2048 * 4, 1280, 800, OVERRIDE_NONE },
	[M_MBP_8_2] = { "mbp82", 0x90010000, 1472 * 4, 1440, 900, OVERRIDE_NONE },
	[M_UNKNOWN] = { NULL, 0, 0, 0, 0, OVERRIDE_NONE }
};

void efifb_setup_from_dmi(struct screen_info *si, const char *opt)
{
	int i;

	for (i = 0; i < M_UNKNOWN; i++) {
		if (efifb_dmi_list[i].base != 0 &&
		    !strcmp(opt, efifb_dmi_list[i].optname)) {
			si->lfb_base = efifb_dmi_list[i].base;
			si->lfb_linelength = efifb_dmi_list[i].stride;
			si->lfb_width = efifb_dmi_list[i].width;
			si->lfb_height = efifb_dmi_list[i].height;
		}
	}
}

#define choose_value(dmivalue, fwvalue, field, flags) ({	\
		typeof(fwvalue) _ret_ = fwvalue;		\
		if ((flags) & (field))				\
			_ret_ = dmivalue;			\
		else if ((fwvalue) == 0)			\
			_ret_ = dmivalue;			\
		_ret_;						\
	})

static int __init efifb_set_system(const struct dmi_system_id *id)
{
	struct efifb_dmi_info *info = id->driver_data;

	if (info->base == 0 && info->height == 0 && info->width == 0 &&
	    info->stride == 0)
		return 0;

	/* Trust the bootloader over the DMI tables */
	if (screen_info.lfb_base == 0) {
#if defined(CONFIG_PCI)
		struct pci_dev *dev = NULL;
		int found_bar = 0;
#endif
		if (info->base) {
			screen_info.lfb_base = choose_value(info->base,
				screen_info.lfb_base, OVERRIDE_BASE,
				info->flags);

#if defined(CONFIG_PCI)
			/* make sure that the address in the table is actually
			 * on a VGA device's PCI BAR */

			for_each_pci_dev(dev) {
				int i;
				if ((dev->class >> 8) != PCI_CLASS_DISPLAY_VGA)
					continue;
				for (i = 0; i < DEVICE_COUNT_RESOURCE; i++) {
					resource_size_t start, end;
					unsigned long flags;

					flags = pci_resource_flags(dev, i);
					if (!(flags & IORESOURCE_MEM))
						continue;

					if (flags & IORESOURCE_UNSET)
						continue;

					if (pci_resource_len(dev, i) == 0)
						continue;

					start = pci_resource_start(dev, i);
					end = pci_resource_end(dev, i);
					if (screen_info.lfb_base >= start &&
					    screen_info.lfb_base < end) {
						found_bar = 1;
						break;
					}
				}
			}
			if (!found_bar)
				screen_info.lfb_base = 0;
#endif
		}
	}
	if (screen_info.lfb_base) {
		screen_info.lfb_linelength = choose_value(info->stride,
			screen_info.lfb_linelength, OVERRIDE_STRIDE,
			info->flags);
		screen_info.lfb_width = choose_value(info->width,
			screen_info.lfb_width, OVERRIDE_WIDTH,
			info->flags);
		screen_info.lfb_height = choose_value(info->height,
			screen_info.lfb_height, OVERRIDE_HEIGHT,
			info->flags);
		if (screen_info.orig_video_isVGA == 0)
			screen_info.orig_video_isVGA = VIDEO_TYPE_EFI;
	} else {
		screen_info.lfb_linelength = 0;
		screen_info.lfb_width = 0;
		screen_info.lfb_height = 0;
		screen_info.orig_video_isVGA = 0;
		return 0;
	}

	printk(KERN_INFO "efifb: dmi detected %s - framebuffer at 0x%08x "
			 "(%dx%d, stride %d)\n", id->ident,
			 screen_info.lfb_base, screen_info.lfb_width,
			 screen_info.lfb_height, screen_info.lfb_linelength);

	return 1;
}

#define EFIFB_DMI_SYSTEM_ID(vendor, name, enumid)		\
	{							\
		efifb_set_system,				\
		name,						\
		{						\
			DMI_MATCH(DMI_BIOS_VENDOR, vendor),	\
			DMI_MATCH(DMI_PRODUCT_NAME, name)	\
		},						\
		&efifb_dmi_list[enumid]				\
	}

static const struct dmi_system_id efifb_dmi_system_table[] __initconst = {
	EFIFB_DMI_SYSTEM_ID("Apple Computer, Inc.", "iMac4,1", M_I17),
	/* At least one of these two will be right; maybe both? */
	EFIFB_DMI_SYSTEM_ID("Apple Computer, Inc.", "iMac5,1", M_I20),
	EFIFB_DMI_SYSTEM_ID("Apple Inc.", "iMac5,1", M_I20),
	/* At least one of these two will be right; maybe both? */
	EFIFB_DMI_SYSTEM_ID("Apple Computer, Inc.", "iMac6,1", M_I24),
	EFIFB_DMI_SYSTEM_ID("Apple Inc.", "iMac6,1", M_I24),
	EFIFB_DMI_SYSTEM_ID("Apple Inc.", "iMac7,1", M_I20_SR),
	EFIFB_DMI_SYSTEM_ID("Apple Inc.", "iMac8,1", M_I24_8_1),
	EFIFB_DMI_SYSTEM_ID("Apple Inc.", "iMac10,1", M_I24_10_1),
	EFIFB_DMI_SYSTEM_ID("Apple Inc.", "iMac11,1", M_I27_11_1),
	EFIFB_DMI_SYSTEM_ID("Apple Computer, Inc.", "Macmini1,1", M_MINI),
	EFIFB_DMI_SYSTEM_ID("Apple Inc.", "Macmini3,1", M_MINI_3_1),
	EFIFB_DMI_SYSTEM_ID("Apple Inc.", "Macmini4,1", M_MINI_4_1),
	EFIFB_DMI_SYSTEM_ID("Apple Computer, Inc.", "MacBook1,1", M_MB),
	/* At least one of these two will be right; maybe both? */
	EFIFB_DMI_SYSTEM_ID("Apple Computer, Inc.", "MacBook2,1", M_MB),
	EFIFB_DMI_SYSTEM_ID("Apple Inc.", "MacBook2,1", M_MB),
	/* At least one of these two will be right; maybe both? */
	EFIFB_DMI_SYSTEM_ID("Apple Computer, Inc.", "MacBook3,1", M_MB),
	EFIFB_DMI_SYSTEM_ID("Apple Inc.", "MacBook3,1", M_MB),
	EFIFB_DMI_SYSTEM_ID("Apple Inc.", "MacBook4,1", M_MB),
	EFIFB_DMI_SYSTEM_ID("Apple Inc.", "MacBook5,1", M_MB_5_1),
	EFIFB_DMI_SYSTEM_ID("Apple Inc.", "MacBook6,1", M_MB_6_1),
	EFIFB_DMI_SYSTEM_ID("Apple Inc.", "MacBook7,1", M_MB_7_1),
	EFIFB_DMI_SYSTEM_ID("Apple Inc.", "MacBookAir1,1", M_MBA),
	EFIFB_DMI_SYSTEM_ID("Apple Inc.", "MacBookAir3,1", M_MBA_3),
	EFIFB_DMI_SYSTEM_ID("Apple Computer, Inc.", "MacBookPro1,1", M_MBP),
	EFIFB_DMI_SYSTEM_ID("Apple Computer, Inc.", "MacBookPro2,1", M_MBP_2),
	EFIFB_DMI_SYSTEM_ID("Apple Computer, Inc.", "MacBookPro2,2", M_MBP_2_2),
	EFIFB_DMI_SYSTEM_ID("Apple Inc.", "MacBookPro2,1", M_MBP_2),
	EFIFB_DMI_SYSTEM_ID("Apple Computer, Inc.", "MacBookPro3,1", M_MBP_SR),
	EFIFB_DMI_SYSTEM_ID("Apple Inc.", "MacBookPro3,1", M_MBP_SR),
	EFIFB_DMI_SYSTEM_ID("Apple Inc.", "MacBookPro4,1", M_MBP_4),
	EFIFB_DMI_SYSTEM_ID("Apple Inc.", "MacBookPro5,1", M_MBP_5_1),
	EFIFB_DMI_SYSTEM_ID("Apple Inc.", "MacBookPro5,2", M_MBP_5_2),
	EFIFB_DMI_SYSTEM_ID("Apple Inc.", "MacBookPro5,3", M_MBP_5_3),
	EFIFB_DMI_SYSTEM_ID("Apple Inc.", "MacBookPro6,1", M_MBP_6_1),
	EFIFB_DMI_SYSTEM_ID("Apple Inc.", "MacBookPro6,2", M_MBP_6_2),
	EFIFB_DMI_SYSTEM_ID("Apple Inc.", "MacBookPro7,1", M_MBP_7_1),
	EFIFB_DMI_SYSTEM_ID("Apple Inc.", "MacBookPro8,2", M_MBP_8_2),
	{},
};

/*
 * Some devices have a portrait LCD but advertise a landscape resolution (and
 * pitch). We simply swap width and height for these devices so that we can
 * correctly deal with some of them coming with multiple resolutions.
 */
static const struct dmi_system_id efifb_dmi_swap_width_height[] __initconst = {
	{
		/*
		 * Lenovo MIIX310-10ICR, only some batches have the troublesome
		 * 800x1280 portrait screen. Luckily the portrait version has
		 * its own BIOS version, so we match on that.
		 */
		.matches = {
			DMI_EXACT_MATCH(DMI_SYS_VENDOR, "LENOVO"),
			DMI_EXACT_MATCH(DMI_PRODUCT_VERSION, "MIIX 310-10ICR"),
			DMI_EXACT_MATCH(DMI_BIOS_VERSION, "1HCN44WW"),
		},
	},
	{
		/* Lenovo MIIX 320-10ICR with 800x1280 portrait screen */
		.matches = {
			DMI_EXACT_MATCH(DMI_SYS_VENDOR, "LENOVO"),
			DMI_EXACT_MATCH(DMI_PRODUCT_VERSION,
					"Lenovo MIIX 320-10ICR"),
		},
	},
	{
		/* Lenovo D330 with 800x1280 or 1200x1920 portrait screen */
		.matches = {
			DMI_EXACT_MATCH(DMI_SYS_VENDOR, "LENOVO"),
			DMI_EXACT_MATCH(DMI_PRODUCT_VERSION,
					"Lenovo ideapad D330-10IGM"),
		},
	},
	{
		/* Lenovo IdeaPad Duet 3 10IGL5 with 1200x1920 portrait screen */
		.matches = {
			DMI_EXACT_MATCH(DMI_SYS_VENDOR, "LENOVO"),
			DMI_EXACT_MATCH(DMI_PRODUCT_VERSION,
					"IdeaPad Duet 3 10IGL5"),
		},
	},
<<<<<<< HEAD
=======
	{
		/* Lenovo Yoga Book X91F / X91L */
		.matches = {
			DMI_EXACT_MATCH(DMI_SYS_VENDOR, "LENOVO"),
			/* Non exact match to match F + L versions */
			DMI_MATCH(DMI_PRODUCT_NAME, "Lenovo YB1-X91"),
		},
	},
>>>>>>> 8455cbb2
	{},
};

static bool efifb_overlaps_pci_range(const struct of_pci_range *range)
{
	u64 fb_base = screen_info.lfb_base;

	if (screen_info.capabilities & VIDEO_CAPABILITY_64BIT_BASE)
		fb_base |= (u64)(unsigned long)screen_info.ext_lfb_base << 32;

	return fb_base >= range->cpu_addr &&
	       fb_base < (range->cpu_addr + range->size);
}

static struct device_node *find_pci_overlap_node(void)
{
	struct device_node *np;

	for_each_node_by_type(np, "pci") {
		struct of_pci_range_parser parser;
		struct of_pci_range range;
		int err;

		err = of_pci_range_parser_init(&parser, np);
		if (err) {
			pr_warn("of_pci_range_parser_init() failed: %d\n", err);
			continue;
		}

		for_each_of_pci_range(&parser, &range)
			if (efifb_overlaps_pci_range(&range))
				return np;
	}
	return NULL;
}

/*
 * If the efifb framebuffer is backed by a PCI graphics controller, we have
 * to ensure that this relation is expressed using a device link when
 * running in DT mode, or the probe order may be reversed, resulting in a
 * resource reservation conflict on the memory window that the efifb
 * framebuffer steals from the PCIe host bridge.
 */
static int efifb_add_links(struct fwnode_handle *fwnode)
{
	struct device_node *sup_np;

	sup_np = find_pci_overlap_node();

	/*
	 * If there's no PCI graphics controller backing the efifb, we are
	 * done here.
	 */
	if (!sup_np)
		return 0;

	fwnode_link_add(fwnode, of_fwnode_handle(sup_np));
	of_node_put(sup_np);

	return 0;
}

static const struct fwnode_operations efifb_fwnode_ops = {
	.add_links = efifb_add_links,
};

#ifdef CONFIG_EFI
static struct fwnode_handle efifb_fwnode;

__init void sysfb_apply_efi_quirks(void)
{
	if (screen_info.orig_video_isVGA != VIDEO_TYPE_EFI ||
	    !(screen_info.capabilities & VIDEO_CAPABILITY_SKIP_QUIRKS))
		dmi_check_system(efifb_dmi_system_table);

	if (screen_info.orig_video_isVGA == VIDEO_TYPE_EFI &&
	    dmi_check_system(efifb_dmi_swap_width_height)) {
		u16 temp = screen_info.lfb_width;

		screen_info.lfb_width = screen_info.lfb_height;
		screen_info.lfb_height = temp;
		screen_info.lfb_linelength = 4 * screen_info.lfb_width;
	}
}

__init void sysfb_set_efifb_fwnode(struct platform_device *pd)
{
	if (screen_info.orig_video_isVGA == VIDEO_TYPE_EFI && IS_ENABLED(CONFIG_PCI)) {
		fwnode_init(&efifb_fwnode, &efifb_fwnode_ops);
		pd->dev.fwnode = &efifb_fwnode;
	}
}
#endif<|MERGE_RESOLUTION|>--- conflicted
+++ resolved
@@ -272,8 +272,6 @@
 					"IdeaPad Duet 3 10IGL5"),
 		},
 	},
-<<<<<<< HEAD
-=======
 	{
 		/* Lenovo Yoga Book X91F / X91L */
 		.matches = {
@@ -282,7 +280,6 @@
 			DMI_MATCH(DMI_PRODUCT_NAME, "Lenovo YB1-X91"),
 		},
 	},
->>>>>>> 8455cbb2
 	{},
 };
 
