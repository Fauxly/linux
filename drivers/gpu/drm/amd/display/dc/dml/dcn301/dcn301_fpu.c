/*
 * Copyright 2019-2021 Advanced Micro Devices, Inc.
 *
 * Permission is hereby granted, free of charge, to any person obtaining a
 * copy of this software and associated documentation files (the "Software"),
 * to deal in the Software without restriction, including without limitation
 * the rights to use, copy, modify, merge, publish, distribute, sublicense,
 * and/or sell copies of the Software, and to permit persons to whom the
 * Software is furnished to do so, subject to the following conditions:
 *
 * The above copyright notice and this permission notice shall be included in
 * all copies or substantial portions of the Software.
 *
 * THE SOFTWARE IS PROVIDED "AS IS", WITHOUT WARRANTY OF ANY KIND, EXPRESS OR
 * IMPLIED, INCLUDING BUT NOT LIMITED TO THE WARRANTIES OF MERCHANTABILITY,
 * FITNESS FOR A PARTICULAR PURPOSE AND NONINFRINGEMENT.  IN NO EVENT SHALL
 * THE COPYRIGHT HOLDER(S) OR AUTHOR(S) BE LIABLE FOR ANY CLAIM, DAMAGES OR
 * OTHER LIABILITY, WHETHER IN AN ACTION OF CONTRACT, TORT OR OTHERWISE,
 * ARISING FROM, OUT OF OR IN CONNECTION WITH THE SOFTWARE OR THE USE OR
 * OTHER DEALINGS IN THE SOFTWARE.
 *
 * Authors: AMD
 *
 */
#include "resource.h"
#include "clk_mgr.h"
#include "dcn20/dcn20_resource.h"
#include "dcn301/dcn301_resource.h"
#include "clk_mgr/dcn301/vg_clk_mgr.h"

#include "dml/dcn20/dcn20_fpu.h"
#include "dcn301_fpu.h"

#define TO_DCN301_RES_POOL(pool)\
	container_of(pool, struct dcn301_resource_pool, base)

/* Based on: //vidip/dc/dcn3/doc/architecture/DCN3x_Display_Mode.xlsm#83 */
struct _vcs_dpi_ip_params_st dcn3_01_ip = {
	.odm_capable = 1,
	.gpuvm_enable = 1,
	.hostvm_enable = 1,
	.gpuvm_max_page_table_levels = 1,
	.hostvm_max_page_table_levels = 2,
	.hostvm_cached_page_table_levels = 0,
	.pte_group_size_bytes = 2048,
	.num_dsc = 3,
	.rob_buffer_size_kbytes = 184,
	.det_buffer_size_kbytes = 184,
	.dpte_buffer_size_in_pte_reqs_luma = 64,
	.dpte_buffer_size_in_pte_reqs_chroma = 32,
	.pde_proc_buffer_size_64k_reqs = 48,
	.dpp_output_buffer_pixels = 2560,
	.opp_output_buffer_lines = 1,
	.pixel_chunk_size_kbytes = 8,
	.meta_chunk_size_kbytes = 2,
	.writeback_chunk_size_kbytes = 8,
	.line_buffer_size_bits = 789504,
	.is_line_buffer_bpp_fixed = 0,  // ?
	.line_buffer_fixed_bpp = 48,     // ?
	.dcc_supported = true,
	.writeback_interface_buffer_size_kbytes = 90,
	.writeback_line_buffer_buffer_size = 656640,
	.max_line_buffer_lines = 12,
	.writeback_luma_buffer_size_kbytes = 12,  // writeback_line_buffer_buffer_size = 656640
	.writeback_chroma_buffer_size_kbytes = 8,
	.writeback_chroma_line_buffer_width_pixels = 4,
	.writeback_max_hscl_ratio = 1,
	.writeback_max_vscl_ratio = 1,
	.writeback_min_hscl_ratio = 1,
	.writeback_min_vscl_ratio = 1,
	.writeback_max_hscl_taps = 1,
	.writeback_max_vscl_taps = 1,
	.writeback_line_buffer_luma_buffer_size = 0,
	.writeback_line_buffer_chroma_buffer_size = 14643,
	.cursor_buffer_size = 8,
	.cursor_chunk_size = 2,
	.max_num_otg = 4,
	.max_num_dpp = 4,
	.max_num_wb = 1,
	.max_dchub_pscl_bw_pix_per_clk = 4,
	.max_pscl_lb_bw_pix_per_clk = 2,
	.max_lb_vscl_bw_pix_per_clk = 4,
	.max_vscl_hscl_bw_pix_per_clk = 4,
	.max_hscl_ratio = 6,
	.max_vscl_ratio = 6,
	.hscl_mults = 4,
	.vscl_mults = 4,
	.max_hscl_taps = 8,
	.max_vscl_taps = 8,
	.dispclk_ramp_margin_percent = 1,
	.underscan_factor = 1.11,
	.min_vblank_lines = 32,
	.dppclk_delay_subtotal = 46,
	.dynamic_metadata_vm_enabled = true,
	.dppclk_delay_scl_lb_only = 16,
	.dppclk_delay_scl = 50,
	.dppclk_delay_cnvc_formatter = 27,
	.dppclk_delay_cnvc_cursor = 6,
	.dispclk_delay_subtotal = 119,
	.dcfclk_cstate_latency = 5.2, // SRExitTime
	.max_inter_dcn_tile_repeaters = 8,
	.max_num_hdmi_frl_outputs = 0,
	.odm_combine_4to1_supported = true,

	.xfc_supported = false,
	.xfc_fill_bw_overhead_percent = 10.0,
	.xfc_fill_constant_bytes = 0,
	.gfx7_compat_tiling_supported = 0,
	.number_of_cursors = 1,
};

struct _vcs_dpi_soc_bounding_box_st dcn3_01_soc = {
	.clock_limits = {
		{
			.state = 0,
			.dram_speed_mts = 2400.0,
			.fabricclk_mhz = 600,
			.socclk_mhz = 278.0,
			.dcfclk_mhz = 400.0,
			.dscclk_mhz = 206.0,
			.dppclk_mhz = 1015.0,
			.dispclk_mhz = 1015.0,
			.phyclk_mhz = 600.0,
		},

		{
			.state = 1,
			.dram_speed_mts = 2400.0,
			.fabricclk_mhz = 688,
			.socclk_mhz = 278.0,
			.dcfclk_mhz = 400.0,
			.dscclk_mhz = 206.0,
			.dppclk_mhz = 1015.0,
			.dispclk_mhz = 1015.0,
			.phyclk_mhz = 600.0,
		},

		{
			.state = 2,
			.dram_speed_mts = 4267.0,
			.fabricclk_mhz = 1067,
			.socclk_mhz = 278.0,
			.dcfclk_mhz = 608.0,
			.dscclk_mhz = 296.0,
			.dppclk_mhz = 1015.0,
			.dispclk_mhz = 1015.0,
			.phyclk_mhz = 810.0,
		},

		{
			.state = 3,
			.dram_speed_mts = 4267.0,
			.fabricclk_mhz = 1067,
			.socclk_mhz = 715.0,
			.dcfclk_mhz = 676.0,
			.dscclk_mhz = 338.0,
			.dppclk_mhz = 1015.0,
			.dispclk_mhz = 1015.0,
			.phyclk_mhz = 810.0,
		},

		{
			.state = 4,
			.dram_speed_mts = 4267.0,
			.fabricclk_mhz = 1067,
			.socclk_mhz = 953.0,
			.dcfclk_mhz = 810.0,
			.dscclk_mhz = 338.0,
			.dppclk_mhz = 1015.0,
			.dispclk_mhz = 1015.0,
			.phyclk_mhz = 810.0,
		},
	},

	.sr_exit_time_us = 9.0,
	.sr_enter_plus_exit_time_us = 11.0,
	.urgent_latency_us = 4.0,
	.urgent_latency_pixel_data_only_us = 4.0,
	.urgent_latency_pixel_mixed_with_vm_data_us = 4.0,
	.urgent_latency_vm_data_only_us = 4.0,
	.urgent_out_of_order_return_per_channel_pixel_only_bytes = 4096,
	.urgent_out_of_order_return_per_channel_pixel_and_vm_bytes = 4096,
	.urgent_out_of_order_return_per_channel_vm_only_bytes = 4096,
	.pct_ideal_dram_sdp_bw_after_urgent_pixel_only = 80.0,
	.pct_ideal_dram_sdp_bw_after_urgent_pixel_and_vm = 75.0,
	.pct_ideal_dram_sdp_bw_after_urgent_vm_only = 40.0,
	.max_avg_sdp_bw_use_normal_percent = 60.0,
	.max_avg_dram_bw_use_normal_percent = 60.0,
	.writeback_latency_us = 12.0,
	.max_request_size_bytes = 256,
	.dram_channel_width_bytes = 4,
	.fabric_datapath_to_dcn_data_return_bytes = 32,
	.dcn_downspread_percent = 0.5,
	.downspread_percent = 0.38,
	.dram_page_open_time_ns = 50.0,
	.dram_rw_turnaround_time_ns = 17.5,
	.dram_return_buffer_per_channel_bytes = 8192,
	.round_trip_ping_latency_dcfclk_cycles = 191,
	.urgent_out_of_order_return_per_channel_bytes = 4096,
	.channel_interleave_bytes = 256,
	.num_banks = 8,
	.num_chans = 4,
	.gpuvm_min_page_size_bytes = 4096,
	.hostvm_min_page_size_bytes = 4096,
	.dram_clock_change_latency_us = 23.84,
	.writeback_dram_clock_change_latency_us = 23.0,
	.return_bus_width_bytes = 64,
	.dispclk_dppclk_vco_speed_mhz = 3550,
	.xfc_bus_transport_time_us = 20,      // ?
	.xfc_xbuf_latency_tolerance_us = 4,  // ?
	.use_urgent_burst_bw = 1,            // ?
	.num_states = 5,
	.do_urgent_latency_adjustment = false,
	.urgent_latency_adjustment_fabric_clock_component_us = 0,
	.urgent_latency_adjustment_fabric_clock_reference_mhz = 0,
};

struct wm_table ddr4_wm_table = {
	.entries = {
		{
			.wm_inst = WM_A,
			.wm_type = WM_TYPE_PSTATE_CHG,
			.pstate_latency_us = 11.72,
			.sr_exit_time_us = 6.09,
			.sr_enter_plus_exit_time_us = 7.14,
			.valid = true,
		},
		{
			.wm_inst = WM_B,
			.wm_type = WM_TYPE_PSTATE_CHG,
			.pstate_latency_us = 11.72,
			.sr_exit_time_us = 10.12,
			.sr_enter_plus_exit_time_us = 11.48,
			.valid = true,
		},
		{
			.wm_inst = WM_C,
			.wm_type = WM_TYPE_PSTATE_CHG,
			.pstate_latency_us = 11.72,
			.sr_exit_time_us = 10.12,
			.sr_enter_plus_exit_time_us = 11.48,
			.valid = true,
		},
		{
			.wm_inst = WM_D,
			.wm_type = WM_TYPE_PSTATE_CHG,
			.pstate_latency_us = 11.72,
			.sr_exit_time_us = 10.12,
			.sr_enter_plus_exit_time_us = 11.48,
			.valid = true,
		},
	}
};

struct wm_table lpddr5_wm_table = {
	.entries = {
		{
			.wm_inst = WM_A,
			.wm_type = WM_TYPE_PSTATE_CHG,
			.pstate_latency_us = 11.65333,
			.sr_exit_time_us = 13.5,
			.sr_enter_plus_exit_time_us = 16.5,
			.valid = true,
		},
		{
			.wm_inst = WM_B,
			.wm_type = WM_TYPE_PSTATE_CHG,
			.pstate_latency_us = 11.65333,
			.sr_exit_time_us = 13.5,
			.sr_enter_plus_exit_time_us = 16.5,
			.valid = true,
		},
		{
			.wm_inst = WM_C,
			.wm_type = WM_TYPE_PSTATE_CHG,
			.pstate_latency_us = 11.65333,
			.sr_exit_time_us = 13.5,
			.sr_enter_plus_exit_time_us = 16.5,
			.valid = true,
		},
		{
			.wm_inst = WM_D,
			.wm_type = WM_TYPE_PSTATE_CHG,
			.pstate_latency_us = 11.65333,
			.sr_exit_time_us = 13.5,
			.sr_enter_plus_exit_time_us = 16.5,
			.valid = true,
		},
	}
};

static void calculate_wm_set_for_vlevel(int vlevel,
		struct wm_range_table_entry *table_entry,
		struct dcn_watermarks *wm_set,
		struct display_mode_lib *dml,
		display_e2e_pipe_params_st *pipes,
		int pipe_cnt)
{
	double dram_clock_change_latency_cached = dml->soc.dram_clock_change_latency_us;

	ASSERT(vlevel < dml->soc.num_states);
	/* only pipe 0 is read for voltage and dcf/soc clocks */
	pipes[0].clks_cfg.voltage = vlevel;
	pipes[0].clks_cfg.dcfclk_mhz = dml->soc.clock_limits[vlevel].dcfclk_mhz;
	pipes[0].clks_cfg.socclk_mhz = dml->soc.clock_limits[vlevel].socclk_mhz;

	dml->soc.dram_clock_change_latency_us = table_entry->pstate_latency_us;
	dml->soc.sr_exit_time_us = table_entry->sr_exit_time_us;
	dml->soc.sr_enter_plus_exit_time_us = table_entry->sr_enter_plus_exit_time_us;

	wm_set->urgent_ns = get_wm_urgent(dml, pipes, pipe_cnt) * 1000;
	wm_set->cstate_pstate.cstate_enter_plus_exit_ns = get_wm_stutter_enter_exit(dml, pipes, pipe_cnt) * 1000;
	wm_set->cstate_pstate.cstate_exit_ns = get_wm_stutter_exit(dml, pipes, pipe_cnt) * 1000;
	wm_set->cstate_pstate.pstate_change_ns = get_wm_dram_clock_change(dml, pipes, pipe_cnt) * 1000;
	wm_set->pte_meta_urgent_ns = get_wm_memory_trip(dml, pipes, pipe_cnt) * 1000;
	wm_set->frac_urg_bw_nom = get_fraction_of_urgent_bandwidth(dml, pipes, pipe_cnt) * 1000;
	wm_set->frac_urg_bw_flip = get_fraction_of_urgent_bandwidth_imm_flip(dml, pipes, pipe_cnt) * 1000;
	wm_set->urgent_latency_ns = get_urgent_latency(dml, pipes, pipe_cnt) * 1000;
	dml->soc.dram_clock_change_latency_us = dram_clock_change_latency_cached;

}

void dcn301_update_bw_bounding_box(struct dc *dc, struct clk_bw_params *bw_params)
{
	struct _vcs_dpi_voltage_scaling_st *s = dc->scratch.update_bw_bounding_box.clock_limits;
	struct dcn301_resource_pool *pool = TO_DCN301_RES_POOL(dc->res_pool);
	struct clk_limit_table *clk_table = &bw_params->clk_table;
	unsigned int i, closest_clk_lvl;
	int j;

	dc_assert_fp_enabled();

<<<<<<< HEAD
	memcpy(&dcn3_01_soc._clock_tmp, &dcn3_01_soc.clock_limits,
	       sizeof(dcn3_01_soc.clock_limits));
=======
	memcpy(s, dcn3_01_soc.clock_limits, sizeof(dcn3_01_soc.clock_limits));
>>>>>>> 7365df19

	/* Default clock levels are used for diags, which may lead to overclocking. */
	if (!IS_DIAG_DC(dc->ctx->dce_environment)) {
		dcn3_01_ip.max_num_otg = pool->base.res_cap->num_timing_generator;
		dcn3_01_ip.max_num_dpp = pool->base.pipe_count;
		dcn3_01_soc.num_chans = bw_params->num_channels;

		ASSERT(clk_table->num_entries);
		for (i = 0; i < clk_table->num_entries; i++) {
			/* loop backwards*/
			for (closest_clk_lvl = 0, j = dcn3_01_soc.num_states - 1; j >= 0; j--) {
				if ((unsigned int) dcn3_01_soc.clock_limits[j].dcfclk_mhz <= clk_table->entries[i].dcfclk_mhz) {
					closest_clk_lvl = j;
					break;
				}
			}

<<<<<<< HEAD
			dcn3_01_soc._clock_tmp[i].state = i;
			dcn3_01_soc._clock_tmp[i].dcfclk_mhz = clk_table->entries[i].dcfclk_mhz;
			dcn3_01_soc._clock_tmp[i].fabricclk_mhz = clk_table->entries[i].fclk_mhz;
			dcn3_01_soc._clock_tmp[i].socclk_mhz = clk_table->entries[i].socclk_mhz;
			dcn3_01_soc._clock_tmp[i].dram_speed_mts = clk_table->entries[i].memclk_mhz * 2;

			dcn3_01_soc._clock_tmp[i].dispclk_mhz = dcn3_01_soc.clock_limits[closest_clk_lvl].dispclk_mhz;
			dcn3_01_soc._clock_tmp[i].dppclk_mhz = dcn3_01_soc.clock_limits[closest_clk_lvl].dppclk_mhz;
			dcn3_01_soc._clock_tmp[i].dram_bw_per_chan_gbps = dcn3_01_soc.clock_limits[closest_clk_lvl].dram_bw_per_chan_gbps;
			dcn3_01_soc._clock_tmp[i].dscclk_mhz = dcn3_01_soc.clock_limits[closest_clk_lvl].dscclk_mhz;
			dcn3_01_soc._clock_tmp[i].dtbclk_mhz = dcn3_01_soc.clock_limits[closest_clk_lvl].dtbclk_mhz;
			dcn3_01_soc._clock_tmp[i].phyclk_d18_mhz = dcn3_01_soc.clock_limits[closest_clk_lvl].phyclk_d18_mhz;
			dcn3_01_soc._clock_tmp[i].phyclk_mhz = dcn3_01_soc.clock_limits[closest_clk_lvl].phyclk_mhz;
=======
			s[i].state = i;
			s[i].dcfclk_mhz = clk_table->entries[i].dcfclk_mhz;
			s[i].fabricclk_mhz = clk_table->entries[i].fclk_mhz;
			s[i].socclk_mhz = clk_table->entries[i].socclk_mhz;
			s[i].dram_speed_mts = clk_table->entries[i].memclk_mhz * 2;

			s[i].dispclk_mhz = dcn3_01_soc.clock_limits[closest_clk_lvl].dispclk_mhz;
			s[i].dppclk_mhz = dcn3_01_soc.clock_limits[closest_clk_lvl].dppclk_mhz;
			s[i].dram_bw_per_chan_gbps =
				dcn3_01_soc.clock_limits[closest_clk_lvl].dram_bw_per_chan_gbps;
			s[i].dscclk_mhz = dcn3_01_soc.clock_limits[closest_clk_lvl].dscclk_mhz;
			s[i].dtbclk_mhz = dcn3_01_soc.clock_limits[closest_clk_lvl].dtbclk_mhz;
			s[i].phyclk_d18_mhz =
				dcn3_01_soc.clock_limits[closest_clk_lvl].phyclk_d18_mhz;
			s[i].phyclk_mhz = dcn3_01_soc.clock_limits[closest_clk_lvl].phyclk_mhz;
>>>>>>> 7365df19
		}

		if (clk_table->num_entries) {
			dcn3_01_soc.num_states = clk_table->num_entries;
			/* duplicate last level */
<<<<<<< HEAD
			dcn3_01_soc._clock_tmp[dcn3_01_soc.num_states] = dcn3_01_soc.clock_limits[dcn3_01_soc.num_states - 1];
			dcn3_01_soc._clock_tmp[dcn3_01_soc.num_states].state = dcn3_01_soc.num_states;
		}
	}

	memcpy(&dcn3_01_soc.clock_limits, &dcn3_01_soc._clock_tmp,
	       sizeof(dcn3_01_soc.clock_limits));
=======
			s[dcn3_01_soc.num_states] =
				dcn3_01_soc.clock_limits[dcn3_01_soc.num_states - 1];
			s[dcn3_01_soc.num_states].state = dcn3_01_soc.num_states;
		}
	}

	memcpy(dcn3_01_soc.clock_limits, s, sizeof(dcn3_01_soc.clock_limits));
>>>>>>> 7365df19

	dcn3_01_soc.dispclk_dppclk_vco_speed_mhz = dc->clk_mgr->dentist_vco_freq_khz / 1000.0;
	dc->dml.soc.dispclk_dppclk_vco_speed_mhz = dc->clk_mgr->dentist_vco_freq_khz / 1000.0;

	if ((int)(dcn3_01_soc.dram_clock_change_latency_us * 1000)
				!= dc->debug.dram_clock_change_latency_ns
			&& dc->debug.dram_clock_change_latency_ns) {
		dcn3_01_soc.dram_clock_change_latency_us = dc->debug.dram_clock_change_latency_ns / 1000.0;
	}
	dml_init_instance(&dc->dml, &dcn3_01_soc, &dcn3_01_ip, DML_PROJECT_DCN30);
}

void dcn301_fpu_set_wm_ranges(int i,
	struct pp_smu_wm_range_sets *ranges,
	struct _vcs_dpi_soc_bounding_box_st *loaded_bb)
{
	dc_assert_fp_enabled();

	ranges->reader_wm_sets[i].min_fill_clk_mhz = (i > 0) ? (loaded_bb->clock_limits[i - 1].dram_speed_mts / 16) + 1 : 0;
	ranges->reader_wm_sets[i].max_fill_clk_mhz = loaded_bb->clock_limits[i].dram_speed_mts / 16;
}

void dcn301_fpu_init_soc_bounding_box(struct bp_soc_bb_info bb_info)
{
	dc_assert_fp_enabled();

	if (bb_info.dram_clock_change_latency_100ns > 0)
		dcn3_01_soc.dram_clock_change_latency_us = bb_info.dram_clock_change_latency_100ns * 10;

	if (bb_info.dram_sr_enter_exit_latency_100ns > 0)
		dcn3_01_soc.sr_enter_plus_exit_time_us = bb_info.dram_sr_enter_exit_latency_100ns * 10;

	if (bb_info.dram_sr_exit_latency_100ns > 0)
		dcn3_01_soc.sr_exit_time_us = bb_info.dram_sr_exit_latency_100ns * 10;
}

void dcn301_calculate_wm_and_dlg_fp(struct dc *dc,
		struct dc_state *context,
		display_e2e_pipe_params_st *pipes,
		int pipe_cnt,
		int vlevel_req)
{
	int i, pipe_idx;
	int vlevel, vlevel_max;
	struct wm_range_table_entry *table_entry;
	struct clk_bw_params *bw_params = dc->clk_mgr->bw_params;

	ASSERT(bw_params);
	dc_assert_fp_enabled();

	vlevel_max = bw_params->clk_table.num_entries - 1;

	/* WM Set D */
	table_entry = &bw_params->wm_table.entries[WM_D];
	if (table_entry->wm_type == WM_TYPE_RETRAINING)
		vlevel = 0;
	else
		vlevel = vlevel_max;
	calculate_wm_set_for_vlevel(vlevel, table_entry, &context->bw_ctx.bw.dcn.watermarks.d,
						&context->bw_ctx.dml, pipes, pipe_cnt);
	/* WM Set C */
	table_entry = &bw_params->wm_table.entries[WM_C];
	vlevel = min(max(vlevel_req, 2), vlevel_max);
	calculate_wm_set_for_vlevel(vlevel, table_entry, &context->bw_ctx.bw.dcn.watermarks.c,
						&context->bw_ctx.dml, pipes, pipe_cnt);
	/* WM Set B */
	table_entry = &bw_params->wm_table.entries[WM_B];
	vlevel = min(max(vlevel_req, 1), vlevel_max);
	calculate_wm_set_for_vlevel(vlevel, table_entry, &context->bw_ctx.bw.dcn.watermarks.b,
						&context->bw_ctx.dml, pipes, pipe_cnt);

	/* WM Set A */
	table_entry = &bw_params->wm_table.entries[WM_A];
	vlevel = min(vlevel_req, vlevel_max);
	calculate_wm_set_for_vlevel(vlevel, table_entry, &context->bw_ctx.bw.dcn.watermarks.a,
						&context->bw_ctx.dml, pipes, pipe_cnt);

	for (i = 0, pipe_idx = 0; i < dc->res_pool->pipe_count; i++) {
		if (!context->res_ctx.pipe_ctx[i].stream)
			continue;

		pipes[pipe_idx].clks_cfg.dispclk_mhz = get_dispclk_calculated(&context->bw_ctx.dml, pipes, pipe_cnt);
		pipes[pipe_idx].clks_cfg.dppclk_mhz = get_dppclk_calculated(&context->bw_ctx.dml, pipes, pipe_cnt, pipe_idx);

		if (dc->config.forced_clocks) {
			pipes[pipe_idx].clks_cfg.dispclk_mhz = context->bw_ctx.dml.soc.clock_limits[0].dispclk_mhz;
			pipes[pipe_idx].clks_cfg.dppclk_mhz = context->bw_ctx.dml.soc.clock_limits[0].dppclk_mhz;
		}
		if (dc->debug.min_disp_clk_khz > pipes[pipe_idx].clks_cfg.dispclk_mhz * 1000)
			pipes[pipe_idx].clks_cfg.dispclk_mhz = dc->debug.min_disp_clk_khz / 1000.0;
		if (dc->debug.min_dpp_clk_khz > pipes[pipe_idx].clks_cfg.dppclk_mhz * 1000)
			pipes[pipe_idx].clks_cfg.dppclk_mhz = dc->debug.min_dpp_clk_khz / 1000.0;
		pipe_idx++;
	}

	dcn20_calculate_dlg_params(dc, context, pipes, pipe_cnt, vlevel);
}<|MERGE_RESOLUTION|>--- conflicted
+++ resolved
@@ -330,12 +330,7 @@
 
 	dc_assert_fp_enabled();
 
-<<<<<<< HEAD
-	memcpy(&dcn3_01_soc._clock_tmp, &dcn3_01_soc.clock_limits,
-	       sizeof(dcn3_01_soc.clock_limits));
-=======
 	memcpy(s, dcn3_01_soc.clock_limits, sizeof(dcn3_01_soc.clock_limits));
->>>>>>> 7365df19
 
 	/* Default clock levels are used for diags, which may lead to overclocking. */
 	if (!IS_DIAG_DC(dc->ctx->dce_environment)) {
@@ -353,21 +348,6 @@
 				}
 			}
 
-<<<<<<< HEAD
-			dcn3_01_soc._clock_tmp[i].state = i;
-			dcn3_01_soc._clock_tmp[i].dcfclk_mhz = clk_table->entries[i].dcfclk_mhz;
-			dcn3_01_soc._clock_tmp[i].fabricclk_mhz = clk_table->entries[i].fclk_mhz;
-			dcn3_01_soc._clock_tmp[i].socclk_mhz = clk_table->entries[i].socclk_mhz;
-			dcn3_01_soc._clock_tmp[i].dram_speed_mts = clk_table->entries[i].memclk_mhz * 2;
-
-			dcn3_01_soc._clock_tmp[i].dispclk_mhz = dcn3_01_soc.clock_limits[closest_clk_lvl].dispclk_mhz;
-			dcn3_01_soc._clock_tmp[i].dppclk_mhz = dcn3_01_soc.clock_limits[closest_clk_lvl].dppclk_mhz;
-			dcn3_01_soc._clock_tmp[i].dram_bw_per_chan_gbps = dcn3_01_soc.clock_limits[closest_clk_lvl].dram_bw_per_chan_gbps;
-			dcn3_01_soc._clock_tmp[i].dscclk_mhz = dcn3_01_soc.clock_limits[closest_clk_lvl].dscclk_mhz;
-			dcn3_01_soc._clock_tmp[i].dtbclk_mhz = dcn3_01_soc.clock_limits[closest_clk_lvl].dtbclk_mhz;
-			dcn3_01_soc._clock_tmp[i].phyclk_d18_mhz = dcn3_01_soc.clock_limits[closest_clk_lvl].phyclk_d18_mhz;
-			dcn3_01_soc._clock_tmp[i].phyclk_mhz = dcn3_01_soc.clock_limits[closest_clk_lvl].phyclk_mhz;
-=======
 			s[i].state = i;
 			s[i].dcfclk_mhz = clk_table->entries[i].dcfclk_mhz;
 			s[i].fabricclk_mhz = clk_table->entries[i].fclk_mhz;
@@ -383,21 +363,11 @@
 			s[i].phyclk_d18_mhz =
 				dcn3_01_soc.clock_limits[closest_clk_lvl].phyclk_d18_mhz;
 			s[i].phyclk_mhz = dcn3_01_soc.clock_limits[closest_clk_lvl].phyclk_mhz;
->>>>>>> 7365df19
 		}
 
 		if (clk_table->num_entries) {
 			dcn3_01_soc.num_states = clk_table->num_entries;
 			/* duplicate last level */
-<<<<<<< HEAD
-			dcn3_01_soc._clock_tmp[dcn3_01_soc.num_states] = dcn3_01_soc.clock_limits[dcn3_01_soc.num_states - 1];
-			dcn3_01_soc._clock_tmp[dcn3_01_soc.num_states].state = dcn3_01_soc.num_states;
-		}
-	}
-
-	memcpy(&dcn3_01_soc.clock_limits, &dcn3_01_soc._clock_tmp,
-	       sizeof(dcn3_01_soc.clock_limits));
-=======
 			s[dcn3_01_soc.num_states] =
 				dcn3_01_soc.clock_limits[dcn3_01_soc.num_states - 1];
 			s[dcn3_01_soc.num_states].state = dcn3_01_soc.num_states;
@@ -405,7 +375,6 @@
 	}
 
 	memcpy(dcn3_01_soc.clock_limits, s, sizeof(dcn3_01_soc.clock_limits));
->>>>>>> 7365df19
 
 	dcn3_01_soc.dispclk_dppclk_vco_speed_mhz = dc->clk_mgr->dentist_vco_freq_khz / 1000.0;
 	dc->dml.soc.dispclk_dppclk_vco_speed_mhz = dc->clk_mgr->dentist_vco_freq_khz / 1000.0;
