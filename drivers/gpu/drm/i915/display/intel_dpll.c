--- conflicted
+++ resolved
@@ -7,23 +7,14 @@
 
 #include "intel_crtc.h"
 #include "intel_de.h"
-<<<<<<< HEAD
-#include "intel_display_types.h"
-=======
->>>>>>> df0cc57e
 #include "intel_display.h"
 #include "intel_display_types.h"
 #include "intel_dpll.h"
 #include "intel_lvds.h"
 #include "intel_panel.h"
-<<<<<<< HEAD
-#include "intel_sideband.h"
-#include "display/intel_snps_phy.h"
-=======
 #include "intel_pps.h"
 #include "intel_snps_phy.h"
 #include "vlv_sideband.h"
->>>>>>> df0cc57e
 
 struct intel_limit {
 	struct {
@@ -949,18 +940,6 @@
 	struct intel_encoder *encoder =
 		intel_get_crtc_new_encoder(state, crtc_state);
 
-<<<<<<< HEAD
-	if (IS_DG2(dev_priv)) {
-		return intel_mpllb_calc_state(crtc_state, encoder);
-	} else if (!intel_crtc_has_type(crtc_state, INTEL_OUTPUT_DSI) ||
-		   DISPLAY_VER(dev_priv) >= 11) {
-		if (!intel_reserve_shared_dplls(state, crtc, encoder)) {
-			drm_dbg_kms(&dev_priv->drm,
-				    "failed to find PLL for pipe %c\n",
-				    pipe_name(crtc->pipe));
-			return -EINVAL;
-		}
-=======
 	if (IS_DG2(dev_priv))
 		return intel_mpllb_calc_state(crtc_state, encoder);
 
@@ -973,7 +952,6 @@
 			    "failed to find PLL for pipe %c\n",
 			    pipe_name(crtc->pipe));
 		return -EINVAL;
->>>>>>> df0cc57e
 	}
 
 	return 0;
@@ -1436,15 +1414,9 @@
 	else if (IS_G4X(dev_priv))
 		dev_priv->dpll_funcs = &g4x_dpll_funcs;
 	else if (IS_PINEVIEW(dev_priv))
-<<<<<<< HEAD
-		dev_priv->display.crtc_compute_clock = pnv_crtc_compute_clock;
-	else if (DISPLAY_VER(dev_priv) != 2)
-		dev_priv->display.crtc_compute_clock = i9xx_crtc_compute_clock;
-=======
 		dev_priv->dpll_funcs = &pnv_dpll_funcs;
 	else if (DISPLAY_VER(dev_priv) != 2)
 		dev_priv->dpll_funcs = &i9xx_dpll_funcs;
->>>>>>> df0cc57e
 	else
 		dev_priv->dpll_funcs = &i8xx_dpll_funcs;
 }
