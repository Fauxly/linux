--- conflicted
+++ resolved
@@ -176,13 +176,8 @@
 int radeon_aspm = -1;
 int radeon_runtime_pm = -1;
 int radeon_hard_reset = 0;
-<<<<<<< HEAD
-int radeon_vm_size = 4;
-int radeon_vm_block_size = 9;
-=======
 int radeon_vm_size = 8;
 int radeon_vm_block_size = -1;
->>>>>>> bfe01a5b
 int radeon_deep_color = 0;
 int radeon_use_pflipirq = 2;
 int radeon_bapm = -1;
