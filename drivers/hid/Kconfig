--- conflicted
+++ resolved
@@ -1261,11 +1261,7 @@
 	will be called hid-mcp2221.ko.
 
 config HID_KUNIT_TEST
-<<<<<<< HEAD
-	bool "KUnit tests for HID" if !KUNIT_ALL_TESTS
-=======
 	tristate "KUnit tests for HID" if !KUNIT_ALL_TESTS
->>>>>>> 7365df19
 	depends on KUNIT=y
 	depends on HID_UCLOGIC
 	default KUNIT_ALL_TESTS
