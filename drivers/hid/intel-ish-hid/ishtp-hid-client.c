--- conflicted
+++ resolved
@@ -798,16 +798,8 @@
 	if (!cl_device)
 		return	-ENODEV;
 
-<<<<<<< HEAD
-	if (!guid_equal(&hid_ishtp_guid,
-			&cl_device->fw_client->props.protocol_name))
-		return	-ENODEV;
-
-	client_data = devm_kzalloc(&cl_device->dev, sizeof(*client_data),
-=======
 	client_data = devm_kzalloc(ishtp_device(cl_device),
 				   sizeof(*client_data),
->>>>>>> 0ecfebd2
 				   GFP_KERNEL);
 	if (!client_data)
 		return -ENOMEM;
