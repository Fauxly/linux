// SPDX-License-Identifier: GPL-2.0 or Linux-OpenIB
/* Copyright (c) 2015 - 2021 Intel Corporation */
#include "main.h"

/**
 * irdma_query_device - get device attributes
 * @ibdev: device pointer from stack
 * @props: returning device attributes
 * @udata: user data
 */
static int irdma_query_device(struct ib_device *ibdev,
			      struct ib_device_attr *props,
			      struct ib_udata *udata)
{
	struct irdma_device *iwdev = to_iwdev(ibdev);
	struct irdma_pci_f *rf = iwdev->rf;
	struct pci_dev *pcidev = iwdev->rf->pcidev;
	struct irdma_hw_attrs *hw_attrs = &rf->sc_dev.hw_attrs;

	if (udata->inlen || udata->outlen)
		return -EINVAL;

	memset(props, 0, sizeof(*props));
	addrconf_addr_eui48((u8 *)&props->sys_image_guid,
			    iwdev->netdev->dev_addr);
	props->fw_ver = (u64)irdma_fw_major_ver(&rf->sc_dev) << 32 |
			irdma_fw_minor_ver(&rf->sc_dev);
	props->device_cap_flags = iwdev->device_cap_flags;
	props->vendor_id = pcidev->vendor;
	props->vendor_part_id = pcidev->device;

	props->hw_ver = rf->pcidev->revision;
	props->page_size_cap = SZ_4K | SZ_2M | SZ_1G;
	props->max_mr_size = hw_attrs->max_mr_size;
	props->max_qp = rf->max_qp - rf->used_qps;
	props->max_qp_wr = hw_attrs->max_qp_wr;
	props->max_send_sge = hw_attrs->uk_attrs.max_hw_wq_frags;
	props->max_recv_sge = hw_attrs->uk_attrs.max_hw_wq_frags;
	props->max_cq = rf->max_cq - rf->used_cqs;
	props->max_cqe = rf->max_cqe;
	props->max_mr = rf->max_mr - rf->used_mrs;
	props->max_mw = props->max_mr;
	props->max_pd = rf->max_pd - rf->used_pds;
	props->max_sge_rd = hw_attrs->uk_attrs.max_hw_read_sges;
	props->max_qp_rd_atom = hw_attrs->max_hw_ird;
	props->max_qp_init_rd_atom = hw_attrs->max_hw_ord;
	if (rdma_protocol_roce(ibdev, 1))
		props->max_pkeys = IRDMA_PKEY_TBL_SZ;
	props->max_ah = rf->max_ah;
	props->max_mcast_grp = rf->max_mcg;
	props->max_mcast_qp_attach = IRDMA_MAX_MGS_PER_CTX;
	props->max_total_mcast_qp_attach = rf->max_qp * IRDMA_MAX_MGS_PER_CTX;
	props->max_fast_reg_page_list_len = IRDMA_MAX_PAGES_PER_FMR;
#define HCA_CLOCK_TIMESTAMP_MASK 0x1ffff
	if (hw_attrs->uk_attrs.hw_rev >= IRDMA_GEN_2)
		props->timestamp_mask = HCA_CLOCK_TIMESTAMP_MASK;

	return 0;
}

/**
 * irdma_get_eth_speed_and_width - Get IB port speed and width from netdev speed
 * @link_speed: netdev phy link speed
 * @active_speed: IB port speed
 * @active_width: IB port width
 */
static void irdma_get_eth_speed_and_width(u32 link_speed, u16 *active_speed,
					  u8 *active_width)
{
	if (link_speed <= SPEED_1000) {
		*active_width = IB_WIDTH_1X;
		*active_speed = IB_SPEED_SDR;
	} else if (link_speed <= SPEED_10000) {
		*active_width = IB_WIDTH_1X;
		*active_speed = IB_SPEED_FDR10;
	} else if (link_speed <= SPEED_20000) {
		*active_width = IB_WIDTH_4X;
		*active_speed = IB_SPEED_DDR;
	} else if (link_speed <= SPEED_25000) {
		*active_width = IB_WIDTH_1X;
		*active_speed = IB_SPEED_EDR;
	} else if (link_speed <= SPEED_40000) {
		*active_width = IB_WIDTH_4X;
		*active_speed = IB_SPEED_FDR10;
	} else {
		*active_width = IB_WIDTH_4X;
		*active_speed = IB_SPEED_EDR;
	}
}

/**
 * irdma_query_port - get port attributes
 * @ibdev: device pointer from stack
 * @port: port number for query
 * @props: returning device attributes
 */
static int irdma_query_port(struct ib_device *ibdev, u32 port,
			    struct ib_port_attr *props)
{
	struct irdma_device *iwdev = to_iwdev(ibdev);
	struct net_device *netdev = iwdev->netdev;

	/* no need to zero out pros here. done by caller */

	props->max_mtu = IB_MTU_4096;
	props->active_mtu = ib_mtu_int_to_enum(netdev->mtu);
	props->lid = 1;
	props->lmc = 0;
	props->sm_lid = 0;
	props->sm_sl = 0;
	if (netif_carrier_ok(netdev) && netif_running(netdev)) {
		props->state = IB_PORT_ACTIVE;
		props->phys_state = IB_PORT_PHYS_STATE_LINK_UP;
	} else {
		props->state = IB_PORT_DOWN;
		props->phys_state = IB_PORT_PHYS_STATE_DISABLED;
	}
	irdma_get_eth_speed_and_width(SPEED_100000, &props->active_speed,
				      &props->active_width);

	if (rdma_protocol_roce(ibdev, 1)) {
		props->gid_tbl_len = 32;
		props->ip_gids = true;
		props->pkey_tbl_len = IRDMA_PKEY_TBL_SZ;
	} else {
		props->gid_tbl_len = 1;
	}
	props->qkey_viol_cntr = 0;
	props->port_cap_flags |= IB_PORT_CM_SUP | IB_PORT_REINIT_SUP;
	props->max_msg_sz = iwdev->rf->sc_dev.hw_attrs.max_hw_outbound_msg_size;

	return 0;
}

/**
 * irdma_disassociate_ucontext - Disassociate user context
 * @context: ib user context
 */
static void irdma_disassociate_ucontext(struct ib_ucontext *context)
{
}

static int irdma_mmap_legacy(struct irdma_ucontext *ucontext,
			     struct vm_area_struct *vma)
{
	u64 pfn;

	if (vma->vm_pgoff || vma->vm_end - vma->vm_start != PAGE_SIZE)
		return -EINVAL;

	vma->vm_private_data = ucontext;
	pfn = ((uintptr_t)ucontext->iwdev->rf->sc_dev.hw_regs[IRDMA_DB_ADDR_OFFSET] +
	       pci_resource_start(ucontext->iwdev->rf->pcidev, 0)) >> PAGE_SHIFT;

	return rdma_user_mmap_io(&ucontext->ibucontext, vma, pfn, PAGE_SIZE,
				 pgprot_noncached(vma->vm_page_prot), NULL);
}

static void irdma_mmap_free(struct rdma_user_mmap_entry *rdma_entry)
{
	struct irdma_user_mmap_entry *entry = to_irdma_mmap_entry(rdma_entry);

	kfree(entry);
}

static struct rdma_user_mmap_entry*
irdma_user_mmap_entry_insert(struct irdma_ucontext *ucontext, u64 bar_offset,
			     enum irdma_mmap_flag mmap_flag, u64 *mmap_offset)
{
	struct irdma_user_mmap_entry *entry = kzalloc(sizeof(*entry), GFP_KERNEL);
	int ret;

	if (!entry)
		return NULL;

	entry->bar_offset = bar_offset;
	entry->mmap_flag = mmap_flag;

	ret = rdma_user_mmap_entry_insert(&ucontext->ibucontext,
					  &entry->rdma_entry, PAGE_SIZE);
	if (ret) {
		kfree(entry);
		return NULL;
	}
	*mmap_offset = rdma_user_mmap_get_offset(&entry->rdma_entry);

	return &entry->rdma_entry;
}

/**
 * irdma_mmap - user memory map
 * @context: context created during alloc
 * @vma: kernel info for user memory map
 */
static int irdma_mmap(struct ib_ucontext *context, struct vm_area_struct *vma)
{
	struct rdma_user_mmap_entry *rdma_entry;
	struct irdma_user_mmap_entry *entry;
	struct irdma_ucontext *ucontext;
	u64 pfn;
	int ret;

	ucontext = to_ucontext(context);

	/* Legacy support for libi40iw with hard-coded mmap key */
	if (ucontext->legacy_mode)
		return irdma_mmap_legacy(ucontext, vma);

	rdma_entry = rdma_user_mmap_entry_get(&ucontext->ibucontext, vma);
	if (!rdma_entry) {
		ibdev_dbg(&ucontext->iwdev->ibdev,
			  "VERBS: pgoff[0x%lx] does not have valid entry\n",
			  vma->vm_pgoff);
		return -EINVAL;
	}

	entry = to_irdma_mmap_entry(rdma_entry);
	ibdev_dbg(&ucontext->iwdev->ibdev,
		  "VERBS: bar_offset [0x%llx] mmap_flag [%d]\n",
		  entry->bar_offset, entry->mmap_flag);

	pfn = (entry->bar_offset +
	      pci_resource_start(ucontext->iwdev->rf->pcidev, 0)) >> PAGE_SHIFT;

	switch (entry->mmap_flag) {
	case IRDMA_MMAP_IO_NC:
		ret = rdma_user_mmap_io(context, vma, pfn, PAGE_SIZE,
					pgprot_noncached(vma->vm_page_prot),
					rdma_entry);
		break;
	case IRDMA_MMAP_IO_WC:
		ret = rdma_user_mmap_io(context, vma, pfn, PAGE_SIZE,
					pgprot_writecombine(vma->vm_page_prot),
					rdma_entry);
		break;
	default:
		ret = -EINVAL;
	}

	if (ret)
		ibdev_dbg(&ucontext->iwdev->ibdev,
			  "VERBS: bar_offset [0x%llx] mmap_flag[%d] err[%d]\n",
			  entry->bar_offset, entry->mmap_flag, ret);
	rdma_user_mmap_entry_put(rdma_entry);

	return ret;
}

/**
 * irdma_alloc_push_page - allocate a push page for qp
 * @iwqp: qp pointer
 */
static void irdma_alloc_push_page(struct irdma_qp *iwqp)
{
	struct irdma_cqp_request *cqp_request;
	struct cqp_cmds_info *cqp_info;
	struct irdma_device *iwdev = iwqp->iwdev;
	struct irdma_sc_qp *qp = &iwqp->sc_qp;
	enum irdma_status_code status;

	cqp_request = irdma_alloc_and_get_cqp_request(&iwdev->rf->cqp, true);
	if (!cqp_request)
		return;

	cqp_info = &cqp_request->info;
	cqp_info->cqp_cmd = IRDMA_OP_MANAGE_PUSH_PAGE;
	cqp_info->post_sq = 1;
	cqp_info->in.u.manage_push_page.info.push_idx = 0;
	cqp_info->in.u.manage_push_page.info.qs_handle =
		qp->vsi->qos[qp->user_pri].qs_handle;
	cqp_info->in.u.manage_push_page.info.free_page = 0;
	cqp_info->in.u.manage_push_page.info.push_page_type = 0;
	cqp_info->in.u.manage_push_page.cqp = &iwdev->rf->cqp.sc_cqp;
	cqp_info->in.u.manage_push_page.scratch = (uintptr_t)cqp_request;

	status = irdma_handle_cqp_op(iwdev->rf, cqp_request);
	if (!status && cqp_request->compl_info.op_ret_val <
	    iwdev->rf->sc_dev.hw_attrs.max_hw_device_pages) {
		qp->push_idx = cqp_request->compl_info.op_ret_val;
		qp->push_offset = 0;
	}

	irdma_put_cqp_request(&iwdev->rf->cqp, cqp_request);
}

/**
 * irdma_alloc_ucontext - Allocate the user context data structure
 * @uctx: uverbs context pointer
 * @udata: user data
 *
 * This keeps track of all objects associated with a particular
 * user-mode client.
 */
static int irdma_alloc_ucontext(struct ib_ucontext *uctx,
				struct ib_udata *udata)
{
	struct ib_device *ibdev = uctx->device;
	struct irdma_device *iwdev = to_iwdev(ibdev);
	struct irdma_alloc_ucontext_req req;
	struct irdma_alloc_ucontext_resp uresp = {};
	struct irdma_ucontext *ucontext = to_ucontext(uctx);
	struct irdma_uk_attrs *uk_attrs;

	if (ib_copy_from_udata(&req, udata, min(sizeof(req), udata->inlen)))
		return -EINVAL;

	if (req.userspace_ver < 4 || req.userspace_ver > IRDMA_ABI_VER)
		goto ver_error;

	ucontext->iwdev = iwdev;
	ucontext->abi_ver = req.userspace_ver;

	uk_attrs = &iwdev->rf->sc_dev.hw_attrs.uk_attrs;
	/* GEN_1 legacy support with libi40iw */
	if (udata->outlen < sizeof(uresp)) {
		if (uk_attrs->hw_rev != IRDMA_GEN_1)
			return -EOPNOTSUPP;

		ucontext->legacy_mode = true;
		uresp.max_qps = iwdev->rf->max_qp;
		uresp.max_pds = iwdev->rf->sc_dev.hw_attrs.max_hw_pds;
		uresp.wq_size = iwdev->rf->sc_dev.hw_attrs.max_qp_wr * 2;
		uresp.kernel_ver = req.userspace_ver;
		if (ib_copy_to_udata(udata, &uresp,
				     min(sizeof(uresp), udata->outlen)))
			return -EFAULT;
	} else {
		u64 bar_off = (uintptr_t)iwdev->rf->sc_dev.hw_regs[IRDMA_DB_ADDR_OFFSET];

		ucontext->db_mmap_entry =
			irdma_user_mmap_entry_insert(ucontext, bar_off,
						     IRDMA_MMAP_IO_NC,
						     &uresp.db_mmap_key);
		if (!ucontext->db_mmap_entry)
			return -ENOMEM;

		uresp.kernel_ver = IRDMA_ABI_VER;
		uresp.feature_flags = uk_attrs->feature_flags;
		uresp.max_hw_wq_frags = uk_attrs->max_hw_wq_frags;
		uresp.max_hw_read_sges = uk_attrs->max_hw_read_sges;
		uresp.max_hw_inline = uk_attrs->max_hw_inline;
		uresp.max_hw_rq_quanta = uk_attrs->max_hw_rq_quanta;
		uresp.max_hw_wq_quanta = uk_attrs->max_hw_wq_quanta;
		uresp.max_hw_sq_chunk = uk_attrs->max_hw_sq_chunk;
		uresp.max_hw_cq_size = uk_attrs->max_hw_cq_size;
		uresp.min_hw_cq_size = uk_attrs->min_hw_cq_size;
		uresp.hw_rev = uk_attrs->hw_rev;
		if (ib_copy_to_udata(udata, &uresp,
				     min(sizeof(uresp), udata->outlen))) {
			rdma_user_mmap_entry_remove(ucontext->db_mmap_entry);
			return -EFAULT;
		}
	}

	INIT_LIST_HEAD(&ucontext->cq_reg_mem_list);
	spin_lock_init(&ucontext->cq_reg_mem_list_lock);
	INIT_LIST_HEAD(&ucontext->qp_reg_mem_list);
	spin_lock_init(&ucontext->qp_reg_mem_list_lock);

	return 0;

ver_error:
	ibdev_err(&iwdev->ibdev,
		  "Invalid userspace driver version detected. Detected version %d, should be %d\n",
		  req.userspace_ver, IRDMA_ABI_VER);
	return -EINVAL;
}

/**
 * irdma_dealloc_ucontext - deallocate the user context data structure
 * @context: user context created during alloc
 */
static void irdma_dealloc_ucontext(struct ib_ucontext *context)
{
	struct irdma_ucontext *ucontext = to_ucontext(context);

	rdma_user_mmap_entry_remove(ucontext->db_mmap_entry);
}

/**
 * irdma_alloc_pd - allocate protection domain
 * @pd: PD pointer
 * @udata: user data
 */
static int irdma_alloc_pd(struct ib_pd *pd, struct ib_udata *udata)
{
	struct irdma_pd *iwpd = to_iwpd(pd);
	struct irdma_device *iwdev = to_iwdev(pd->device);
	struct irdma_sc_dev *dev = &iwdev->rf->sc_dev;
	struct irdma_pci_f *rf = iwdev->rf;
	struct irdma_alloc_pd_resp uresp = {};
	struct irdma_sc_pd *sc_pd;
	u32 pd_id = 0;
	int err;

	err = irdma_alloc_rsrc(rf, rf->allocated_pds, rf->max_pd, &pd_id,
			       &rf->next_pd);
	if (err)
		return err;

	sc_pd = &iwpd->sc_pd;
	if (udata) {
		struct irdma_ucontext *ucontext =
			rdma_udata_to_drv_context(udata, struct irdma_ucontext,
						  ibucontext);
		irdma_sc_pd_init(dev, sc_pd, pd_id, ucontext->abi_ver);
		uresp.pd_id = pd_id;
		if (ib_copy_to_udata(udata, &uresp,
				     min(sizeof(uresp), udata->outlen))) {
			err = -EFAULT;
			goto error;
		}
	} else {
		irdma_sc_pd_init(dev, sc_pd, pd_id, IRDMA_ABI_VER);
	}

	return 0;
error:
	irdma_free_rsrc(rf, rf->allocated_pds, pd_id);

	return err;
}

/**
 * irdma_dealloc_pd - deallocate pd
 * @ibpd: ptr of pd to be deallocated
 * @udata: user data
 */
static int irdma_dealloc_pd(struct ib_pd *ibpd, struct ib_udata *udata)
{
	struct irdma_pd *iwpd = to_iwpd(ibpd);
	struct irdma_device *iwdev = to_iwdev(ibpd->device);

	irdma_free_rsrc(iwdev->rf, iwdev->rf->allocated_pds, iwpd->sc_pd.pd_id);

	return 0;
}

/**
 * irdma_get_pbl - Retrieve pbl from a list given a virtual
 * address
 * @va: user virtual address
 * @pbl_list: pbl list to search in (QP's or CQ's)
 */
static struct irdma_pbl *irdma_get_pbl(unsigned long va,
				       struct list_head *pbl_list)
{
	struct irdma_pbl *iwpbl;

	list_for_each_entry (iwpbl, pbl_list, list) {
		if (iwpbl->user_base == va) {
			list_del(&iwpbl->list);
			iwpbl->on_list = false;
			return iwpbl;
		}
	}

	return NULL;
}

/**
 * irdma_clean_cqes - clean cq entries for qp
 * @iwqp: qp ptr (user or kernel)
 * @iwcq: cq ptr
 */
static void irdma_clean_cqes(struct irdma_qp *iwqp, struct irdma_cq *iwcq)
{
	struct irdma_cq_uk *ukcq = &iwcq->sc_cq.cq_uk;
	unsigned long flags;

	spin_lock_irqsave(&iwcq->lock, flags);
	irdma_uk_clean_cq(&iwqp->sc_qp.qp_uk, ukcq);
	spin_unlock_irqrestore(&iwcq->lock, flags);
}

static void irdma_remove_push_mmap_entries(struct irdma_qp *iwqp)
{
	if (iwqp->push_db_mmap_entry) {
		rdma_user_mmap_entry_remove(iwqp->push_db_mmap_entry);
		iwqp->push_db_mmap_entry = NULL;
	}
	if (iwqp->push_wqe_mmap_entry) {
		rdma_user_mmap_entry_remove(iwqp->push_wqe_mmap_entry);
		iwqp->push_wqe_mmap_entry = NULL;
	}
}

static int irdma_setup_push_mmap_entries(struct irdma_ucontext *ucontext,
					 struct irdma_qp *iwqp,
					 u64 *push_wqe_mmap_key,
					 u64 *push_db_mmap_key)
{
	struct irdma_device *iwdev = ucontext->iwdev;
	u64 rsvd, bar_off;

	rsvd = IRDMA_PF_BAR_RSVD;
	bar_off = (uintptr_t)iwdev->rf->sc_dev.hw_regs[IRDMA_DB_ADDR_OFFSET];
	/* skip over db page */
	bar_off += IRDMA_HW_PAGE_SIZE;
	/* push wqe page */
	bar_off += rsvd + iwqp->sc_qp.push_idx * IRDMA_HW_PAGE_SIZE;
	iwqp->push_wqe_mmap_entry = irdma_user_mmap_entry_insert(ucontext,
					bar_off, IRDMA_MMAP_IO_WC,
					push_wqe_mmap_key);
	if (!iwqp->push_wqe_mmap_entry)
		return -ENOMEM;

	/* push doorbell page */
	bar_off += IRDMA_HW_PAGE_SIZE;
	iwqp->push_db_mmap_entry = irdma_user_mmap_entry_insert(ucontext,
					bar_off, IRDMA_MMAP_IO_NC,
					push_db_mmap_key);
	if (!iwqp->push_db_mmap_entry) {
		rdma_user_mmap_entry_remove(iwqp->push_wqe_mmap_entry);
		return -ENOMEM;
	}

	return 0;
}

/**
 * irdma_destroy_qp - destroy qp
 * @ibqp: qp's ib pointer also to get to device's qp address
 * @udata: user data
 */
static int irdma_destroy_qp(struct ib_qp *ibqp, struct ib_udata *udata)
{
	struct irdma_qp *iwqp = to_iwqp(ibqp);
	struct irdma_device *iwdev = iwqp->iwdev;

	iwqp->sc_qp.qp_uk.destroy_pending = true;

	if (iwqp->iwarp_state == IRDMA_QP_STATE_RTS)
		irdma_modify_qp_to_err(&iwqp->sc_qp);

	irdma_qp_rem_ref(&iwqp->ibqp);
	wait_for_completion(&iwqp->free_qp);
	irdma_free_lsmm_rsrc(iwqp);
	irdma_cqp_qp_destroy_cmd(&iwdev->rf->sc_dev, &iwqp->sc_qp);

	if (!iwqp->user_mode) {
		if (iwqp->iwscq) {
			irdma_clean_cqes(iwqp, iwqp->iwscq);
			if (iwqp->iwrcq != iwqp->iwscq)
				irdma_clean_cqes(iwqp, iwqp->iwrcq);
		}
	}
	irdma_remove_push_mmap_entries(iwqp);
	irdma_free_qp_rsrc(iwqp);

	return 0;
}

/**
 * irdma_setup_virt_qp - setup for allocation of virtual qp
 * @iwdev: irdma device
 * @iwqp: qp ptr
 * @init_info: initialize info to return
 */
static void irdma_setup_virt_qp(struct irdma_device *iwdev,
			       struct irdma_qp *iwqp,
			       struct irdma_qp_init_info *init_info)
{
	struct irdma_pbl *iwpbl = iwqp->iwpbl;
	struct irdma_qp_mr *qpmr = &iwpbl->qp_mr;

	iwqp->page = qpmr->sq_page;
	init_info->shadow_area_pa = qpmr->shadow;
	if (iwpbl->pbl_allocated) {
		init_info->virtual_map = true;
		init_info->sq_pa = qpmr->sq_pbl.idx;
		init_info->rq_pa = qpmr->rq_pbl.idx;
	} else {
		init_info->sq_pa = qpmr->sq_pbl.addr;
		init_info->rq_pa = qpmr->rq_pbl.addr;
	}
}

/**
 * irdma_setup_kmode_qp - setup initialization for kernel mode qp
 * @iwdev: iwarp device
 * @iwqp: qp ptr (user or kernel)
 * @info: initialize info to return
 * @init_attr: Initial QP create attributes
 */
static int irdma_setup_kmode_qp(struct irdma_device *iwdev,
				struct irdma_qp *iwqp,
				struct irdma_qp_init_info *info,
				struct ib_qp_init_attr *init_attr)
{
	struct irdma_dma_mem *mem = &iwqp->kqp.dma_mem;
	u32 sqdepth, rqdepth;
	u8 sqshift, rqshift;
	u32 size;
	enum irdma_status_code status;
	struct irdma_qp_uk_init_info *ukinfo = &info->qp_uk_init_info;
	struct irdma_uk_attrs *uk_attrs = &iwdev->rf->sc_dev.hw_attrs.uk_attrs;

	irdma_get_wqe_shift(uk_attrs,
		uk_attrs->hw_rev >= IRDMA_GEN_2 ? ukinfo->max_sq_frag_cnt + 1 :
						  ukinfo->max_sq_frag_cnt,
		ukinfo->max_inline_data, &sqshift);
	status = irdma_get_sqdepth(uk_attrs, ukinfo->sq_size, sqshift,
				   &sqdepth);
	if (status)
		return -ENOMEM;

	if (uk_attrs->hw_rev == IRDMA_GEN_1)
		rqshift = IRDMA_MAX_RQ_WQE_SHIFT_GEN1;
	else
		irdma_get_wqe_shift(uk_attrs, ukinfo->max_rq_frag_cnt, 0,
				    &rqshift);

	status = irdma_get_rqdepth(uk_attrs, ukinfo->rq_size, rqshift,
				   &rqdepth);
	if (status)
		return -ENOMEM;

	iwqp->kqp.sq_wrid_mem =
		kcalloc(sqdepth, sizeof(*iwqp->kqp.sq_wrid_mem), GFP_KERNEL);
	if (!iwqp->kqp.sq_wrid_mem)
		return -ENOMEM;

	iwqp->kqp.rq_wrid_mem =
		kcalloc(rqdepth, sizeof(*iwqp->kqp.rq_wrid_mem), GFP_KERNEL);
	if (!iwqp->kqp.rq_wrid_mem) {
		kfree(iwqp->kqp.sq_wrid_mem);
		iwqp->kqp.sq_wrid_mem = NULL;
		return -ENOMEM;
	}

	ukinfo->sq_wrtrk_array = iwqp->kqp.sq_wrid_mem;
	ukinfo->rq_wrid_array = iwqp->kqp.rq_wrid_mem;

	size = (sqdepth + rqdepth) * IRDMA_QP_WQE_MIN_SIZE;
	size += (IRDMA_SHADOW_AREA_SIZE << 3);

	mem->size = ALIGN(size, 256);
	mem->va = dma_alloc_coherent(iwdev->rf->hw.device, mem->size,
				     &mem->pa, GFP_KERNEL);
	if (!mem->va) {
		kfree(iwqp->kqp.sq_wrid_mem);
		iwqp->kqp.sq_wrid_mem = NULL;
		kfree(iwqp->kqp.rq_wrid_mem);
		iwqp->kqp.rq_wrid_mem = NULL;
		return -ENOMEM;
	}

	ukinfo->sq = mem->va;
	info->sq_pa = mem->pa;
	ukinfo->rq = &ukinfo->sq[sqdepth];
	info->rq_pa = info->sq_pa + (sqdepth * IRDMA_QP_WQE_MIN_SIZE);
	ukinfo->shadow_area = ukinfo->rq[rqdepth].elem;
	info->shadow_area_pa = info->rq_pa + (rqdepth * IRDMA_QP_WQE_MIN_SIZE);
	ukinfo->sq_size = sqdepth >> sqshift;
	ukinfo->rq_size = rqdepth >> rqshift;
	ukinfo->qp_id = iwqp->ibqp.qp_num;

	init_attr->cap.max_send_wr = (sqdepth - IRDMA_SQ_RSVD) >> sqshift;
	init_attr->cap.max_recv_wr = (rqdepth - IRDMA_RQ_RSVD) >> rqshift;

	return 0;
}

static int irdma_cqp_create_qp_cmd(struct irdma_qp *iwqp)
{
	struct irdma_pci_f *rf = iwqp->iwdev->rf;
	struct irdma_cqp_request *cqp_request;
	struct cqp_cmds_info *cqp_info;
	struct irdma_create_qp_info *qp_info;
	enum irdma_status_code status;

	cqp_request = irdma_alloc_and_get_cqp_request(&rf->cqp, true);
	if (!cqp_request)
		return -ENOMEM;

	cqp_info = &cqp_request->info;
	qp_info = &cqp_request->info.in.u.qp_create.info;
	memset(qp_info, 0, sizeof(*qp_info));
	qp_info->mac_valid = true;
	qp_info->cq_num_valid = true;
	qp_info->next_iwarp_state = IRDMA_QP_STATE_IDLE;

	cqp_info->cqp_cmd = IRDMA_OP_QP_CREATE;
	cqp_info->post_sq = 1;
	cqp_info->in.u.qp_create.qp = &iwqp->sc_qp;
	cqp_info->in.u.qp_create.scratch = (uintptr_t)cqp_request;
	status = irdma_handle_cqp_op(rf, cqp_request);
	irdma_put_cqp_request(&rf->cqp, cqp_request);

	return status ? -ENOMEM : 0;
}

static void irdma_roce_fill_and_set_qpctx_info(struct irdma_qp *iwqp,
					       struct irdma_qp_host_ctx_info *ctx_info)
{
	struct irdma_device *iwdev = iwqp->iwdev;
	struct irdma_sc_dev *dev = &iwdev->rf->sc_dev;
	struct irdma_roce_offload_info *roce_info;
	struct irdma_udp_offload_info *udp_info;

	udp_info = &iwqp->udp_info;
	udp_info->snd_mss = ib_mtu_enum_to_int(ib_mtu_int_to_enum(iwdev->vsi.mtu));
	udp_info->cwnd = iwdev->roce_cwnd;
	udp_info->rexmit_thresh = 2;
	udp_info->rnr_nak_thresh = 2;
	udp_info->src_port = 0xc000;
	udp_info->dst_port = ROCE_V2_UDP_DPORT;
	roce_info = &iwqp->roce_info;
	ether_addr_copy(roce_info->mac_addr, iwdev->netdev->dev_addr);

	roce_info->rd_en = true;
	roce_info->wr_rdresp_en = true;
	roce_info->bind_en = true;
	roce_info->dcqcn_en = false;
	roce_info->rtomin = 5;

	roce_info->ack_credits = iwdev->roce_ackcreds;
	roce_info->ird_size = dev->hw_attrs.max_hw_ird;
	roce_info->ord_size = dev->hw_attrs.max_hw_ord;

	if (!iwqp->user_mode) {
		roce_info->priv_mode_en = true;
		roce_info->fast_reg_en = true;
		roce_info->udprivcq_en = true;
	}
	roce_info->roce_tver = 0;

	ctx_info->roce_info = &iwqp->roce_info;
	ctx_info->udp_info = &iwqp->udp_info;
	irdma_sc_qp_setctx_roce(&iwqp->sc_qp, iwqp->host_ctx.va, ctx_info);
}

static void irdma_iw_fill_and_set_qpctx_info(struct irdma_qp *iwqp,
					     struct irdma_qp_host_ctx_info *ctx_info)
{
	struct irdma_device *iwdev = iwqp->iwdev;
	struct irdma_sc_dev *dev = &iwdev->rf->sc_dev;
	struct irdma_iwarp_offload_info *iwarp_info;

	iwarp_info = &iwqp->iwarp_info;
	ether_addr_copy(iwarp_info->mac_addr, iwdev->netdev->dev_addr);
	iwarp_info->rd_en = true;
	iwarp_info->wr_rdresp_en = true;
	iwarp_info->bind_en = true;
	iwarp_info->ecn_en = true;
	iwarp_info->rtomin = 5;

	if (dev->hw_attrs.uk_attrs.hw_rev >= IRDMA_GEN_2)
		iwarp_info->ib_rd_en = true;
	if (!iwqp->user_mode) {
		iwarp_info->priv_mode_en = true;
		iwarp_info->fast_reg_en = true;
	}
	iwarp_info->ddp_ver = 1;
	iwarp_info->rdmap_ver = 1;

	ctx_info->iwarp_info = &iwqp->iwarp_info;
	ctx_info->iwarp_info_valid = true;
	irdma_sc_qp_setctx(&iwqp->sc_qp, iwqp->host_ctx.va, ctx_info);
	ctx_info->iwarp_info_valid = false;
}

static int irdma_validate_qp_attrs(struct ib_qp_init_attr *init_attr,
				   struct irdma_device *iwdev)
{
	struct irdma_sc_dev *dev = &iwdev->rf->sc_dev;
	struct irdma_uk_attrs *uk_attrs = &dev->hw_attrs.uk_attrs;

	if (init_attr->create_flags)
		return -EOPNOTSUPP;

	if (init_attr->cap.max_inline_data > uk_attrs->max_hw_inline ||
	    init_attr->cap.max_send_sge > uk_attrs->max_hw_wq_frags ||
	    init_attr->cap.max_recv_sge > uk_attrs->max_hw_wq_frags)
		return -EINVAL;

	if (rdma_protocol_roce(&iwdev->ibdev, 1)) {
		if (init_attr->qp_type != IB_QPT_RC &&
		    init_attr->qp_type != IB_QPT_UD &&
		    init_attr->qp_type != IB_QPT_GSI)
			return -EOPNOTSUPP;
	} else {
		if (init_attr->qp_type != IB_QPT_RC)
			return -EOPNOTSUPP;
	}

	return 0;
}

/**
 * irdma_create_qp - create qp
 * @ibqp: ptr of qp
 * @init_attr: attributes for qp
 * @udata: user data for create qp
 */
static int irdma_create_qp(struct ib_qp *ibqp,
			   struct ib_qp_init_attr *init_attr,
			   struct ib_udata *udata)
{
	struct ib_pd *ibpd = ibqp->pd;
	struct irdma_pd *iwpd = to_iwpd(ibpd);
	struct irdma_device *iwdev = to_iwdev(ibpd->device);
	struct irdma_pci_f *rf = iwdev->rf;
	struct irdma_qp *iwqp = to_iwqp(ibqp);
	struct irdma_create_qp_req req;
	struct irdma_create_qp_resp uresp = {};
	u32 qp_num = 0;
	enum irdma_status_code ret;
	int err_code;
	int sq_size;
	int rq_size;
	struct irdma_sc_qp *qp;
	struct irdma_sc_dev *dev = &rf->sc_dev;
	struct irdma_uk_attrs *uk_attrs = &dev->hw_attrs.uk_attrs;
	struct irdma_qp_init_info init_info = {};
	struct irdma_qp_host_ctx_info *ctx_info;
	unsigned long flags;

	err_code = irdma_validate_qp_attrs(init_attr, iwdev);
	if (err_code)
		return err_code;

	sq_size = init_attr->cap.max_send_wr;
	rq_size = init_attr->cap.max_recv_wr;

	init_info.vsi = &iwdev->vsi;
	init_info.qp_uk_init_info.uk_attrs = uk_attrs;
	init_info.qp_uk_init_info.sq_size = sq_size;
	init_info.qp_uk_init_info.rq_size = rq_size;
	init_info.qp_uk_init_info.max_sq_frag_cnt = init_attr->cap.max_send_sge;
	init_info.qp_uk_init_info.max_rq_frag_cnt = init_attr->cap.max_recv_sge;
	init_info.qp_uk_init_info.max_inline_data = init_attr->cap.max_inline_data;

	qp = &iwqp->sc_qp;
	qp->qp_uk.back_qp = iwqp;
	qp->push_idx = IRDMA_INVALID_PUSH_PAGE_INDEX;

	iwqp->iwdev = iwdev;
	iwqp->q2_ctx_mem.size = ALIGN(IRDMA_Q2_BUF_SIZE + IRDMA_QP_CTX_SIZE,
				      256);
	iwqp->q2_ctx_mem.va = dma_alloc_coherent(dev->hw->device,
						 iwqp->q2_ctx_mem.size,
						 &iwqp->q2_ctx_mem.pa,
						 GFP_KERNEL);
	if (!iwqp->q2_ctx_mem.va)
		return -ENOMEM;

	init_info.q2 = iwqp->q2_ctx_mem.va;
	init_info.q2_pa = iwqp->q2_ctx_mem.pa;
	init_info.host_ctx = (__le64 *)(init_info.q2 + IRDMA_Q2_BUF_SIZE);
	init_info.host_ctx_pa = init_info.q2_pa + IRDMA_Q2_BUF_SIZE;

	if (init_attr->qp_type == IB_QPT_GSI)
		qp_num = 1;
	else
		err_code = irdma_alloc_rsrc(rf, rf->allocated_qps, rf->max_qp,
					    &qp_num, &rf->next_qp);
	if (err_code)
		goto error;

	iwqp->iwpd = iwpd;
	iwqp->ibqp.qp_num = qp_num;
	qp = &iwqp->sc_qp;
	iwqp->iwscq = to_iwcq(init_attr->send_cq);
	iwqp->iwrcq = to_iwcq(init_attr->recv_cq);
	iwqp->host_ctx.va = init_info.host_ctx;
	iwqp->host_ctx.pa = init_info.host_ctx_pa;
	iwqp->host_ctx.size = IRDMA_QP_CTX_SIZE;

	init_info.pd = &iwpd->sc_pd;
	init_info.qp_uk_init_info.qp_id = iwqp->ibqp.qp_num;
	if (!rdma_protocol_roce(&iwdev->ibdev, 1))
		init_info.qp_uk_init_info.first_sq_wq = 1;
	iwqp->ctx_info.qp_compl_ctx = (uintptr_t)qp;
	init_waitqueue_head(&iwqp->waitq);
	init_waitqueue_head(&iwqp->mod_qp_waitq);

	if (udata) {
		err_code = ib_copy_from_udata(&req, udata,
					      min(sizeof(req), udata->inlen));
		if (err_code) {
			ibdev_dbg(&iwdev->ibdev,
				  "VERBS: ib_copy_from_data fail\n");
			goto error;
		}

		iwqp->ctx_info.qp_compl_ctx = req.user_compl_ctx;
		iwqp->user_mode = 1;
		if (req.user_wqe_bufs) {
			struct irdma_ucontext *ucontext =
				rdma_udata_to_drv_context(udata,
							  struct irdma_ucontext,
							  ibucontext);

			init_info.qp_uk_init_info.legacy_mode = ucontext->legacy_mode;
			spin_lock_irqsave(&ucontext->qp_reg_mem_list_lock, flags);
			iwqp->iwpbl = irdma_get_pbl((unsigned long)req.user_wqe_bufs,
						    &ucontext->qp_reg_mem_list);
			spin_unlock_irqrestore(&ucontext->qp_reg_mem_list_lock, flags);

			if (!iwqp->iwpbl) {
				err_code = -ENODATA;
				ibdev_dbg(&iwdev->ibdev, "VERBS: no pbl info\n");
				goto error;
			}
		}
		init_info.qp_uk_init_info.abi_ver = iwpd->sc_pd.abi_ver;
		irdma_setup_virt_qp(iwdev, iwqp, &init_info);
	} else {
		init_info.qp_uk_init_info.abi_ver = IRDMA_ABI_VER;
		err_code = irdma_setup_kmode_qp(iwdev, iwqp, &init_info, init_attr);
	}

	if (err_code) {
		ibdev_dbg(&iwdev->ibdev, "VERBS: setup qp failed\n");
		goto error;
	}

	if (rdma_protocol_roce(&iwdev->ibdev, 1)) {
		if (init_attr->qp_type == IB_QPT_RC) {
			init_info.qp_uk_init_info.type = IRDMA_QP_TYPE_ROCE_RC;
			init_info.qp_uk_init_info.qp_caps = IRDMA_SEND_WITH_IMM |
							    IRDMA_WRITE_WITH_IMM |
							    IRDMA_ROCE;
		} else {
			init_info.qp_uk_init_info.type = IRDMA_QP_TYPE_ROCE_UD;
			init_info.qp_uk_init_info.qp_caps = IRDMA_SEND_WITH_IMM |
							    IRDMA_ROCE;
		}
	} else {
		init_info.qp_uk_init_info.type = IRDMA_QP_TYPE_IWARP;
		init_info.qp_uk_init_info.qp_caps = IRDMA_WRITE_WITH_IMM;
	}

	if (dev->hw_attrs.uk_attrs.hw_rev > IRDMA_GEN_1)
		init_info.qp_uk_init_info.qp_caps |= IRDMA_PUSH_MODE;

	ret = irdma_sc_qp_init(qp, &init_info);
	if (ret) {
		err_code = -EPROTO;
		ibdev_dbg(&iwdev->ibdev, "VERBS: qp_init fail\n");
		goto error;
	}

	ctx_info = &iwqp->ctx_info;
	ctx_info->send_cq_num = iwqp->iwscq->sc_cq.cq_uk.cq_id;
	ctx_info->rcv_cq_num = iwqp->iwrcq->sc_cq.cq_uk.cq_id;

	if (rdma_protocol_roce(&iwdev->ibdev, 1))
		irdma_roce_fill_and_set_qpctx_info(iwqp, ctx_info);
	else
		irdma_iw_fill_and_set_qpctx_info(iwqp, ctx_info);

	err_code = irdma_cqp_create_qp_cmd(iwqp);
	if (err_code)
		goto error;

	refcount_set(&iwqp->refcnt, 1);
	spin_lock_init(&iwqp->lock);
	spin_lock_init(&iwqp->sc_qp.pfpdu.lock);
	iwqp->sig_all = (init_attr->sq_sig_type == IB_SIGNAL_ALL_WR) ? 1 : 0;
	rf->qp_table[qp_num] = iwqp;
	iwqp->max_send_wr = sq_size;
	iwqp->max_recv_wr = rq_size;

	if (rdma_protocol_roce(&iwdev->ibdev, 1)) {
		if (dev->ws_add(&iwdev->vsi, 0)) {
			irdma_cqp_qp_destroy_cmd(&rf->sc_dev, &iwqp->sc_qp);
			err_code = -EINVAL;
			goto error;
		}

		irdma_qp_add_qos(&iwqp->sc_qp);
	}

	if (udata) {
		/* GEN_1 legacy support with libi40iw does not have expanded uresp struct */
		if (udata->outlen < sizeof(uresp)) {
			uresp.lsmm = 1;
			uresp.push_idx = IRDMA_INVALID_PUSH_PAGE_INDEX_GEN_1;
		} else {
			if (rdma_protocol_iwarp(&iwdev->ibdev, 1))
				uresp.lsmm = 1;
		}
		uresp.actual_sq_size = sq_size;
		uresp.actual_rq_size = rq_size;
		uresp.qp_id = qp_num;
		uresp.qp_caps = qp->qp_uk.qp_caps;

		err_code = ib_copy_to_udata(udata, &uresp,
					    min(sizeof(uresp), udata->outlen));
		if (err_code) {
			ibdev_dbg(&iwdev->ibdev, "VERBS: copy_to_udata failed\n");
			irdma_destroy_qp(&iwqp->ibqp, udata);
			return err_code;
		}
	}

	init_completion(&iwqp->free_qp);
	return 0;

error:
	irdma_free_qp_rsrc(iwqp);
	return err_code;
}

static int irdma_get_ib_acc_flags(struct irdma_qp *iwqp)
{
	int acc_flags = 0;

	if (rdma_protocol_roce(iwqp->ibqp.device, 1)) {
		if (iwqp->roce_info.wr_rdresp_en) {
			acc_flags |= IB_ACCESS_LOCAL_WRITE;
			acc_flags |= IB_ACCESS_REMOTE_WRITE;
		}
		if (iwqp->roce_info.rd_en)
			acc_flags |= IB_ACCESS_REMOTE_READ;
		if (iwqp->roce_info.bind_en)
			acc_flags |= IB_ACCESS_MW_BIND;
	} else {
		if (iwqp->iwarp_info.wr_rdresp_en) {
			acc_flags |= IB_ACCESS_LOCAL_WRITE;
			acc_flags |= IB_ACCESS_REMOTE_WRITE;
		}
		if (iwqp->iwarp_info.rd_en)
			acc_flags |= IB_ACCESS_REMOTE_READ;
		if (iwqp->iwarp_info.bind_en)
			acc_flags |= IB_ACCESS_MW_BIND;
	}
	return acc_flags;
}

/**
 * irdma_query_qp - query qp attributes
 * @ibqp: qp pointer
 * @attr: attributes pointer
 * @attr_mask: Not used
 * @init_attr: qp attributes to return
 */
static int irdma_query_qp(struct ib_qp *ibqp, struct ib_qp_attr *attr,
			  int attr_mask, struct ib_qp_init_attr *init_attr)
{
	struct irdma_qp *iwqp = to_iwqp(ibqp);
	struct irdma_sc_qp *qp = &iwqp->sc_qp;

	memset(attr, 0, sizeof(*attr));
	memset(init_attr, 0, sizeof(*init_attr));

	attr->qp_state = iwqp->ibqp_state;
	attr->cur_qp_state = iwqp->ibqp_state;
	attr->cap.max_send_wr = iwqp->max_send_wr;
	attr->cap.max_recv_wr = iwqp->max_recv_wr;
	attr->cap.max_inline_data = qp->qp_uk.max_inline_data;
	attr->cap.max_send_sge = qp->qp_uk.max_sq_frag_cnt;
	attr->cap.max_recv_sge = qp->qp_uk.max_rq_frag_cnt;
	attr->qp_access_flags = irdma_get_ib_acc_flags(iwqp);
	attr->port_num = 1;
	if (rdma_protocol_roce(ibqp->device, 1)) {
		attr->path_mtu = ib_mtu_int_to_enum(iwqp->udp_info.snd_mss);
		attr->qkey = iwqp->roce_info.qkey;
		attr->rq_psn = iwqp->udp_info.epsn;
		attr->sq_psn = iwqp->udp_info.psn_nxt;
		attr->dest_qp_num = iwqp->roce_info.dest_qp;
		attr->pkey_index = iwqp->roce_info.p_key;
		attr->retry_cnt = iwqp->udp_info.rexmit_thresh;
		attr->rnr_retry = iwqp->udp_info.rnr_nak_thresh;
		attr->max_rd_atomic = iwqp->roce_info.ord_size;
		attr->max_dest_rd_atomic = iwqp->roce_info.ird_size;
	}

	init_attr->event_handler = iwqp->ibqp.event_handler;
	init_attr->qp_context = iwqp->ibqp.qp_context;
	init_attr->send_cq = iwqp->ibqp.send_cq;
	init_attr->recv_cq = iwqp->ibqp.recv_cq;
	init_attr->cap = attr->cap;

	return 0;
}

/**
 * irdma_query_pkey - Query partition key
 * @ibdev: device pointer from stack
 * @port: port number
 * @index: index of pkey
 * @pkey: pointer to store the pkey
 */
static int irdma_query_pkey(struct ib_device *ibdev, u32 port, u16 index,
			    u16 *pkey)
{
	if (index >= IRDMA_PKEY_TBL_SZ)
		return -EINVAL;

	*pkey = IRDMA_DEFAULT_PKEY;
	return 0;
}

/**
 * irdma_modify_qp_roce - modify qp request
 * @ibqp: qp's pointer for modify
 * @attr: access attributes
 * @attr_mask: state mask
 * @udata: user data
 */
int irdma_modify_qp_roce(struct ib_qp *ibqp, struct ib_qp_attr *attr,
			 int attr_mask, struct ib_udata *udata)
{
	struct irdma_pd *iwpd = to_iwpd(ibqp->pd);
	struct irdma_qp *iwqp = to_iwqp(ibqp);
	struct irdma_device *iwdev = iwqp->iwdev;
	struct irdma_sc_dev *dev = &iwdev->rf->sc_dev;
	struct irdma_qp_host_ctx_info *ctx_info;
	struct irdma_roce_offload_info *roce_info;
	struct irdma_udp_offload_info *udp_info;
	struct irdma_modify_qp_info info = {};
	struct irdma_modify_qp_resp uresp = {};
	struct irdma_modify_qp_req ureq = {};
	unsigned long flags;
	u8 issue_modify_qp = 0;
	int ret = 0;

	ctx_info = &iwqp->ctx_info;
	roce_info = &iwqp->roce_info;
	udp_info = &iwqp->udp_info;

	if (attr_mask & ~IB_QP_ATTR_STANDARD_BITS)
		return -EOPNOTSUPP;

	if (attr_mask & IB_QP_DEST_QPN)
		roce_info->dest_qp = attr->dest_qp_num;

	if (attr_mask & IB_QP_PKEY_INDEX) {
		ret = irdma_query_pkey(ibqp->device, 0, attr->pkey_index,
				       &roce_info->p_key);
		if (ret)
			return ret;
	}

	if (attr_mask & IB_QP_QKEY)
		roce_info->qkey = attr->qkey;

	if (attr_mask & IB_QP_PATH_MTU)
		udp_info->snd_mss = ib_mtu_enum_to_int(attr->path_mtu);

	if (attr_mask & IB_QP_SQ_PSN) {
		udp_info->psn_nxt = attr->sq_psn;
		udp_info->lsn =  0xffff;
		udp_info->psn_una = attr->sq_psn;
		udp_info->psn_max = attr->sq_psn;
	}

	if (attr_mask & IB_QP_RQ_PSN)
		udp_info->epsn = attr->rq_psn;

	if (attr_mask & IB_QP_RNR_RETRY)
		udp_info->rnr_nak_thresh = attr->rnr_retry;

	if (attr_mask & IB_QP_RETRY_CNT)
		udp_info->rexmit_thresh = attr->retry_cnt;

	ctx_info->roce_info->pd_id = iwpd->sc_pd.pd_id;

	if (attr_mask & IB_QP_AV) {
		struct irdma_av *av = &iwqp->roce_ah.av;
		const struct ib_gid_attr *sgid_attr;
		u16 vlan_id = VLAN_N_VID;
		u32 local_ip[4];

		memset(&iwqp->roce_ah, 0, sizeof(iwqp->roce_ah));
		if (attr->ah_attr.ah_flags & IB_AH_GRH) {
			udp_info->ttl = attr->ah_attr.grh.hop_limit;
			udp_info->flow_label = attr->ah_attr.grh.flow_label;
			udp_info->tos = attr->ah_attr.grh.traffic_class;
			udp_info->src_port =
				rdma_get_udp_sport(udp_info->flow_label,
						   ibqp->qp_num,
						   roce_info->dest_qp);
			irdma_qp_rem_qos(&iwqp->sc_qp);
			dev->ws_remove(iwqp->sc_qp.vsi, ctx_info->user_pri);
			ctx_info->user_pri = rt_tos2priority(udp_info->tos);
			iwqp->sc_qp.user_pri = ctx_info->user_pri;
			if (dev->ws_add(iwqp->sc_qp.vsi, ctx_info->user_pri))
				return -ENOMEM;
			irdma_qp_add_qos(&iwqp->sc_qp);
		}
		sgid_attr = attr->ah_attr.grh.sgid_attr;
		ret = rdma_read_gid_l2_fields(sgid_attr, &vlan_id,
					      ctx_info->roce_info->mac_addr);
		if (ret)
			return ret;

		if (vlan_id >= VLAN_N_VID && iwdev->dcb)
			vlan_id = 0;
		if (vlan_id < VLAN_N_VID) {
			udp_info->insert_vlan_tag = true;
			udp_info->vlan_tag = vlan_id |
				ctx_info->user_pri << VLAN_PRIO_SHIFT;
		} else {
			udp_info->insert_vlan_tag = false;
		}

		av->attrs = attr->ah_attr;
		rdma_gid2ip((struct sockaddr *)&av->sgid_addr, &sgid_attr->gid);
		rdma_gid2ip((struct sockaddr *)&av->dgid_addr, &attr->ah_attr.grh.dgid);
		if (av->sgid_addr.saddr.sa_family == AF_INET6) {
			__be32 *daddr =
				av->dgid_addr.saddr_in6.sin6_addr.in6_u.u6_addr32;
			__be32 *saddr =
				av->sgid_addr.saddr_in6.sin6_addr.in6_u.u6_addr32;

			irdma_copy_ip_ntohl(&udp_info->dest_ip_addr[0], daddr);
			irdma_copy_ip_ntohl(&udp_info->local_ipaddr[0], saddr);

			udp_info->ipv4 = false;
			irdma_copy_ip_ntohl(local_ip, daddr);

			udp_info->arp_idx = irdma_arp_table(iwdev->rf,
							    &local_ip[0],
							    false, NULL,
							    IRDMA_ARP_RESOLVE);
		} else {
			__be32 saddr = av->sgid_addr.saddr_in.sin_addr.s_addr;
			__be32 daddr = av->dgid_addr.saddr_in.sin_addr.s_addr;

			local_ip[0] = ntohl(daddr);

			udp_info->ipv4 = true;
			udp_info->dest_ip_addr[0] = 0;
			udp_info->dest_ip_addr[1] = 0;
			udp_info->dest_ip_addr[2] = 0;
			udp_info->dest_ip_addr[3] = local_ip[0];

			udp_info->local_ipaddr[0] = 0;
			udp_info->local_ipaddr[1] = 0;
			udp_info->local_ipaddr[2] = 0;
			udp_info->local_ipaddr[3] = ntohl(saddr);
		}
		udp_info->arp_idx =
			irdma_add_arp(iwdev->rf, local_ip, udp_info->ipv4,
				      attr->ah_attr.roce.dmac);
	}

	if (attr_mask & IB_QP_MAX_QP_RD_ATOMIC) {
		if (attr->max_rd_atomic > dev->hw_attrs.max_hw_ord) {
			ibdev_err(&iwdev->ibdev,
				  "rd_atomic = %d, above max_hw_ord=%d\n",
				  attr->max_rd_atomic,
				  dev->hw_attrs.max_hw_ord);
			return -EINVAL;
		}
		if (attr->max_rd_atomic)
			roce_info->ord_size = attr->max_rd_atomic;
		info.ord_valid = true;
	}

	if (attr_mask & IB_QP_MAX_DEST_RD_ATOMIC) {
		if (attr->max_dest_rd_atomic > dev->hw_attrs.max_hw_ird) {
			ibdev_err(&iwdev->ibdev,
				  "rd_atomic = %d, above max_hw_ird=%d\n",
				   attr->max_rd_atomic,
				   dev->hw_attrs.max_hw_ird);
			return -EINVAL;
		}
		if (attr->max_dest_rd_atomic)
			roce_info->ird_size = attr->max_dest_rd_atomic;
	}

	if (attr_mask & IB_QP_ACCESS_FLAGS) {
		if (attr->qp_access_flags & IB_ACCESS_LOCAL_WRITE)
			roce_info->wr_rdresp_en = true;
		if (attr->qp_access_flags & IB_ACCESS_REMOTE_WRITE)
			roce_info->wr_rdresp_en = true;
		if (attr->qp_access_flags & IB_ACCESS_REMOTE_READ)
			roce_info->rd_en = true;
	}

	wait_event(iwqp->mod_qp_waitq, !atomic_read(&iwqp->hw_mod_qp_pend));

	ibdev_dbg(&iwdev->ibdev,
		  "VERBS: caller: %pS qp_id=%d to_ibqpstate=%d ibqpstate=%d irdma_qpstate=%d attr_mask=0x%x\n",
		  __builtin_return_address(0), ibqp->qp_num, attr->qp_state,
		  iwqp->ibqp_state, iwqp->iwarp_state, attr_mask);

	spin_lock_irqsave(&iwqp->lock, flags);
	if (attr_mask & IB_QP_STATE) {
		if (!ib_modify_qp_is_ok(iwqp->ibqp_state, attr->qp_state,
					iwqp->ibqp.qp_type, attr_mask)) {
			ibdev_warn(&iwdev->ibdev, "modify_qp invalid for qp_id=%d, old_state=0x%x, new_state=0x%x\n",
				   iwqp->ibqp.qp_num, iwqp->ibqp_state,
				   attr->qp_state);
			ret = -EINVAL;
			goto exit;
		}
		info.curr_iwarp_state = iwqp->iwarp_state;

		switch (attr->qp_state) {
		case IB_QPS_INIT:
			if (iwqp->iwarp_state > IRDMA_QP_STATE_IDLE) {
				ret = -EINVAL;
				goto exit;
			}

			if (iwqp->iwarp_state == IRDMA_QP_STATE_INVALID) {
				info.next_iwarp_state = IRDMA_QP_STATE_IDLE;
				issue_modify_qp = 1;
			}
			break;
		case IB_QPS_RTR:
			if (iwqp->iwarp_state > IRDMA_QP_STATE_IDLE) {
				ret = -EINVAL;
				goto exit;
			}
			info.arp_cache_idx_valid = true;
			info.cq_num_valid = true;
			info.next_iwarp_state = IRDMA_QP_STATE_RTR;
			issue_modify_qp = 1;
			break;
		case IB_QPS_RTS:
			if (iwqp->ibqp_state < IB_QPS_RTR ||
			    iwqp->ibqp_state == IB_QPS_ERR) {
				ret = -EINVAL;
				goto exit;
			}

			info.arp_cache_idx_valid = true;
			info.cq_num_valid = true;
			info.ord_valid = true;
			info.next_iwarp_state = IRDMA_QP_STATE_RTS;
			issue_modify_qp = 1;
			if (iwdev->push_mode && udata &&
			    iwqp->sc_qp.push_idx == IRDMA_INVALID_PUSH_PAGE_INDEX &&
			    dev->hw_attrs.uk_attrs.hw_rev >= IRDMA_GEN_2) {
				spin_unlock_irqrestore(&iwqp->lock, flags);
				irdma_alloc_push_page(iwqp);
				spin_lock_irqsave(&iwqp->lock, flags);
			}
			break;
		case IB_QPS_SQD:
			if (iwqp->iwarp_state == IRDMA_QP_STATE_SQD)
				goto exit;

			if (iwqp->iwarp_state != IRDMA_QP_STATE_RTS) {
				ret = -EINVAL;
				goto exit;
			}

			info.next_iwarp_state = IRDMA_QP_STATE_SQD;
			issue_modify_qp = 1;
			break;
		case IB_QPS_SQE:
		case IB_QPS_ERR:
		case IB_QPS_RESET:
			if (iwqp->iwarp_state == IRDMA_QP_STATE_RTS) {
				spin_unlock_irqrestore(&iwqp->lock, flags);
				info.next_iwarp_state = IRDMA_QP_STATE_SQD;
				irdma_hw_modify_qp(iwdev, iwqp, &info, true);
				spin_lock_irqsave(&iwqp->lock, flags);
			}

			if (iwqp->iwarp_state == IRDMA_QP_STATE_ERROR) {
				spin_unlock_irqrestore(&iwqp->lock, flags);
				if (udata) {
					if (ib_copy_from_udata(&ureq, udata,
					    min(sizeof(ureq), udata->inlen)))
						return -EINVAL;

					irdma_flush_wqes(iwqp,
					    (ureq.sq_flush ? IRDMA_FLUSH_SQ : 0) |
					    (ureq.rq_flush ? IRDMA_FLUSH_RQ : 0) |
					    IRDMA_REFLUSH);
				}
				return 0;
			}

			info.next_iwarp_state = IRDMA_QP_STATE_ERROR;
			issue_modify_qp = 1;
			break;
		default:
			ret = -EINVAL;
			goto exit;
		}

		iwqp->ibqp_state = attr->qp_state;
	}

	ctx_info->send_cq_num = iwqp->iwscq->sc_cq.cq_uk.cq_id;
	ctx_info->rcv_cq_num = iwqp->iwrcq->sc_cq.cq_uk.cq_id;
	irdma_sc_qp_setctx_roce(&iwqp->sc_qp, iwqp->host_ctx.va, ctx_info);
	spin_unlock_irqrestore(&iwqp->lock, flags);

	if (attr_mask & IB_QP_STATE) {
		if (issue_modify_qp) {
			ctx_info->rem_endpoint_idx = udp_info->arp_idx;
			if (irdma_hw_modify_qp(iwdev, iwqp, &info, true))
				return -EINVAL;
			spin_lock_irqsave(&iwqp->lock, flags);
			if (iwqp->iwarp_state == info.curr_iwarp_state) {
				iwqp->iwarp_state = info.next_iwarp_state;
				iwqp->ibqp_state = attr->qp_state;
			}
			if (iwqp->ibqp_state > IB_QPS_RTS &&
			    !iwqp->flush_issued) {
				iwqp->flush_issued = 1;
				spin_unlock_irqrestore(&iwqp->lock, flags);
				irdma_flush_wqes(iwqp, IRDMA_FLUSH_SQ |
						       IRDMA_FLUSH_RQ |
						       IRDMA_FLUSH_WAIT);
			} else {
				spin_unlock_irqrestore(&iwqp->lock, flags);
			}
		} else {
			iwqp->ibqp_state = attr->qp_state;
		}
		if (udata && dev->hw_attrs.uk_attrs.hw_rev >= IRDMA_GEN_2) {
			struct irdma_ucontext *ucontext;

			ucontext = rdma_udata_to_drv_context(udata,
					struct irdma_ucontext, ibucontext);
			if (iwqp->sc_qp.push_idx != IRDMA_INVALID_PUSH_PAGE_INDEX &&
			    !iwqp->push_wqe_mmap_entry &&
			    !irdma_setup_push_mmap_entries(ucontext, iwqp,
				&uresp.push_wqe_mmap_key, &uresp.push_db_mmap_key)) {
				uresp.push_valid = 1;
				uresp.push_offset = iwqp->sc_qp.push_offset;
			}
			ret = ib_copy_to_udata(udata, &uresp, min(sizeof(uresp),
					       udata->outlen));
			if (ret) {
				irdma_remove_push_mmap_entries(iwqp);
				ibdev_dbg(&iwdev->ibdev,
					  "VERBS: copy_to_udata failed\n");
				return ret;
			}
		}
	}

	return 0;
exit:
	spin_unlock_irqrestore(&iwqp->lock, flags);

	return ret;
}

/**
 * irdma_modify_qp - modify qp request
 * @ibqp: qp's pointer for modify
 * @attr: access attributes
 * @attr_mask: state mask
 * @udata: user data
 */
int irdma_modify_qp(struct ib_qp *ibqp, struct ib_qp_attr *attr, int attr_mask,
		    struct ib_udata *udata)
{
	struct irdma_qp *iwqp = to_iwqp(ibqp);
	struct irdma_device *iwdev = iwqp->iwdev;
	struct irdma_sc_dev *dev = &iwdev->rf->sc_dev;
	struct irdma_qp_host_ctx_info *ctx_info;
	struct irdma_tcp_offload_info *tcp_info;
	struct irdma_iwarp_offload_info *offload_info;
	struct irdma_modify_qp_info info = {};
	struct irdma_modify_qp_resp uresp = {};
	struct irdma_modify_qp_req ureq = {};
	u8 issue_modify_qp = 0;
	u8 dont_wait = 0;
	int err;
	unsigned long flags;

	if (attr_mask & ~IB_QP_ATTR_STANDARD_BITS)
		return -EOPNOTSUPP;

	ctx_info = &iwqp->ctx_info;
	offload_info = &iwqp->iwarp_info;
	tcp_info = &iwqp->tcp_info;
	wait_event(iwqp->mod_qp_waitq, !atomic_read(&iwqp->hw_mod_qp_pend));
	ibdev_dbg(&iwdev->ibdev,
		  "VERBS: caller: %pS qp_id=%d to_ibqpstate=%d ibqpstate=%d irdma_qpstate=%d last_aeq=%d hw_tcp_state=%d hw_iwarp_state=%d attr_mask=0x%x\n",
		  __builtin_return_address(0), ibqp->qp_num, attr->qp_state,
		  iwqp->ibqp_state, iwqp->iwarp_state, iwqp->last_aeq,
		  iwqp->hw_tcp_state, iwqp->hw_iwarp_state, attr_mask);

	spin_lock_irqsave(&iwqp->lock, flags);
	if (attr_mask & IB_QP_STATE) {
		info.curr_iwarp_state = iwqp->iwarp_state;
		switch (attr->qp_state) {
		case IB_QPS_INIT:
		case IB_QPS_RTR:
			if (iwqp->iwarp_state > IRDMA_QP_STATE_IDLE) {
				err = -EINVAL;
				goto exit;
			}

			if (iwqp->iwarp_state == IRDMA_QP_STATE_INVALID) {
				info.next_iwarp_state = IRDMA_QP_STATE_IDLE;
				issue_modify_qp = 1;
			}
			if (iwdev->push_mode && udata &&
			    iwqp->sc_qp.push_idx == IRDMA_INVALID_PUSH_PAGE_INDEX &&
			    dev->hw_attrs.uk_attrs.hw_rev >= IRDMA_GEN_2) {
				spin_unlock_irqrestore(&iwqp->lock, flags);
				irdma_alloc_push_page(iwqp);
				spin_lock_irqsave(&iwqp->lock, flags);
			}
			break;
		case IB_QPS_RTS:
			if (iwqp->iwarp_state > IRDMA_QP_STATE_RTS ||
			    !iwqp->cm_id) {
				err = -EINVAL;
				goto exit;
			}

			issue_modify_qp = 1;
			iwqp->hw_tcp_state = IRDMA_TCP_STATE_ESTABLISHED;
			iwqp->hte_added = 1;
			info.next_iwarp_state = IRDMA_QP_STATE_RTS;
			info.tcp_ctx_valid = true;
			info.ord_valid = true;
			info.arp_cache_idx_valid = true;
			info.cq_num_valid = true;
			break;
		case IB_QPS_SQD:
			if (iwqp->hw_iwarp_state > IRDMA_QP_STATE_RTS) {
				err = 0;
				goto exit;
			}

			if (iwqp->iwarp_state == IRDMA_QP_STATE_CLOSING ||
			    iwqp->iwarp_state < IRDMA_QP_STATE_RTS) {
				err = 0;
				goto exit;
			}

			if (iwqp->iwarp_state > IRDMA_QP_STATE_CLOSING) {
				err = -EINVAL;
				goto exit;
			}

			info.next_iwarp_state = IRDMA_QP_STATE_CLOSING;
			issue_modify_qp = 1;
			break;
		case IB_QPS_SQE:
			if (iwqp->iwarp_state >= IRDMA_QP_STATE_TERMINATE) {
				err = -EINVAL;
				goto exit;
			}

			info.next_iwarp_state = IRDMA_QP_STATE_TERMINATE;
			issue_modify_qp = 1;
			break;
		case IB_QPS_ERR:
		case IB_QPS_RESET:
			if (iwqp->iwarp_state == IRDMA_QP_STATE_ERROR) {
				spin_unlock_irqrestore(&iwqp->lock, flags);
				if (udata) {
					if (ib_copy_from_udata(&ureq, udata,
					    min(sizeof(ureq), udata->inlen)))
						return -EINVAL;

					irdma_flush_wqes(iwqp,
					    (ureq.sq_flush ? IRDMA_FLUSH_SQ : 0) |
					    (ureq.rq_flush ? IRDMA_FLUSH_RQ : 0) |
					    IRDMA_REFLUSH);
				}
				return 0;
			}

			if (iwqp->sc_qp.term_flags) {
				spin_unlock_irqrestore(&iwqp->lock, flags);
				irdma_terminate_del_timer(&iwqp->sc_qp);
				spin_lock_irqsave(&iwqp->lock, flags);
			}
			info.next_iwarp_state = IRDMA_QP_STATE_ERROR;
			if (iwqp->hw_tcp_state > IRDMA_TCP_STATE_CLOSED &&
			    iwdev->iw_status &&
			    iwqp->hw_tcp_state != IRDMA_TCP_STATE_TIME_WAIT)
				info.reset_tcp_conn = true;
			else
				dont_wait = 1;

			issue_modify_qp = 1;
			info.next_iwarp_state = IRDMA_QP_STATE_ERROR;
			break;
		default:
			err = -EINVAL;
			goto exit;
		}

		iwqp->ibqp_state = attr->qp_state;
	}
	if (attr_mask & IB_QP_ACCESS_FLAGS) {
		ctx_info->iwarp_info_valid = true;
		if (attr->qp_access_flags & IB_ACCESS_LOCAL_WRITE)
			offload_info->wr_rdresp_en = true;
		if (attr->qp_access_flags & IB_ACCESS_REMOTE_WRITE)
			offload_info->wr_rdresp_en = true;
		if (attr->qp_access_flags & IB_ACCESS_REMOTE_READ)
			offload_info->rd_en = true;
	}

	if (ctx_info->iwarp_info_valid) {
		ctx_info->send_cq_num = iwqp->iwscq->sc_cq.cq_uk.cq_id;
		ctx_info->rcv_cq_num = iwqp->iwrcq->sc_cq.cq_uk.cq_id;
		irdma_sc_qp_setctx(&iwqp->sc_qp, iwqp->host_ctx.va, ctx_info);
	}
	spin_unlock_irqrestore(&iwqp->lock, flags);

	if (attr_mask & IB_QP_STATE) {
		if (issue_modify_qp) {
			ctx_info->rem_endpoint_idx = tcp_info->arp_idx;
			if (irdma_hw_modify_qp(iwdev, iwqp, &info, true))
				return -EINVAL;
		}

		spin_lock_irqsave(&iwqp->lock, flags);
		if (iwqp->iwarp_state == info.curr_iwarp_state) {
			iwqp->iwarp_state = info.next_iwarp_state;
			iwqp->ibqp_state = attr->qp_state;
		}
		spin_unlock_irqrestore(&iwqp->lock, flags);
	}

	if (issue_modify_qp && iwqp->ibqp_state > IB_QPS_RTS) {
		if (dont_wait) {
			if (iwqp->cm_id && iwqp->hw_tcp_state) {
				spin_lock_irqsave(&iwqp->lock, flags);
				iwqp->hw_tcp_state = IRDMA_TCP_STATE_CLOSED;
				iwqp->last_aeq = IRDMA_AE_RESET_SENT;
				spin_unlock_irqrestore(&iwqp->lock, flags);
				irdma_cm_disconn(iwqp);
			}
		} else {
			int close_timer_started;

			spin_lock_irqsave(&iwdev->cm_core.ht_lock, flags);

			if (iwqp->cm_node) {
				refcount_inc(&iwqp->cm_node->refcnt);
				spin_unlock_irqrestore(&iwdev->cm_core.ht_lock, flags);
				close_timer_started = atomic_inc_return(&iwqp->close_timer_started);
				if (iwqp->cm_id && close_timer_started == 1)
					irdma_schedule_cm_timer(iwqp->cm_node,
						(struct irdma_puda_buf *)iwqp,
						IRDMA_TIMER_TYPE_CLOSE, 1, 0);

				irdma_rem_ref_cm_node(iwqp->cm_node);
			} else {
				spin_unlock_irqrestore(&iwdev->cm_core.ht_lock, flags);
			}
		}
	}
	if (attr_mask & IB_QP_STATE && udata &&
	    dev->hw_attrs.uk_attrs.hw_rev >= IRDMA_GEN_2) {
		struct irdma_ucontext *ucontext;

		ucontext = rdma_udata_to_drv_context(udata,
					struct irdma_ucontext, ibucontext);
		if (iwqp->sc_qp.push_idx != IRDMA_INVALID_PUSH_PAGE_INDEX &&
		    !iwqp->push_wqe_mmap_entry &&
		    !irdma_setup_push_mmap_entries(ucontext, iwqp,
			&uresp.push_wqe_mmap_key, &uresp.push_db_mmap_key)) {
			uresp.push_valid = 1;
			uresp.push_offset = iwqp->sc_qp.push_offset;
		}

		err = ib_copy_to_udata(udata, &uresp, min(sizeof(uresp),
				       udata->outlen));
		if (err) {
			irdma_remove_push_mmap_entries(iwqp);
			ibdev_dbg(&iwdev->ibdev,
				  "VERBS: copy_to_udata failed\n");
			return err;
		}
	}

	return 0;
exit:
	spin_unlock_irqrestore(&iwqp->lock, flags);

	return err;
}

/**
 * irdma_cq_free_rsrc - free up resources for cq
 * @rf: RDMA PCI function
 * @iwcq: cq ptr
 */
static void irdma_cq_free_rsrc(struct irdma_pci_f *rf, struct irdma_cq *iwcq)
{
	struct irdma_sc_cq *cq = &iwcq->sc_cq;

	if (!iwcq->user_mode) {
		dma_free_coherent(rf->sc_dev.hw->device, iwcq->kmem.size,
				  iwcq->kmem.va, iwcq->kmem.pa);
		iwcq->kmem.va = NULL;
		dma_free_coherent(rf->sc_dev.hw->device,
				  iwcq->kmem_shadow.size,
				  iwcq->kmem_shadow.va, iwcq->kmem_shadow.pa);
		iwcq->kmem_shadow.va = NULL;
	}

	irdma_free_rsrc(rf, rf->allocated_cqs, cq->cq_uk.cq_id);
}

/**
 * irdma_free_cqbuf - worker to free a cq buffer
 * @work: provides access to the cq buffer to free
 */
static void irdma_free_cqbuf(struct work_struct *work)
{
	struct irdma_cq_buf *cq_buf = container_of(work, struct irdma_cq_buf, work);

	dma_free_coherent(cq_buf->hw->device, cq_buf->kmem_buf.size,
			  cq_buf->kmem_buf.va, cq_buf->kmem_buf.pa);
	cq_buf->kmem_buf.va = NULL;
	kfree(cq_buf);
}

/**
 * irdma_process_resize_list - remove resized cq buffers from the resize_list
 * @iwcq: cq which owns the resize_list
 * @iwdev: irdma device
 * @lcqe_buf: the buffer where the last cqe is received
 */
static int irdma_process_resize_list(struct irdma_cq *iwcq,
				     struct irdma_device *iwdev,
				     struct irdma_cq_buf *lcqe_buf)
{
	struct list_head *tmp_node, *list_node;
	struct irdma_cq_buf *cq_buf;
	int cnt = 0;

	list_for_each_safe(list_node, tmp_node, &iwcq->resize_list) {
		cq_buf = list_entry(list_node, struct irdma_cq_buf, list);
		if (cq_buf == lcqe_buf)
			return cnt;

		list_del(&cq_buf->list);
		queue_work(iwdev->cleanup_wq, &cq_buf->work);
		cnt++;
	}

	return cnt;
}

/**
 * irdma_destroy_cq - destroy cq
 * @ib_cq: cq pointer
 * @udata: user data
 */
static int irdma_destroy_cq(struct ib_cq *ib_cq, struct ib_udata *udata)
{
	struct irdma_device *iwdev = to_iwdev(ib_cq->device);
	struct irdma_cq *iwcq = to_iwcq(ib_cq);
	struct irdma_sc_cq *cq = &iwcq->sc_cq;
	struct irdma_sc_dev *dev = cq->dev;
	struct irdma_sc_ceq *ceq = dev->ceq[cq->ceq_id];
	struct irdma_ceq *iwceq = container_of(ceq, struct irdma_ceq, sc_ceq);
	unsigned long flags;

	spin_lock_irqsave(&iwcq->lock, flags);
	if (!list_empty(&iwcq->resize_list))
		irdma_process_resize_list(iwcq, iwdev, NULL);
	spin_unlock_irqrestore(&iwcq->lock, flags);

	irdma_cq_wq_destroy(iwdev->rf, cq);
	irdma_cq_free_rsrc(iwdev->rf, iwcq);

	spin_lock_irqsave(&iwceq->ce_lock, flags);
	irdma_sc_cleanup_ceqes(cq, ceq);
	spin_unlock_irqrestore(&iwceq->ce_lock, flags);

	return 0;
}

/**
 * irdma_resize_cq - resize cq
 * @ibcq: cq to be resized
 * @entries: desired cq size
 * @udata: user data
 */
static int irdma_resize_cq(struct ib_cq *ibcq, int entries,
			   struct ib_udata *udata)
{
	struct irdma_cq *iwcq = to_iwcq(ibcq);
	struct irdma_sc_dev *dev = iwcq->sc_cq.dev;
	struct irdma_cqp_request *cqp_request;
	struct cqp_cmds_info *cqp_info;
	struct irdma_modify_cq_info *m_info;
	struct irdma_modify_cq_info info = {};
	struct irdma_dma_mem kmem_buf;
	struct irdma_cq_mr *cqmr_buf;
	struct irdma_pbl *iwpbl_buf;
	struct irdma_device *iwdev;
	struct irdma_pci_f *rf;
	struct irdma_cq_buf *cq_buf = NULL;
	enum irdma_status_code status = 0;
	unsigned long flags;
	int ret;

	iwdev = to_iwdev(ibcq->device);
	rf = iwdev->rf;

	if (!(rf->sc_dev.hw_attrs.uk_attrs.feature_flags &
	    IRDMA_FEATURE_CQ_RESIZE))
		return -EOPNOTSUPP;

	if (entries > rf->max_cqe)
		return -EINVAL;

	if (!iwcq->user_mode) {
		entries++;
		if (rf->sc_dev.hw_attrs.uk_attrs.hw_rev >= IRDMA_GEN_2)
			entries *= 2;
	}

	info.cq_size = max(entries, 4);

	if (info.cq_size == iwcq->sc_cq.cq_uk.cq_size - 1)
		return 0;

	if (udata) {
		struct irdma_resize_cq_req req = {};
		struct irdma_ucontext *ucontext =
			rdma_udata_to_drv_context(udata, struct irdma_ucontext,
						  ibucontext);

		/* CQ resize not supported with legacy GEN_1 libi40iw */
		if (ucontext->legacy_mode)
			return -EOPNOTSUPP;

		if (ib_copy_from_udata(&req, udata,
				       min(sizeof(req), udata->inlen)))
			return -EINVAL;

		spin_lock_irqsave(&ucontext->cq_reg_mem_list_lock, flags);
		iwpbl_buf = irdma_get_pbl((unsigned long)req.user_cq_buffer,
					  &ucontext->cq_reg_mem_list);
		spin_unlock_irqrestore(&ucontext->cq_reg_mem_list_lock, flags);

		if (!iwpbl_buf)
			return -ENOMEM;

		cqmr_buf = &iwpbl_buf->cq_mr;
		if (iwpbl_buf->pbl_allocated) {
			info.virtual_map = true;
			info.pbl_chunk_size = 1;
			info.first_pm_pbl_idx = cqmr_buf->cq_pbl.idx;
		} else {
			info.cq_pa = cqmr_buf->cq_pbl.addr;
		}
	} else {
		/* Kmode CQ resize */
		int rsize;

		rsize = info.cq_size * sizeof(struct irdma_cqe);
		kmem_buf.size = ALIGN(round_up(rsize, 256), 256);
		kmem_buf.va = dma_alloc_coherent(dev->hw->device,
						 kmem_buf.size, &kmem_buf.pa,
						 GFP_KERNEL);
		if (!kmem_buf.va)
			return -ENOMEM;

		info.cq_base = kmem_buf.va;
		info.cq_pa = kmem_buf.pa;
		cq_buf = kzalloc(sizeof(*cq_buf), GFP_KERNEL);
		if (!cq_buf) {
			ret = -ENOMEM;
			goto error;
		}
	}

	cqp_request = irdma_alloc_and_get_cqp_request(&rf->cqp, true);
	if (!cqp_request) {
		ret = -ENOMEM;
		goto error;
	}

	info.shadow_read_threshold = iwcq->sc_cq.shadow_read_threshold;
	info.cq_resize = true;

	cqp_info = &cqp_request->info;
	m_info = &cqp_info->in.u.cq_modify.info;
	memcpy(m_info, &info, sizeof(*m_info));

	cqp_info->cqp_cmd = IRDMA_OP_CQ_MODIFY;
	cqp_info->in.u.cq_modify.cq = &iwcq->sc_cq;
	cqp_info->in.u.cq_modify.scratch = (uintptr_t)cqp_request;
	cqp_info->post_sq = 1;
	status = irdma_handle_cqp_op(rf, cqp_request);
	irdma_put_cqp_request(&rf->cqp, cqp_request);
	if (status) {
		ret = -EPROTO;
		goto error;
	}

	spin_lock_irqsave(&iwcq->lock, flags);
	if (cq_buf) {
		cq_buf->kmem_buf = iwcq->kmem;
		cq_buf->hw = dev->hw;
		memcpy(&cq_buf->cq_uk, &iwcq->sc_cq.cq_uk, sizeof(cq_buf->cq_uk));
		INIT_WORK(&cq_buf->work, irdma_free_cqbuf);
		list_add_tail(&cq_buf->list, &iwcq->resize_list);
		iwcq->kmem = kmem_buf;
	}

	irdma_sc_cq_resize(&iwcq->sc_cq, &info);
	ibcq->cqe = info.cq_size - 1;
	spin_unlock_irqrestore(&iwcq->lock, flags);

	return 0;
error:
	if (!udata) {
		dma_free_coherent(dev->hw->device, kmem_buf.size, kmem_buf.va,
				  kmem_buf.pa);
		kmem_buf.va = NULL;
	}
	kfree(cq_buf);

	return ret;
}

static inline int cq_validate_flags(u32 flags, u8 hw_rev)
{
	/* GEN1 does not support CQ create flags */
	if (hw_rev == IRDMA_GEN_1)
		return flags ? -EOPNOTSUPP : 0;

	return flags & ~IB_UVERBS_CQ_FLAGS_TIMESTAMP_COMPLETION ? -EOPNOTSUPP : 0;
}

/**
 * irdma_create_cq - create cq
 * @ibcq: CQ allocated
 * @attr: attributes for cq
 * @udata: user data
 */
static int irdma_create_cq(struct ib_cq *ibcq,
			   const struct ib_cq_init_attr *attr,
			   struct ib_udata *udata)
{
	struct ib_device *ibdev = ibcq->device;
	struct irdma_device *iwdev = to_iwdev(ibdev);
	struct irdma_pci_f *rf = iwdev->rf;
	struct irdma_cq *iwcq = to_iwcq(ibcq);
	u32 cq_num = 0;
	struct irdma_sc_cq *cq;
	struct irdma_sc_dev *dev = &rf->sc_dev;
	struct irdma_cq_init_info info = {};
	enum irdma_status_code status;
	struct irdma_cqp_request *cqp_request;
	struct cqp_cmds_info *cqp_info;
	struct irdma_cq_uk_init_info *ukinfo = &info.cq_uk_init_info;
	unsigned long flags;
	int err_code;
	int entries = attr->cqe;

	err_code = cq_validate_flags(attr->flags, dev->hw_attrs.uk_attrs.hw_rev);
	if (err_code)
		return err_code;
	err_code = irdma_alloc_rsrc(rf, rf->allocated_cqs, rf->max_cq, &cq_num,
				    &rf->next_cq);
	if (err_code)
		return err_code;

	cq = &iwcq->sc_cq;
	cq->back_cq = iwcq;
	spin_lock_init(&iwcq->lock);
	INIT_LIST_HEAD(&iwcq->resize_list);
	info.dev = dev;
	ukinfo->cq_size = max(entries, 4);
	ukinfo->cq_id = cq_num;
	iwcq->ibcq.cqe = info.cq_uk_init_info.cq_size;
	if (attr->comp_vector < rf->ceqs_count)
		info.ceq_id = attr->comp_vector;
	info.ceq_id_valid = true;
	info.ceqe_mask = 1;
	info.type = IRDMA_CQ_TYPE_IWARP;
	info.vsi = &iwdev->vsi;

	if (udata) {
		struct irdma_ucontext *ucontext;
		struct irdma_create_cq_req req = {};
		struct irdma_cq_mr *cqmr;
		struct irdma_pbl *iwpbl;
		struct irdma_pbl *iwpbl_shadow;
		struct irdma_cq_mr *cqmr_shadow;

		iwcq->user_mode = true;
		ucontext =
			rdma_udata_to_drv_context(udata, struct irdma_ucontext,
						  ibucontext);
		if (ib_copy_from_udata(&req, udata,
				       min(sizeof(req), udata->inlen))) {
			err_code = -EFAULT;
			goto cq_free_rsrc;
		}

		spin_lock_irqsave(&ucontext->cq_reg_mem_list_lock, flags);
		iwpbl = irdma_get_pbl((unsigned long)req.user_cq_buf,
				      &ucontext->cq_reg_mem_list);
		spin_unlock_irqrestore(&ucontext->cq_reg_mem_list_lock, flags);
		if (!iwpbl) {
			err_code = -EPROTO;
			goto cq_free_rsrc;
		}

		iwcq->iwpbl = iwpbl;
		iwcq->cq_mem_size = 0;
		cqmr = &iwpbl->cq_mr;

		if (rf->sc_dev.hw_attrs.uk_attrs.feature_flags &
		    IRDMA_FEATURE_CQ_RESIZE && !ucontext->legacy_mode) {
			spin_lock_irqsave(&ucontext->cq_reg_mem_list_lock, flags);
			iwpbl_shadow = irdma_get_pbl(
					(unsigned long)req.user_shadow_area,
					&ucontext->cq_reg_mem_list);
			spin_unlock_irqrestore(&ucontext->cq_reg_mem_list_lock, flags);

			if (!iwpbl_shadow) {
				err_code = -EPROTO;
				goto cq_free_rsrc;
			}
			iwcq->iwpbl_shadow = iwpbl_shadow;
			cqmr_shadow = &iwpbl_shadow->cq_mr;
			info.shadow_area_pa = cqmr_shadow->cq_pbl.addr;
			cqmr->split = true;
		} else {
			info.shadow_area_pa = cqmr->shadow;
		}
		if (iwpbl->pbl_allocated) {
			info.virtual_map = true;
			info.pbl_chunk_size = 1;
			info.first_pm_pbl_idx = cqmr->cq_pbl.idx;
		} else {
			info.cq_base_pa = cqmr->cq_pbl.addr;
		}
	} else {
		/* Kmode allocations */
		int rsize;

		if (entries < 1 || entries > rf->max_cqe) {
			err_code = -EINVAL;
			goto cq_free_rsrc;
		}

		entries++;
		if (dev->hw_attrs.uk_attrs.hw_rev >= IRDMA_GEN_2)
			entries *= 2;
		ukinfo->cq_size = entries;

		rsize = info.cq_uk_init_info.cq_size * sizeof(struct irdma_cqe);
		iwcq->kmem.size = ALIGN(round_up(rsize, 256), 256);
		iwcq->kmem.va = dma_alloc_coherent(dev->hw->device,
						   iwcq->kmem.size,
						   &iwcq->kmem.pa, GFP_KERNEL);
		if (!iwcq->kmem.va) {
			err_code = -ENOMEM;
			goto cq_free_rsrc;
		}

		iwcq->kmem_shadow.size = ALIGN(IRDMA_SHADOW_AREA_SIZE << 3,
					       64);
		iwcq->kmem_shadow.va = dma_alloc_coherent(dev->hw->device,
							  iwcq->kmem_shadow.size,
							  &iwcq->kmem_shadow.pa,
							  GFP_KERNEL);
		if (!iwcq->kmem_shadow.va) {
			err_code = -ENOMEM;
			goto cq_free_rsrc;
		}
		info.shadow_area_pa = iwcq->kmem_shadow.pa;
		ukinfo->shadow_area = iwcq->kmem_shadow.va;
		ukinfo->cq_base = iwcq->kmem.va;
		info.cq_base_pa = iwcq->kmem.pa;
	}

	if (dev->hw_attrs.uk_attrs.hw_rev >= IRDMA_GEN_2)
		info.shadow_read_threshold = min(info.cq_uk_init_info.cq_size / 2,
						 (u32)IRDMA_MAX_CQ_READ_THRESH);

	if (irdma_sc_cq_init(cq, &info)) {
		ibdev_dbg(&iwdev->ibdev, "VERBS: init cq fail\n");
		err_code = -EPROTO;
		goto cq_free_rsrc;
	}

	cqp_request = irdma_alloc_and_get_cqp_request(&rf->cqp, true);
	if (!cqp_request) {
		err_code = -ENOMEM;
		goto cq_free_rsrc;
	}

	cqp_info = &cqp_request->info;
	cqp_info->cqp_cmd = IRDMA_OP_CQ_CREATE;
	cqp_info->post_sq = 1;
	cqp_info->in.u.cq_create.cq = cq;
	cqp_info->in.u.cq_create.check_overflow = true;
	cqp_info->in.u.cq_create.scratch = (uintptr_t)cqp_request;
	status = irdma_handle_cqp_op(rf, cqp_request);
	irdma_put_cqp_request(&rf->cqp, cqp_request);
	if (status) {
		err_code = -ENOMEM;
		goto cq_free_rsrc;
	}

	if (udata) {
		struct irdma_create_cq_resp resp = {};

		resp.cq_id = info.cq_uk_init_info.cq_id;
		resp.cq_size = info.cq_uk_init_info.cq_size;
		if (ib_copy_to_udata(udata, &resp,
				     min(sizeof(resp), udata->outlen))) {
			ibdev_dbg(&iwdev->ibdev,
				  "VERBS: copy to user data\n");
			err_code = -EPROTO;
			goto cq_destroy;
		}
	}
	return 0;
cq_destroy:
	irdma_cq_wq_destroy(rf, cq);
cq_free_rsrc:
	irdma_cq_free_rsrc(rf, iwcq);

	return err_code;
}

/**
 * irdma_get_mr_access - get hw MR access permissions from IB access flags
 * @access: IB access flags
 */
static inline u16 irdma_get_mr_access(int access)
{
	u16 hw_access = 0;

	hw_access |= (access & IB_ACCESS_LOCAL_WRITE) ?
		     IRDMA_ACCESS_FLAGS_LOCALWRITE : 0;
	hw_access |= (access & IB_ACCESS_REMOTE_WRITE) ?
		     IRDMA_ACCESS_FLAGS_REMOTEWRITE : 0;
	hw_access |= (access & IB_ACCESS_REMOTE_READ) ?
		     IRDMA_ACCESS_FLAGS_REMOTEREAD : 0;
	hw_access |= (access & IB_ACCESS_MW_BIND) ?
		     IRDMA_ACCESS_FLAGS_BIND_WINDOW : 0;
	hw_access |= (access & IB_ZERO_BASED) ?
		     IRDMA_ACCESS_FLAGS_ZERO_BASED : 0;
	hw_access |= IRDMA_ACCESS_FLAGS_LOCALREAD;

	return hw_access;
}

/**
 * irdma_free_stag - free stag resource
 * @iwdev: irdma device
 * @stag: stag to free
 */
static void irdma_free_stag(struct irdma_device *iwdev, u32 stag)
{
	u32 stag_idx;

	stag_idx = (stag & iwdev->rf->mr_stagmask) >> IRDMA_CQPSQ_STAG_IDX_S;
	irdma_free_rsrc(iwdev->rf, iwdev->rf->allocated_mrs, stag_idx);
}

/**
 * irdma_create_stag - create random stag
 * @iwdev: irdma device
 */
static u32 irdma_create_stag(struct irdma_device *iwdev)
{
	u32 stag = 0;
	u32 stag_index = 0;
	u32 next_stag_index;
	u32 driver_key;
	u32 random;
	u8 consumer_key;
	int ret;

	get_random_bytes(&random, sizeof(random));
	consumer_key = (u8)random;

	driver_key = random & ~iwdev->rf->mr_stagmask;
	next_stag_index = (random & iwdev->rf->mr_stagmask) >> 8;
	next_stag_index %= iwdev->rf->max_mr;

	ret = irdma_alloc_rsrc(iwdev->rf, iwdev->rf->allocated_mrs,
			       iwdev->rf->max_mr, &stag_index,
			       &next_stag_index);
	if (ret)
		return stag;
	stag = stag_index << IRDMA_CQPSQ_STAG_IDX_S;
	stag |= driver_key;
	stag += (u32)consumer_key;

	return stag;
}

/**
 * irdma_next_pbl_addr - Get next pbl address
 * @pbl: pointer to a pble
 * @pinfo: info pointer
 * @idx: index
 */
static inline u64 *irdma_next_pbl_addr(u64 *pbl, struct irdma_pble_info **pinfo,
				       u32 *idx)
{
	*idx += 1;
	if (!(*pinfo) || *idx != (*pinfo)->cnt)
		return ++pbl;
	*idx = 0;
	(*pinfo)++;

	return (*pinfo)->addr;
}

/**
 * irdma_copy_user_pgaddrs - copy user page address to pble's os locally
 * @iwmr: iwmr for IB's user page addresses
 * @pbl: ple pointer to save 1 level or 0 level pble
 * @level: indicated level 0, 1 or 2
 */
static void irdma_copy_user_pgaddrs(struct irdma_mr *iwmr, u64 *pbl,
				    enum irdma_pble_level level)
{
	struct ib_umem *region = iwmr->region;
	struct irdma_pbl *iwpbl = &iwmr->iwpbl;
	struct irdma_pble_alloc *palloc = &iwpbl->pble_alloc;
	struct irdma_pble_info *pinfo;
	struct ib_block_iter biter;
	u32 idx = 0;
	u32 pbl_cnt = 0;

	pinfo = (level == PBLE_LEVEL_1) ? NULL : palloc->level2.leaf;

	if (iwmr->type == IRDMA_MEMREG_TYPE_QP)
		iwpbl->qp_mr.sq_page = sg_page(region->sgt_append.sgt.sgl);

	rdma_umem_for_each_dma_block(region, &biter, iwmr->page_size) {
		*pbl = rdma_block_iter_dma_address(&biter);
		if (++pbl_cnt == palloc->total_cnt)
			break;
		pbl = irdma_next_pbl_addr(pbl, &pinfo, &idx);
	}
}

/**
 * irdma_check_mem_contiguous - check if pbls stored in arr are contiguous
 * @arr: lvl1 pbl array
 * @npages: page count
 * @pg_size: page size
 *
 */
static bool irdma_check_mem_contiguous(u64 *arr, u32 npages, u32 pg_size)
{
	u32 pg_idx;

	for (pg_idx = 0; pg_idx < npages; pg_idx++) {
		if ((*arr + (pg_size * pg_idx)) != arr[pg_idx])
			return false;
	}

	return true;
}

/**
 * irdma_check_mr_contiguous - check if MR is physically contiguous
 * @palloc: pbl allocation struct
 * @pg_size: page size
 */
static bool irdma_check_mr_contiguous(struct irdma_pble_alloc *palloc,
				      u32 pg_size)
{
	struct irdma_pble_level2 *lvl2 = &palloc->level2;
	struct irdma_pble_info *leaf = lvl2->leaf;
	u64 *arr = NULL;
	u64 *start_addr = NULL;
	int i;
	bool ret;

	if (palloc->level == PBLE_LEVEL_1) {
		arr = palloc->level1.addr;
		ret = irdma_check_mem_contiguous(arr, palloc->total_cnt,
						 pg_size);
		return ret;
	}

	start_addr = leaf->addr;

	for (i = 0; i < lvl2->leaf_cnt; i++, leaf++) {
		arr = leaf->addr;
		if ((*start_addr + (i * pg_size * PBLE_PER_PAGE)) != *arr)
			return false;
		ret = irdma_check_mem_contiguous(arr, leaf->cnt, pg_size);
		if (!ret)
			return false;
	}

	return true;
}

/**
 * irdma_setup_pbles - copy user pg address to pble's
 * @rf: RDMA PCI function
 * @iwmr: mr pointer for this memory registration
 * @use_pbles: flag if to use pble's
 */
static int irdma_setup_pbles(struct irdma_pci_f *rf, struct irdma_mr *iwmr,
			     bool use_pbles)
{
	struct irdma_pbl *iwpbl = &iwmr->iwpbl;
	struct irdma_pble_alloc *palloc = &iwpbl->pble_alloc;
	struct irdma_pble_info *pinfo;
	u64 *pbl;
	enum irdma_status_code status;
	enum irdma_pble_level level = PBLE_LEVEL_1;

	if (use_pbles) {
		status = irdma_get_pble(rf->pble_rsrc, palloc, iwmr->page_cnt,
					false);
		if (status)
			return -ENOMEM;

		iwpbl->pbl_allocated = true;
		level = palloc->level;
		pinfo = (level == PBLE_LEVEL_1) ? &palloc->level1 :
						  palloc->level2.leaf;
		pbl = pinfo->addr;
	} else {
		pbl = iwmr->pgaddrmem;
	}

	irdma_copy_user_pgaddrs(iwmr, pbl, level);

	if (use_pbles)
		iwmr->pgaddrmem[0] = *pbl;

	return 0;
}

/**
 * irdma_handle_q_mem - handle memory for qp and cq
 * @iwdev: irdma device
 * @req: information for q memory management
 * @iwpbl: pble struct
 * @use_pbles: flag to use pble
 */
static int irdma_handle_q_mem(struct irdma_device *iwdev,
			      struct irdma_mem_reg_req *req,
			      struct irdma_pbl *iwpbl, bool use_pbles)
{
	struct irdma_pble_alloc *palloc = &iwpbl->pble_alloc;
	struct irdma_mr *iwmr = iwpbl->iwmr;
	struct irdma_qp_mr *qpmr = &iwpbl->qp_mr;
	struct irdma_cq_mr *cqmr = &iwpbl->cq_mr;
	struct irdma_hmc_pble *hmc_p;
	u64 *arr = iwmr->pgaddrmem;
	u32 pg_size, total;
	int err = 0;
	bool ret = true;

	pg_size = iwmr->page_size;
	err = irdma_setup_pbles(iwdev->rf, iwmr, use_pbles);
	if (err)
		return err;

	if (use_pbles && palloc->level != PBLE_LEVEL_1) {
		irdma_free_pble(iwdev->rf->pble_rsrc, palloc);
		iwpbl->pbl_allocated = false;
		return -ENOMEM;
	}

	if (use_pbles)
		arr = palloc->level1.addr;

	switch (iwmr->type) {
	case IRDMA_MEMREG_TYPE_QP:
		total = req->sq_pages + req->rq_pages;
		hmc_p = &qpmr->sq_pbl;
		qpmr->shadow = (dma_addr_t)arr[total];

		if (use_pbles) {
			ret = irdma_check_mem_contiguous(arr, req->sq_pages,
							 pg_size);
			if (ret)
				ret = irdma_check_mem_contiguous(&arr[req->sq_pages],
								 req->rq_pages,
								 pg_size);
		}

		if (!ret) {
			hmc_p->idx = palloc->level1.idx;
			hmc_p = &qpmr->rq_pbl;
			hmc_p->idx = palloc->level1.idx + req->sq_pages;
		} else {
			hmc_p->addr = arr[0];
			hmc_p = &qpmr->rq_pbl;
			hmc_p->addr = arr[req->sq_pages];
		}
		break;
	case IRDMA_MEMREG_TYPE_CQ:
		hmc_p = &cqmr->cq_pbl;

		if (!cqmr->split)
			cqmr->shadow = (dma_addr_t)arr[req->cq_pages];

		if (use_pbles)
			ret = irdma_check_mem_contiguous(arr, req->cq_pages,
							 pg_size);

		if (!ret)
			hmc_p->idx = palloc->level1.idx;
		else
			hmc_p->addr = arr[0];
	break;
	default:
		ibdev_dbg(&iwdev->ibdev, "VERBS: MR type error\n");
		err = -EINVAL;
	}

	if (use_pbles && ret) {
		irdma_free_pble(iwdev->rf->pble_rsrc, palloc);
		iwpbl->pbl_allocated = false;
	}

	return err;
}

/**
 * irdma_hw_alloc_mw - create the hw memory window
 * @iwdev: irdma device
 * @iwmr: pointer to memory window info
 */
static int irdma_hw_alloc_mw(struct irdma_device *iwdev, struct irdma_mr *iwmr)
{
	struct irdma_mw_alloc_info *info;
	struct irdma_pd *iwpd = to_iwpd(iwmr->ibmr.pd);
	struct irdma_cqp_request *cqp_request;
	struct cqp_cmds_info *cqp_info;
	enum irdma_status_code status;

	cqp_request = irdma_alloc_and_get_cqp_request(&iwdev->rf->cqp, true);
	if (!cqp_request)
		return -ENOMEM;

	cqp_info = &cqp_request->info;
	info = &cqp_info->in.u.mw_alloc.info;
	memset(info, 0, sizeof(*info));
	if (iwmr->ibmw.type == IB_MW_TYPE_1)
		info->mw_wide = true;

	info->page_size = PAGE_SIZE;
	info->mw_stag_index = iwmr->stag >> IRDMA_CQPSQ_STAG_IDX_S;
	info->pd_id = iwpd->sc_pd.pd_id;
	info->remote_access = true;
	cqp_info->cqp_cmd = IRDMA_OP_MW_ALLOC;
	cqp_info->post_sq = 1;
	cqp_info->in.u.mw_alloc.dev = &iwdev->rf->sc_dev;
	cqp_info->in.u.mw_alloc.scratch = (uintptr_t)cqp_request;
	status = irdma_handle_cqp_op(iwdev->rf, cqp_request);
	irdma_put_cqp_request(&iwdev->rf->cqp, cqp_request);

	return status ? -ENOMEM : 0;
}

/**
 * irdma_alloc_mw - Allocate memory window
 * @ibmw: Memory Window
 * @udata: user data pointer
 */
static int irdma_alloc_mw(struct ib_mw *ibmw, struct ib_udata *udata)
{
	struct irdma_device *iwdev = to_iwdev(ibmw->device);
	struct irdma_mr *iwmr = to_iwmw(ibmw);
	int err_code;
	u32 stag;

	stag = irdma_create_stag(iwdev);
	if (!stag)
		return -ENOMEM;

	iwmr->stag = stag;
	ibmw->rkey = stag;

	err_code = irdma_hw_alloc_mw(iwdev, iwmr);
	if (err_code) {
		irdma_free_stag(iwdev, stag);
		return err_code;
	}

	return 0;
}

/**
 * irdma_dealloc_mw - Dealloc memory window
 * @ibmw: memory window structure.
 */
static int irdma_dealloc_mw(struct ib_mw *ibmw)
{
	struct ib_pd *ibpd = ibmw->pd;
	struct irdma_pd *iwpd = to_iwpd(ibpd);
	struct irdma_mr *iwmr = to_iwmr((struct ib_mr *)ibmw);
	struct irdma_device *iwdev = to_iwdev(ibmw->device);
	struct irdma_cqp_request *cqp_request;
	struct cqp_cmds_info *cqp_info;
	struct irdma_dealloc_stag_info *info;

	cqp_request = irdma_alloc_and_get_cqp_request(&iwdev->rf->cqp, true);
	if (!cqp_request)
		return -ENOMEM;

	cqp_info = &cqp_request->info;
	info = &cqp_info->in.u.dealloc_stag.info;
	memset(info, 0, sizeof(*info));
	info->pd_id = iwpd->sc_pd.pd_id & 0x00007fff;
	info->stag_idx = ibmw->rkey >> IRDMA_CQPSQ_STAG_IDX_S;
	info->mr = false;
	cqp_info->cqp_cmd = IRDMA_OP_DEALLOC_STAG;
	cqp_info->post_sq = 1;
	cqp_info->in.u.dealloc_stag.dev = &iwdev->rf->sc_dev;
	cqp_info->in.u.dealloc_stag.scratch = (uintptr_t)cqp_request;
	irdma_handle_cqp_op(iwdev->rf, cqp_request);
	irdma_put_cqp_request(&iwdev->rf->cqp, cqp_request);
	irdma_free_stag(iwdev, iwmr->stag);

	return 0;
}

/**
 * irdma_hw_alloc_stag - cqp command to allocate stag
 * @iwdev: irdma device
 * @iwmr: irdma mr pointer
 */
static int irdma_hw_alloc_stag(struct irdma_device *iwdev,
			       struct irdma_mr *iwmr)
{
	struct irdma_allocate_stag_info *info;
	struct irdma_pd *iwpd = to_iwpd(iwmr->ibmr.pd);
	enum irdma_status_code status;
	int err = 0;
	struct irdma_cqp_request *cqp_request;
	struct cqp_cmds_info *cqp_info;

	cqp_request = irdma_alloc_and_get_cqp_request(&iwdev->rf->cqp, true);
	if (!cqp_request)
		return -ENOMEM;

	cqp_info = &cqp_request->info;
	info = &cqp_info->in.u.alloc_stag.info;
	memset(info, 0, sizeof(*info));
	info->page_size = PAGE_SIZE;
	info->stag_idx = iwmr->stag >> IRDMA_CQPSQ_STAG_IDX_S;
	info->pd_id = iwpd->sc_pd.pd_id;
	info->total_len = iwmr->len;
	info->remote_access = true;
	cqp_info->cqp_cmd = IRDMA_OP_ALLOC_STAG;
	cqp_info->post_sq = 1;
	cqp_info->in.u.alloc_stag.dev = &iwdev->rf->sc_dev;
	cqp_info->in.u.alloc_stag.scratch = (uintptr_t)cqp_request;
	status = irdma_handle_cqp_op(iwdev->rf, cqp_request);
	irdma_put_cqp_request(&iwdev->rf->cqp, cqp_request);
	if (status)
		err = -ENOMEM;

	return err;
}

/**
 * irdma_alloc_mr - register stag for fast memory registration
 * @pd: ibpd pointer
 * @mr_type: memory for stag registrion
 * @max_num_sg: man number of pages
 */
static struct ib_mr *irdma_alloc_mr(struct ib_pd *pd, enum ib_mr_type mr_type,
				    u32 max_num_sg)
{
	struct irdma_device *iwdev = to_iwdev(pd->device);
	struct irdma_pble_alloc *palloc;
	struct irdma_pbl *iwpbl;
	struct irdma_mr *iwmr;
	enum irdma_status_code status;
	u32 stag;
	int err_code = -ENOMEM;

	iwmr = kzalloc(sizeof(*iwmr), GFP_KERNEL);
	if (!iwmr)
		return ERR_PTR(-ENOMEM);

	stag = irdma_create_stag(iwdev);
	if (!stag) {
		err_code = -ENOMEM;
		goto err;
	}

	iwmr->stag = stag;
	iwmr->ibmr.rkey = stag;
	iwmr->ibmr.lkey = stag;
	iwmr->ibmr.pd = pd;
	iwmr->ibmr.device = pd->device;
	iwpbl = &iwmr->iwpbl;
	iwpbl->iwmr = iwmr;
	iwmr->type = IRDMA_MEMREG_TYPE_MEM;
	palloc = &iwpbl->pble_alloc;
	iwmr->page_cnt = max_num_sg;
	status = irdma_get_pble(iwdev->rf->pble_rsrc, palloc, iwmr->page_cnt,
				true);
	if (status)
		goto err_get_pble;

	err_code = irdma_hw_alloc_stag(iwdev, iwmr);
	if (err_code)
		goto err_alloc_stag;

	iwpbl->pbl_allocated = true;

	return &iwmr->ibmr;
err_alloc_stag:
	irdma_free_pble(iwdev->rf->pble_rsrc, palloc);
err_get_pble:
	irdma_free_stag(iwdev, stag);
err:
	kfree(iwmr);

	return ERR_PTR(err_code);
}

/**
 * irdma_set_page - populate pbl list for fmr
 * @ibmr: ib mem to access iwarp mr pointer
 * @addr: page dma address fro pbl list
 */
static int irdma_set_page(struct ib_mr *ibmr, u64 addr)
{
	struct irdma_mr *iwmr = to_iwmr(ibmr);
	struct irdma_pbl *iwpbl = &iwmr->iwpbl;
	struct irdma_pble_alloc *palloc = &iwpbl->pble_alloc;
	u64 *pbl;

	if (unlikely(iwmr->npages == iwmr->page_cnt))
		return -ENOMEM;

	pbl = palloc->level1.addr;
	pbl[iwmr->npages++] = addr;

	return 0;
}

/**
 * irdma_map_mr_sg - map of sg list for fmr
 * @ibmr: ib mem to access iwarp mr pointer
 * @sg: scatter gather list
 * @sg_nents: number of sg pages
 * @sg_offset: scatter gather list for fmr
 */
static int irdma_map_mr_sg(struct ib_mr *ibmr, struct scatterlist *sg,
			   int sg_nents, unsigned int *sg_offset)
{
	struct irdma_mr *iwmr = to_iwmr(ibmr);

	iwmr->npages = 0;

	return ib_sg_to_pages(ibmr, sg, sg_nents, sg_offset, irdma_set_page);
}

/**
 * irdma_hwreg_mr - send cqp command for memory registration
 * @iwdev: irdma device
 * @iwmr: irdma mr pointer
 * @access: access for MR
 */
static int irdma_hwreg_mr(struct irdma_device *iwdev, struct irdma_mr *iwmr,
			  u16 access)
{
	struct irdma_pbl *iwpbl = &iwmr->iwpbl;
	struct irdma_reg_ns_stag_info *stag_info;
	struct irdma_pd *iwpd = to_iwpd(iwmr->ibmr.pd);
	struct irdma_pble_alloc *palloc = &iwpbl->pble_alloc;
	enum irdma_status_code status;
	int err = 0;
	struct irdma_cqp_request *cqp_request;
	struct cqp_cmds_info *cqp_info;

	cqp_request = irdma_alloc_and_get_cqp_request(&iwdev->rf->cqp, true);
	if (!cqp_request)
		return -ENOMEM;

	cqp_info = &cqp_request->info;
	stag_info = &cqp_info->in.u.mr_reg_non_shared.info;
	memset(stag_info, 0, sizeof(*stag_info));
	stag_info->va = iwpbl->user_base;
	stag_info->stag_idx = iwmr->stag >> IRDMA_CQPSQ_STAG_IDX_S;
	stag_info->stag_key = (u8)iwmr->stag;
	stag_info->total_len = iwmr->len;
	stag_info->access_rights = irdma_get_mr_access(access);
	stag_info->pd_id = iwpd->sc_pd.pd_id;
	if (stag_info->access_rights & IRDMA_ACCESS_FLAGS_ZERO_BASED)
		stag_info->addr_type = IRDMA_ADDR_TYPE_ZERO_BASED;
	else
		stag_info->addr_type = IRDMA_ADDR_TYPE_VA_BASED;
	stag_info->page_size = iwmr->page_size;

	if (iwpbl->pbl_allocated) {
		if (palloc->level == PBLE_LEVEL_1) {
			stag_info->first_pm_pbl_index = palloc->level1.idx;
			stag_info->chunk_size = 1;
		} else {
			stag_info->first_pm_pbl_index = palloc->level2.root.idx;
			stag_info->chunk_size = 3;
		}
	} else {
		stag_info->reg_addr_pa = iwmr->pgaddrmem[0];
	}

	cqp_info->cqp_cmd = IRDMA_OP_MR_REG_NON_SHARED;
	cqp_info->post_sq = 1;
	cqp_info->in.u.mr_reg_non_shared.dev = &iwdev->rf->sc_dev;
	cqp_info->in.u.mr_reg_non_shared.scratch = (uintptr_t)cqp_request;
	status = irdma_handle_cqp_op(iwdev->rf, cqp_request);
	irdma_put_cqp_request(&iwdev->rf->cqp, cqp_request);
	if (status)
		err = -ENOMEM;

	return err;
}

/**
 * irdma_reg_user_mr - Register a user memory region
 * @pd: ptr of pd
 * @start: virtual start address
 * @len: length of mr
 * @virt: virtual address
 * @access: access of mr
 * @udata: user data
 */
static struct ib_mr *irdma_reg_user_mr(struct ib_pd *pd, u64 start, u64 len,
				       u64 virt, int access,
				       struct ib_udata *udata)
{
	struct irdma_device *iwdev = to_iwdev(pd->device);
	struct irdma_ucontext *ucontext;
	struct irdma_pble_alloc *palloc;
	struct irdma_pbl *iwpbl;
	struct irdma_mr *iwmr;
	struct ib_umem *region;
	struct irdma_mem_reg_req req;
	u32 total, stag = 0;
	u8 shadow_pgcnt = 1;
	bool use_pbles = false;
	unsigned long flags;
	int err = -EINVAL;
	int ret;

	if (len > iwdev->rf->sc_dev.hw_attrs.max_mr_size)
		return ERR_PTR(-EINVAL);

	region = ib_umem_get(pd->device, start, len, access);

	if (IS_ERR(region)) {
		ibdev_dbg(&iwdev->ibdev,
			  "VERBS: Failed to create ib_umem region\n");
		return (struct ib_mr *)region;
	}

	if (ib_copy_from_udata(&req, udata, min(sizeof(req), udata->inlen))) {
		ib_umem_release(region);
		return ERR_PTR(-EFAULT);
	}

	iwmr = kzalloc(sizeof(*iwmr), GFP_KERNEL);
	if (!iwmr) {
		ib_umem_release(region);
		return ERR_PTR(-ENOMEM);
	}

	iwpbl = &iwmr->iwpbl;
	iwpbl->iwmr = iwmr;
	iwmr->region = region;
	iwmr->ibmr.pd = pd;
	iwmr->ibmr.device = pd->device;
	iwmr->ibmr.iova = virt;
	iwmr->page_size = PAGE_SIZE;

	if (req.reg_type == IRDMA_MEMREG_TYPE_MEM) {
		iwmr->page_size = ib_umem_find_best_pgsz(region,
							 SZ_4K | SZ_2M | SZ_1G,
							 virt);
		if (unlikely(!iwmr->page_size)) {
			kfree(iwmr);
			ib_umem_release(region);
			return ERR_PTR(-EOPNOTSUPP);
		}
	}
	iwmr->len = region->length;
	iwpbl->user_base = virt;
	palloc = &iwpbl->pble_alloc;
	iwmr->type = req.reg_type;
	iwmr->page_cnt = ib_umem_num_dma_blocks(region, iwmr->page_size);

	switch (req.reg_type) {
	case IRDMA_MEMREG_TYPE_QP:
		total = req.sq_pages + req.rq_pages + shadow_pgcnt;
		if (total > iwmr->page_cnt) {
			err = -EINVAL;
			goto error;
		}
		total = req.sq_pages + req.rq_pages;
		use_pbles = (total > 2);
		err = irdma_handle_q_mem(iwdev, &req, iwpbl, use_pbles);
		if (err)
			goto error;

		ucontext = rdma_udata_to_drv_context(udata, struct irdma_ucontext,
						     ibucontext);
		spin_lock_irqsave(&ucontext->qp_reg_mem_list_lock, flags);
		list_add_tail(&iwpbl->list, &ucontext->qp_reg_mem_list);
		iwpbl->on_list = true;
		spin_unlock_irqrestore(&ucontext->qp_reg_mem_list_lock, flags);
		break;
	case IRDMA_MEMREG_TYPE_CQ:
		if (iwdev->rf->sc_dev.hw_attrs.uk_attrs.feature_flags & IRDMA_FEATURE_CQ_RESIZE)
			shadow_pgcnt = 0;
		total = req.cq_pages + shadow_pgcnt;
		if (total > iwmr->page_cnt) {
			err = -EINVAL;
			goto error;
		}

		use_pbles = (req.cq_pages > 1);
		err = irdma_handle_q_mem(iwdev, &req, iwpbl, use_pbles);
		if (err)
			goto error;

		ucontext = rdma_udata_to_drv_context(udata, struct irdma_ucontext,
						     ibucontext);
		spin_lock_irqsave(&ucontext->cq_reg_mem_list_lock, flags);
		list_add_tail(&iwpbl->list, &ucontext->cq_reg_mem_list);
		iwpbl->on_list = true;
		spin_unlock_irqrestore(&ucontext->cq_reg_mem_list_lock, flags);
		break;
	case IRDMA_MEMREG_TYPE_MEM:
		use_pbles = (iwmr->page_cnt != 1);

		err = irdma_setup_pbles(iwdev->rf, iwmr, use_pbles);
		if (err)
			goto error;

		if (use_pbles) {
			ret = irdma_check_mr_contiguous(palloc,
							iwmr->page_size);
			if (ret) {
				irdma_free_pble(iwdev->rf->pble_rsrc, palloc);
				iwpbl->pbl_allocated = false;
			}
		}

		stag = irdma_create_stag(iwdev);
		if (!stag) {
			err = -ENOMEM;
			goto error;
		}

		iwmr->stag = stag;
		iwmr->ibmr.rkey = stag;
		iwmr->ibmr.lkey = stag;
		err = irdma_hwreg_mr(iwdev, iwmr, access);
		if (err) {
			irdma_free_stag(iwdev, stag);
			goto error;
		}

		break;
	default:
		goto error;
	}

	iwmr->type = req.reg_type;

	return &iwmr->ibmr;

error:
	if (palloc->level != PBLE_LEVEL_0 && iwpbl->pbl_allocated)
		irdma_free_pble(iwdev->rf->pble_rsrc, palloc);
	ib_umem_release(region);
	kfree(iwmr);

	return ERR_PTR(err);
}

/**
 * irdma_reg_phys_mr - register kernel physical memory
 * @pd: ibpd pointer
 * @addr: physical address of memory to register
 * @size: size of memory to register
 * @access: Access rights
 * @iova_start: start of virtual address for physical buffers
 */
struct ib_mr *irdma_reg_phys_mr(struct ib_pd *pd, u64 addr, u64 size, int access,
				u64 *iova_start)
{
	struct irdma_device *iwdev = to_iwdev(pd->device);
	struct irdma_pbl *iwpbl;
	struct irdma_mr *iwmr;
	enum irdma_status_code status;
	u32 stag;
	int ret;

	iwmr = kzalloc(sizeof(*iwmr), GFP_KERNEL);
	if (!iwmr)
		return ERR_PTR(-ENOMEM);

	iwmr->ibmr.pd = pd;
	iwmr->ibmr.device = pd->device;
	iwpbl = &iwmr->iwpbl;
	iwpbl->iwmr = iwmr;
	iwmr->type = IRDMA_MEMREG_TYPE_MEM;
	iwpbl->user_base = *iova_start;
	stag = irdma_create_stag(iwdev);
	if (!stag) {
		ret = -ENOMEM;
		goto err;
	}

	iwmr->stag = stag;
	iwmr->ibmr.iova = *iova_start;
	iwmr->ibmr.rkey = stag;
	iwmr->ibmr.lkey = stag;
	iwmr->page_cnt = 1;
	iwmr->pgaddrmem[0] = addr;
	iwmr->len = size;
	iwmr->page_size = SZ_4K;
	status = irdma_hwreg_mr(iwdev, iwmr, access);
	if (status) {
		irdma_free_stag(iwdev, stag);
		ret = -ENOMEM;
		goto err;
	}

	return &iwmr->ibmr;

err:
	kfree(iwmr);

	return ERR_PTR(ret);
}

/**
 * irdma_get_dma_mr - register physical mem
 * @pd: ptr of pd
 * @acc: access for memory
 */
static struct ib_mr *irdma_get_dma_mr(struct ib_pd *pd, int acc)
{
	u64 kva = 0;

	return irdma_reg_phys_mr(pd, 0, 0, acc, &kva);
}

/**
 * irdma_del_memlist - Deleting pbl list entries for CQ/QP
 * @iwmr: iwmr for IB's user page addresses
 * @ucontext: ptr to user context
 */
static void irdma_del_memlist(struct irdma_mr *iwmr,
			      struct irdma_ucontext *ucontext)
{
	struct irdma_pbl *iwpbl = &iwmr->iwpbl;
	unsigned long flags;

	switch (iwmr->type) {
	case IRDMA_MEMREG_TYPE_CQ:
		spin_lock_irqsave(&ucontext->cq_reg_mem_list_lock, flags);
		if (iwpbl->on_list) {
			iwpbl->on_list = false;
			list_del(&iwpbl->list);
		}
		spin_unlock_irqrestore(&ucontext->cq_reg_mem_list_lock, flags);
		break;
	case IRDMA_MEMREG_TYPE_QP:
		spin_lock_irqsave(&ucontext->qp_reg_mem_list_lock, flags);
		if (iwpbl->on_list) {
			iwpbl->on_list = false;
			list_del(&iwpbl->list);
		}
		spin_unlock_irqrestore(&ucontext->qp_reg_mem_list_lock, flags);
		break;
	default:
		break;
	}
}

/**
 * irdma_dereg_mr - deregister mr
 * @ib_mr: mr ptr for dereg
 * @udata: user data
 */
static int irdma_dereg_mr(struct ib_mr *ib_mr, struct ib_udata *udata)
{
	struct ib_pd *ibpd = ib_mr->pd;
	struct irdma_pd *iwpd = to_iwpd(ibpd);
	struct irdma_mr *iwmr = to_iwmr(ib_mr);
	struct irdma_device *iwdev = to_iwdev(ib_mr->device);
	struct irdma_dealloc_stag_info *info;
	struct irdma_pbl *iwpbl = &iwmr->iwpbl;
	struct irdma_pble_alloc *palloc = &iwpbl->pble_alloc;
	struct irdma_cqp_request *cqp_request;
	struct cqp_cmds_info *cqp_info;

	if (iwmr->type != IRDMA_MEMREG_TYPE_MEM) {
		if (iwmr->region) {
			struct irdma_ucontext *ucontext;

			ucontext = rdma_udata_to_drv_context(udata,
						struct irdma_ucontext,
						ibucontext);
			irdma_del_memlist(iwmr, ucontext);
		}
		goto done;
	}

	cqp_request = irdma_alloc_and_get_cqp_request(&iwdev->rf->cqp, true);
	if (!cqp_request)
		return -ENOMEM;

	cqp_info = &cqp_request->info;
	info = &cqp_info->in.u.dealloc_stag.info;
	memset(info, 0, sizeof(*info));
	info->pd_id = iwpd->sc_pd.pd_id & 0x00007fff;
	info->stag_idx = ib_mr->rkey >> IRDMA_CQPSQ_STAG_IDX_S;
	info->mr = true;
	if (iwpbl->pbl_allocated)
		info->dealloc_pbl = true;

	cqp_info->cqp_cmd = IRDMA_OP_DEALLOC_STAG;
	cqp_info->post_sq = 1;
	cqp_info->in.u.dealloc_stag.dev = &iwdev->rf->sc_dev;
	cqp_info->in.u.dealloc_stag.scratch = (uintptr_t)cqp_request;
	irdma_handle_cqp_op(iwdev->rf, cqp_request);
	irdma_put_cqp_request(&iwdev->rf->cqp, cqp_request);
	irdma_free_stag(iwdev, iwmr->stag);
done:
	if (iwpbl->pbl_allocated)
		irdma_free_pble(iwdev->rf->pble_rsrc, palloc);
	ib_umem_release(iwmr->region);
	kfree(iwmr);

	return 0;
}

/**
 * irdma_post_send -  kernel application wr
 * @ibqp: qp ptr for wr
 * @ib_wr: work request ptr
 * @bad_wr: return of bad wr if err
 */
static int irdma_post_send(struct ib_qp *ibqp,
			   const struct ib_send_wr *ib_wr,
			   const struct ib_send_wr **bad_wr)
{
	struct irdma_qp *iwqp;
	struct irdma_qp_uk *ukqp;
	struct irdma_sc_dev *dev;
	struct irdma_post_sq_info info;
	enum irdma_status_code ret;
	int err = 0;
	unsigned long flags;
	bool inv_stag;
	struct irdma_ah *ah;
	bool reflush = false;

	iwqp = to_iwqp(ibqp);
	ukqp = &iwqp->sc_qp.qp_uk;
	dev = &iwqp->iwdev->rf->sc_dev;

	spin_lock_irqsave(&iwqp->lock, flags);
	if (iwqp->flush_issued && ukqp->sq_flush_complete)
		reflush = true;
	while (ib_wr) {
		memset(&info, 0, sizeof(info));
		inv_stag = false;
		info.wr_id = (ib_wr->wr_id);
		if ((ib_wr->send_flags & IB_SEND_SIGNALED) || iwqp->sig_all)
			info.signaled = true;
		if (ib_wr->send_flags & IB_SEND_FENCE)
			info.read_fence = true;
		switch (ib_wr->opcode) {
		case IB_WR_SEND_WITH_IMM:
			if (ukqp->qp_caps & IRDMA_SEND_WITH_IMM) {
				info.imm_data_valid = true;
				info.imm_data = ntohl(ib_wr->ex.imm_data);
			} else {
				err = -EINVAL;
				break;
			}
			fallthrough;
		case IB_WR_SEND:
		case IB_WR_SEND_WITH_INV:
			if (ib_wr->opcode == IB_WR_SEND ||
			    ib_wr->opcode == IB_WR_SEND_WITH_IMM) {
				if (ib_wr->send_flags & IB_SEND_SOLICITED)
					info.op_type = IRDMA_OP_TYPE_SEND_SOL;
				else
					info.op_type = IRDMA_OP_TYPE_SEND;
			} else {
				if (ib_wr->send_flags & IB_SEND_SOLICITED)
					info.op_type = IRDMA_OP_TYPE_SEND_SOL_INV;
				else
					info.op_type = IRDMA_OP_TYPE_SEND_INV;
				info.stag_to_inv = ib_wr->ex.invalidate_rkey;
			}

			if (ib_wr->send_flags & IB_SEND_INLINE) {
				info.op.inline_send.data = (void *)(unsigned long)
							   ib_wr->sg_list[0].addr;
				info.op.inline_send.len = ib_wr->sg_list[0].length;
				if (iwqp->ibqp.qp_type == IB_QPT_UD ||
				    iwqp->ibqp.qp_type == IB_QPT_GSI) {
					ah = to_iwah(ud_wr(ib_wr)->ah);
					info.op.inline_send.ah_id = ah->sc_ah.ah_info.ah_idx;
					info.op.inline_send.qkey = ud_wr(ib_wr)->remote_qkey;
					info.op.inline_send.dest_qp = ud_wr(ib_wr)->remote_qpn;
				}
				ret = irdma_uk_inline_send(ukqp, &info, false);
			} else {
				info.op.send.num_sges = ib_wr->num_sge;
				info.op.send.sg_list = ib_wr->sg_list;
				if (iwqp->ibqp.qp_type == IB_QPT_UD ||
				    iwqp->ibqp.qp_type == IB_QPT_GSI) {
					ah = to_iwah(ud_wr(ib_wr)->ah);
					info.op.send.ah_id = ah->sc_ah.ah_info.ah_idx;
					info.op.send.qkey = ud_wr(ib_wr)->remote_qkey;
					info.op.send.dest_qp = ud_wr(ib_wr)->remote_qpn;
				}
				ret = irdma_uk_send(ukqp, &info, false);
			}

			if (ret) {
				if (ret == IRDMA_ERR_QP_TOOMANY_WRS_POSTED)
					err = -ENOMEM;
				else
					err = -EINVAL;
			}
			break;
		case IB_WR_RDMA_WRITE_WITH_IMM:
			if (ukqp->qp_caps & IRDMA_WRITE_WITH_IMM) {
				info.imm_data_valid = true;
				info.imm_data = ntohl(ib_wr->ex.imm_data);
			} else {
				err = -EINVAL;
				break;
			}
			fallthrough;
		case IB_WR_RDMA_WRITE:
			if (ib_wr->send_flags & IB_SEND_SOLICITED)
				info.op_type = IRDMA_OP_TYPE_RDMA_WRITE_SOL;
			else
				info.op_type = IRDMA_OP_TYPE_RDMA_WRITE;

			if (ib_wr->send_flags & IB_SEND_INLINE) {
				info.op.inline_rdma_write.data = (void *)(uintptr_t)ib_wr->sg_list[0].addr;
				info.op.inline_rdma_write.len =
						ib_wr->sg_list[0].length;
				info.op.inline_rdma_write.rem_addr.addr =
						rdma_wr(ib_wr)->remote_addr;
				info.op.inline_rdma_write.rem_addr.lkey =
						rdma_wr(ib_wr)->rkey;
				ret = irdma_uk_inline_rdma_write(ukqp, &info, false);
			} else {
				info.op.rdma_write.lo_sg_list = (void *)ib_wr->sg_list;
				info.op.rdma_write.num_lo_sges = ib_wr->num_sge;
				info.op.rdma_write.rem_addr.addr = rdma_wr(ib_wr)->remote_addr;
				info.op.rdma_write.rem_addr.lkey = rdma_wr(ib_wr)->rkey;
				ret = irdma_uk_rdma_write(ukqp, &info, false);
			}

			if (ret) {
				if (ret == IRDMA_ERR_QP_TOOMANY_WRS_POSTED)
					err = -ENOMEM;
				else
					err = -EINVAL;
			}
			break;
		case IB_WR_RDMA_READ_WITH_INV:
			inv_stag = true;
			fallthrough;
		case IB_WR_RDMA_READ:
			if (ib_wr->num_sge >
			    dev->hw_attrs.uk_attrs.max_hw_read_sges) {
				err = -EINVAL;
				break;
			}
			info.op_type = IRDMA_OP_TYPE_RDMA_READ;
			info.op.rdma_read.rem_addr.addr = rdma_wr(ib_wr)->remote_addr;
			info.op.rdma_read.rem_addr.lkey = rdma_wr(ib_wr)->rkey;
			info.op.rdma_read.lo_sg_list = (void *)ib_wr->sg_list;
			info.op.rdma_read.num_lo_sges = ib_wr->num_sge;

			ret = irdma_uk_rdma_read(ukqp, &info, inv_stag, false);
			if (ret) {
				if (ret == IRDMA_ERR_QP_TOOMANY_WRS_POSTED)
					err = -ENOMEM;
				else
					err = -EINVAL;
			}
			break;
		case IB_WR_LOCAL_INV:
			info.op_type = IRDMA_OP_TYPE_INV_STAG;
			info.op.inv_local_stag.target_stag = ib_wr->ex.invalidate_rkey;
			ret = irdma_uk_stag_local_invalidate(ukqp, &info, true);
			if (ret)
				err = -ENOMEM;
			break;
		case IB_WR_REG_MR: {
			struct irdma_mr *iwmr = to_iwmr(reg_wr(ib_wr)->mr);
			struct irdma_pble_alloc *palloc = &iwmr->iwpbl.pble_alloc;
			struct irdma_fast_reg_stag_info stag_info = {};

			stag_info.signaled = info.signaled;
			stag_info.read_fence = info.read_fence;
			stag_info.access_rights = irdma_get_mr_access(reg_wr(ib_wr)->access);
			stag_info.stag_key = reg_wr(ib_wr)->key & 0xff;
			stag_info.stag_idx = reg_wr(ib_wr)->key >> 8;
			stag_info.page_size = reg_wr(ib_wr)->mr->page_size;
			stag_info.wr_id = ib_wr->wr_id;
			stag_info.addr_type = IRDMA_ADDR_TYPE_VA_BASED;
			stag_info.va = (void *)(uintptr_t)iwmr->ibmr.iova;
			stag_info.total_len = iwmr->ibmr.length;
			stag_info.reg_addr_pa = *palloc->level1.addr;
			stag_info.first_pm_pbl_index = palloc->level1.idx;
			stag_info.local_fence = ib_wr->send_flags & IB_SEND_FENCE;
			if (iwmr->npages > IRDMA_MIN_PAGES_PER_FMR)
				stag_info.chunk_size = 1;
			ret = irdma_sc_mr_fast_register(&iwqp->sc_qp, &stag_info,
							true);
			if (ret)
				err = -ENOMEM;
			break;
		}
		default:
			err = -EINVAL;
			ibdev_dbg(&iwqp->iwdev->ibdev,
				  "VERBS: upost_send bad opcode = 0x%x\n",
				  ib_wr->opcode);
			break;
		}

		if (err)
			break;
		ib_wr = ib_wr->next;
	}

	if (!iwqp->flush_issued && iwqp->hw_iwarp_state <= IRDMA_QP_STATE_RTS) {
		irdma_uk_qp_post_wr(ukqp);
		spin_unlock_irqrestore(&iwqp->lock, flags);
	} else if (reflush) {
		ukqp->sq_flush_complete = false;
		spin_unlock_irqrestore(&iwqp->lock, flags);
		irdma_flush_wqes(iwqp, IRDMA_FLUSH_SQ | IRDMA_REFLUSH);
	} else {
		spin_unlock_irqrestore(&iwqp->lock, flags);
	}
	if (err)
		*bad_wr = ib_wr;

	return err;
}

/**
 * irdma_post_recv - post receive wr for kernel application
 * @ibqp: ib qp pointer
 * @ib_wr: work request for receive
 * @bad_wr: bad wr caused an error
 */
static int irdma_post_recv(struct ib_qp *ibqp,
			   const struct ib_recv_wr *ib_wr,
			   const struct ib_recv_wr **bad_wr)
{
	struct irdma_qp *iwqp;
	struct irdma_qp_uk *ukqp;
	struct irdma_post_rq_info post_recv = {};
	enum irdma_status_code ret = 0;
	unsigned long flags;
	int err = 0;
	bool reflush = false;

	iwqp = to_iwqp(ibqp);
	ukqp = &iwqp->sc_qp.qp_uk;

	spin_lock_irqsave(&iwqp->lock, flags);
	if (iwqp->flush_issued && ukqp->rq_flush_complete)
		reflush = true;
	while (ib_wr) {
		post_recv.num_sges = ib_wr->num_sge;
		post_recv.wr_id = ib_wr->wr_id;
		post_recv.sg_list = ib_wr->sg_list;
		ret = irdma_uk_post_receive(ukqp, &post_recv);
		if (ret) {
			ibdev_dbg(&iwqp->iwdev->ibdev,
				  "VERBS: post_recv err %d\n", ret);
			if (ret == IRDMA_ERR_QP_TOOMANY_WRS_POSTED)
				err = -ENOMEM;
			else
				err = -EINVAL;
			goto out;
		}

		ib_wr = ib_wr->next;
	}

out:
	if (reflush) {
		ukqp->rq_flush_complete = false;
		spin_unlock_irqrestore(&iwqp->lock, flags);
		irdma_flush_wqes(iwqp, IRDMA_FLUSH_RQ | IRDMA_REFLUSH);
	} else {
		spin_unlock_irqrestore(&iwqp->lock, flags);
	}

	if (err)
		*bad_wr = ib_wr;

	return err;
}

/**
 * irdma_flush_err_to_ib_wc_status - return change flush error code to IB status
 * @opcode: iwarp flush code
 */
static enum ib_wc_status irdma_flush_err_to_ib_wc_status(enum irdma_flush_opcode opcode)
{
	switch (opcode) {
	case FLUSH_PROT_ERR:
		return IB_WC_LOC_PROT_ERR;
	case FLUSH_REM_ACCESS_ERR:
		return IB_WC_REM_ACCESS_ERR;
	case FLUSH_LOC_QP_OP_ERR:
		return IB_WC_LOC_QP_OP_ERR;
	case FLUSH_REM_OP_ERR:
		return IB_WC_REM_OP_ERR;
	case FLUSH_LOC_LEN_ERR:
		return IB_WC_LOC_LEN_ERR;
	case FLUSH_GENERAL_ERR:
		return IB_WC_WR_FLUSH_ERR;
	case FLUSH_RETRY_EXC_ERR:
		return IB_WC_RETRY_EXC_ERR;
	case FLUSH_MW_BIND_ERR:
		return IB_WC_MW_BIND_ERR;
	case FLUSH_FATAL_ERR:
	default:
		return IB_WC_FATAL_ERR;
	}
}

/**
 * irdma_process_cqe - process cqe info
 * @entry: processed cqe
 * @cq_poll_info: cqe info
 */
static void irdma_process_cqe(struct ib_wc *entry,
			      struct irdma_cq_poll_info *cq_poll_info)
{
	struct irdma_qp *iwqp;
	struct irdma_sc_qp *qp;

	entry->wc_flags = 0;
	entry->pkey_index = 0;
	entry->wr_id = cq_poll_info->wr_id;

	qp = cq_poll_info->qp_handle;
	iwqp = qp->qp_uk.back_qp;
	entry->qp = qp->qp_uk.back_qp;

	if (cq_poll_info->error) {
		entry->status = (cq_poll_info->comp_status == IRDMA_COMPL_STATUS_FLUSHED) ?
				irdma_flush_err_to_ib_wc_status(cq_poll_info->minor_err) : IB_WC_GENERAL_ERR;

		entry->vendor_err = cq_poll_info->major_err << 16 |
				    cq_poll_info->minor_err;
	} else {
		entry->status = IB_WC_SUCCESS;
		if (cq_poll_info->imm_valid) {
			entry->ex.imm_data = htonl(cq_poll_info->imm_data);
			entry->wc_flags |= IB_WC_WITH_IMM;
		}
		if (cq_poll_info->ud_smac_valid) {
			ether_addr_copy(entry->smac, cq_poll_info->ud_smac);
			entry->wc_flags |= IB_WC_WITH_SMAC;
		}

		if (cq_poll_info->ud_vlan_valid) {
			u16 vlan = cq_poll_info->ud_vlan & VLAN_VID_MASK;

			entry->sl = cq_poll_info->ud_vlan >> VLAN_PRIO_SHIFT;
			if (vlan) {
				entry->vlan_id = vlan;
				entry->wc_flags |= IB_WC_WITH_VLAN;
			}
		} else {
			entry->sl = 0;
		}
	}

	switch (cq_poll_info->op_type) {
	case IRDMA_OP_TYPE_RDMA_WRITE:
	case IRDMA_OP_TYPE_RDMA_WRITE_SOL:
		entry->opcode = IB_WC_RDMA_WRITE;
		break;
	case IRDMA_OP_TYPE_RDMA_READ_INV_STAG:
	case IRDMA_OP_TYPE_RDMA_READ:
		entry->opcode = IB_WC_RDMA_READ;
		break;
	case IRDMA_OP_TYPE_SEND_INV:
	case IRDMA_OP_TYPE_SEND_SOL:
	case IRDMA_OP_TYPE_SEND_SOL_INV:
	case IRDMA_OP_TYPE_SEND:
		entry->opcode = IB_WC_SEND;
		break;
	case IRDMA_OP_TYPE_FAST_REG_NSMR:
		entry->opcode = IB_WC_REG_MR;
		break;
	case IRDMA_OP_TYPE_INV_STAG:
		entry->opcode = IB_WC_LOCAL_INV;
		break;
	case IRDMA_OP_TYPE_REC_IMM:
	case IRDMA_OP_TYPE_REC:
		entry->opcode = cq_poll_info->op_type == IRDMA_OP_TYPE_REC_IMM ?
			IB_WC_RECV_RDMA_WITH_IMM : IB_WC_RECV;
		if (qp->qp_uk.qp_type != IRDMA_QP_TYPE_ROCE_UD &&
		    cq_poll_info->stag_invalid_set) {
			entry->ex.invalidate_rkey = cq_poll_info->inv_stag;
			entry->wc_flags |= IB_WC_WITH_INVALIDATE;
		}
		break;
	default:
		ibdev_err(&iwqp->iwdev->ibdev,
			  "Invalid opcode = %d in CQE\n", cq_poll_info->op_type);
		entry->status = IB_WC_GENERAL_ERR;
		return;
	}

	if (qp->qp_uk.qp_type == IRDMA_QP_TYPE_ROCE_UD) {
		entry->src_qp = cq_poll_info->ud_src_qpn;
		entry->slid = 0;
		entry->wc_flags |=
			(IB_WC_GRH | IB_WC_WITH_NETWORK_HDR_TYPE);
		entry->network_hdr_type = cq_poll_info->ipv4 ?
						  RDMA_NETWORK_IPV4 :
						  RDMA_NETWORK_IPV6;
	} else {
		entry->src_qp = cq_poll_info->qp_id;
	}

	entry->byte_len = cq_poll_info->bytes_xfered;
}

/**
 * irdma_poll_one - poll one entry of the CQ
 * @ukcq: ukcq to poll
 * @cur_cqe: current CQE info to be filled in
 * @entry: ibv_wc object to be filled for non-extended CQ or NULL for extended CQ
 *
 * Returns the internal irdma device error code or 0 on success
 */
static inline int irdma_poll_one(struct irdma_cq_uk *ukcq,
				 struct irdma_cq_poll_info *cur_cqe,
				 struct ib_wc *entry)
{
	int ret = irdma_uk_cq_poll_cmpl(ukcq, cur_cqe);

	if (ret)
		return ret;

	irdma_process_cqe(entry, cur_cqe);

	return 0;
}

/**
 * __irdma_poll_cq - poll cq for completion (kernel apps)
 * @iwcq: cq to poll
 * @num_entries: number of entries to poll
 * @entry: wr of a completed entry
 */
static int __irdma_poll_cq(struct irdma_cq *iwcq, int num_entries, struct ib_wc *entry)
{
	struct list_head *tmp_node, *list_node;
	struct irdma_cq_buf *last_buf = NULL;
	struct irdma_cq_poll_info *cur_cqe = &iwcq->cur_cqe;
	struct irdma_cq_buf *cq_buf;
	enum irdma_status_code ret;
	struct irdma_device *iwdev;
	struct irdma_cq_uk *ukcq;
	bool cq_new_cqe = false;
	int resized_bufs = 0;
	int npolled = 0;

	iwdev = to_iwdev(iwcq->ibcq.device);
	ukcq = &iwcq->sc_cq.cq_uk;

	/* go through the list of previously resized CQ buffers */
	list_for_each_safe(list_node, tmp_node, &iwcq->resize_list) {
		cq_buf = container_of(list_node, struct irdma_cq_buf, list);
		while (npolled < num_entries) {
			ret = irdma_poll_one(&cq_buf->cq_uk, cur_cqe, entry + npolled);
			if (!ret) {
				++npolled;
				cq_new_cqe = true;
				continue;
			}
			if (ret == IRDMA_ERR_Q_EMPTY)
				break;
			 /* QP using the CQ is destroyed. Skip reporting this CQE */
			if (ret == IRDMA_ERR_Q_DESTROYED) {
				cq_new_cqe = true;
				continue;
			}
			goto error;
		}

		/* save the resized CQ buffer which received the last cqe */
		if (cq_new_cqe)
			last_buf = cq_buf;
		cq_new_cqe = false;
	}

	/* check the current CQ for new cqes */
	while (npolled < num_entries) {
		ret = irdma_poll_one(ukcq, cur_cqe, entry + npolled);
		if (!ret) {
			++npolled;
			cq_new_cqe = true;
			continue;
		}

		if (ret == IRDMA_ERR_Q_EMPTY)
			break;
		/* QP using the CQ is destroyed. Skip reporting this CQE */
		if (ret == IRDMA_ERR_Q_DESTROYED) {
			cq_new_cqe = true;
			continue;
		}
		goto error;
	}

	if (cq_new_cqe)
		/* all previous CQ resizes are complete */
		resized_bufs = irdma_process_resize_list(iwcq, iwdev, NULL);
	else if (last_buf)
		/* only CQ resizes up to the last_buf are complete */
		resized_bufs = irdma_process_resize_list(iwcq, iwdev, last_buf);
	if (resized_bufs)
		/* report to the HW the number of complete CQ resizes */
		irdma_uk_cq_set_resized_cnt(ukcq, resized_bufs);

	return npolled;
error:
	ibdev_dbg(&iwdev->ibdev, "%s: Error polling CQ, irdma_err: %d\n",
		  __func__, ret);

	return -EINVAL;
}

/**
 * irdma_poll_cq - poll cq for completion (kernel apps)
 * @ibcq: cq to poll
 * @num_entries: number of entries to poll
 * @entry: wr of a completed entry
 */
static int irdma_poll_cq(struct ib_cq *ibcq, int num_entries,
			 struct ib_wc *entry)
{
	struct irdma_cq *iwcq;
	unsigned long flags;
	int ret;

	iwcq = to_iwcq(ibcq);

	spin_lock_irqsave(&iwcq->lock, flags);
	ret = __irdma_poll_cq(iwcq, num_entries, entry);
	spin_unlock_irqrestore(&iwcq->lock, flags);

	return ret;
}

/**
 * irdma_req_notify_cq - arm cq kernel application
 * @ibcq: cq to arm
 * @notify_flags: notofication flags
 */
static int irdma_req_notify_cq(struct ib_cq *ibcq,
			       enum ib_cq_notify_flags notify_flags)
{
	struct irdma_cq *iwcq;
	struct irdma_cq_uk *ukcq;
	unsigned long flags;
	enum irdma_cmpl_notify cq_notify;
	bool promo_event = false;
	int ret = 0;

	cq_notify = notify_flags == IB_CQ_SOLICITED ?
		    IRDMA_CQ_COMPL_SOLICITED : IRDMA_CQ_COMPL_EVENT;
	iwcq = to_iwcq(ibcq);
	ukcq = &iwcq->sc_cq.cq_uk;

	spin_lock_irqsave(&iwcq->lock, flags);
	/* Only promote to arm the CQ for any event if the last arm event was solicited. */
	if (iwcq->last_notify == IRDMA_CQ_COMPL_SOLICITED && notify_flags != IB_CQ_SOLICITED)
		promo_event = true;

	if (!iwcq->armed || promo_event) {
		iwcq->armed = true;
		iwcq->last_notify = cq_notify;
		irdma_uk_cq_request_notification(ukcq, cq_notify);
	}

	if ((notify_flags & IB_CQ_REPORT_MISSED_EVENTS) && !irdma_cq_empty(iwcq))
		ret = 1;
	spin_unlock_irqrestore(&iwcq->lock, flags);

	return ret;
}

static int irdma_roce_port_immutable(struct ib_device *ibdev, u32 port_num,
				     struct ib_port_immutable *immutable)
{
	struct ib_port_attr attr;
	int err;

	immutable->core_cap_flags = RDMA_CORE_PORT_IBA_ROCE_UDP_ENCAP;
	err = ib_query_port(ibdev, port_num, &attr);
	if (err)
		return err;

	immutable->max_mad_size = IB_MGMT_MAD_SIZE;
	immutable->pkey_tbl_len = attr.pkey_tbl_len;
	immutable->gid_tbl_len = attr.gid_tbl_len;

	return 0;
}

static int irdma_iw_port_immutable(struct ib_device *ibdev, u32 port_num,
				   struct ib_port_immutable *immutable)
{
	struct ib_port_attr attr;
	int err;

	immutable->core_cap_flags = RDMA_CORE_PORT_IWARP;
	err = ib_query_port(ibdev, port_num, &attr);
	if (err)
		return err;
	immutable->gid_tbl_len = attr.gid_tbl_len;

	return 0;
}

static const struct rdma_stat_desc irdma_hw_stat_descs[] = {
	/* 32bit names */
	[IRDMA_HW_STAT_INDEX_RXVLANERR].name = "rxVlanErrors",
	[IRDMA_HW_STAT_INDEX_IP4RXDISCARD].name = "ip4InDiscards",
	[IRDMA_HW_STAT_INDEX_IP4RXTRUNC].name = "ip4InTruncatedPkts",
	[IRDMA_HW_STAT_INDEX_IP4TXNOROUTE].name = "ip4OutNoRoutes",
	[IRDMA_HW_STAT_INDEX_IP6RXDISCARD].name = "ip6InDiscards",
	[IRDMA_HW_STAT_INDEX_IP6RXTRUNC].name = "ip6InTruncatedPkts",
	[IRDMA_HW_STAT_INDEX_IP6TXNOROUTE].name = "ip6OutNoRoutes",
	[IRDMA_HW_STAT_INDEX_TCPRTXSEG].name = "tcpRetransSegs",
	[IRDMA_HW_STAT_INDEX_TCPRXOPTERR].name = "tcpInOptErrors",
	[IRDMA_HW_STAT_INDEX_TCPRXPROTOERR].name = "tcpInProtoErrors",
	[IRDMA_HW_STAT_INDEX_RXRPCNPHANDLED].name = "cnpHandled",
	[IRDMA_HW_STAT_INDEX_RXRPCNPIGNORED].name = "cnpIgnored",
	[IRDMA_HW_STAT_INDEX_TXNPCNPSENT].name = "cnpSent",

	/* 64bit names */
	[IRDMA_HW_STAT_INDEX_IP4RXOCTS + IRDMA_HW_STAT_INDEX_MAX_32].name =
		"ip4InOctets",
	[IRDMA_HW_STAT_INDEX_IP4RXPKTS + IRDMA_HW_STAT_INDEX_MAX_32].name =
		"ip4InPkts",
	[IRDMA_HW_STAT_INDEX_IP4RXFRAGS + IRDMA_HW_STAT_INDEX_MAX_32].name =
		"ip4InReasmRqd",
	[IRDMA_HW_STAT_INDEX_IP4RXMCOCTS + IRDMA_HW_STAT_INDEX_MAX_32].name =
		"ip4InMcastOctets",
	[IRDMA_HW_STAT_INDEX_IP4RXMCPKTS + IRDMA_HW_STAT_INDEX_MAX_32].name =
		"ip4InMcastPkts",
	[IRDMA_HW_STAT_INDEX_IP4TXOCTS + IRDMA_HW_STAT_INDEX_MAX_32].name =
		"ip4OutOctets",
	[IRDMA_HW_STAT_INDEX_IP4TXPKTS + IRDMA_HW_STAT_INDEX_MAX_32].name =
		"ip4OutPkts",
	[IRDMA_HW_STAT_INDEX_IP4TXFRAGS + IRDMA_HW_STAT_INDEX_MAX_32].name =
		"ip4OutSegRqd",
	[IRDMA_HW_STAT_INDEX_IP4TXMCOCTS + IRDMA_HW_STAT_INDEX_MAX_32].name =
		"ip4OutMcastOctets",
	[IRDMA_HW_STAT_INDEX_IP4TXMCPKTS + IRDMA_HW_STAT_INDEX_MAX_32].name =
		"ip4OutMcastPkts",
	[IRDMA_HW_STAT_INDEX_IP6RXOCTS + IRDMA_HW_STAT_INDEX_MAX_32].name =
		"ip6InOctets",
	[IRDMA_HW_STAT_INDEX_IP6RXPKTS + IRDMA_HW_STAT_INDEX_MAX_32].name =
		"ip6InPkts",
	[IRDMA_HW_STAT_INDEX_IP6RXFRAGS + IRDMA_HW_STAT_INDEX_MAX_32].name =
		"ip6InReasmRqd",
	[IRDMA_HW_STAT_INDEX_IP6RXMCOCTS + IRDMA_HW_STAT_INDEX_MAX_32].name =
		"ip6InMcastOctets",
	[IRDMA_HW_STAT_INDEX_IP6RXMCPKTS + IRDMA_HW_STAT_INDEX_MAX_32].name =
		"ip6InMcastPkts",
	[IRDMA_HW_STAT_INDEX_IP6TXOCTS + IRDMA_HW_STAT_INDEX_MAX_32].name =
		"ip6OutOctets",
	[IRDMA_HW_STAT_INDEX_IP6TXPKTS + IRDMA_HW_STAT_INDEX_MAX_32].name =
		"ip6OutPkts",
	[IRDMA_HW_STAT_INDEX_IP6TXFRAGS + IRDMA_HW_STAT_INDEX_MAX_32].name =
		"ip6OutSegRqd",
	[IRDMA_HW_STAT_INDEX_IP6TXMCOCTS + IRDMA_HW_STAT_INDEX_MAX_32].name =
		"ip6OutMcastOctets",
	[IRDMA_HW_STAT_INDEX_IP6TXMCPKTS + IRDMA_HW_STAT_INDEX_MAX_32].name =
		"ip6OutMcastPkts",
	[IRDMA_HW_STAT_INDEX_TCPRXSEGS + IRDMA_HW_STAT_INDEX_MAX_32].name =
		"tcpInSegs",
	[IRDMA_HW_STAT_INDEX_TCPTXSEG + IRDMA_HW_STAT_INDEX_MAX_32].name =
		"tcpOutSegs",
	[IRDMA_HW_STAT_INDEX_RDMARXRDS + IRDMA_HW_STAT_INDEX_MAX_32].name =
		"iwInRdmaReads",
	[IRDMA_HW_STAT_INDEX_RDMARXSNDS + IRDMA_HW_STAT_INDEX_MAX_32].name =
		"iwInRdmaSends",
	[IRDMA_HW_STAT_INDEX_RDMARXWRS + IRDMA_HW_STAT_INDEX_MAX_32].name =
		"iwInRdmaWrites",
	[IRDMA_HW_STAT_INDEX_RDMATXRDS + IRDMA_HW_STAT_INDEX_MAX_32].name =
		"iwOutRdmaReads",
	[IRDMA_HW_STAT_INDEX_RDMATXSNDS + IRDMA_HW_STAT_INDEX_MAX_32].name =
		"iwOutRdmaSends",
	[IRDMA_HW_STAT_INDEX_RDMATXWRS + IRDMA_HW_STAT_INDEX_MAX_32].name =
		"iwOutRdmaWrites",
	[IRDMA_HW_STAT_INDEX_RDMAVBND + IRDMA_HW_STAT_INDEX_MAX_32].name =
		"iwRdmaBnd",
	[IRDMA_HW_STAT_INDEX_RDMAVINV + IRDMA_HW_STAT_INDEX_MAX_32].name =
		"iwRdmaInv",
	[IRDMA_HW_STAT_INDEX_UDPRXPKTS + IRDMA_HW_STAT_INDEX_MAX_32].name =
		"RxUDP",
	[IRDMA_HW_STAT_INDEX_UDPTXPKTS + IRDMA_HW_STAT_INDEX_MAX_32].name =
		"TxUDP",
	[IRDMA_HW_STAT_INDEX_RXNPECNMARKEDPKTS + IRDMA_HW_STAT_INDEX_MAX_32]
		.name = "RxECNMrkd",
};

static void irdma_get_dev_fw_str(struct ib_device *dev, char *str)
{
	struct irdma_device *iwdev = to_iwdev(dev);

	snprintf(str, IB_FW_VERSION_NAME_MAX, "%u.%u",
		 irdma_fw_major_ver(&iwdev->rf->sc_dev),
		 irdma_fw_minor_ver(&iwdev->rf->sc_dev));
}

/**
 * irdma_alloc_hw_port_stats - Allocate a hw stats structure
 * @ibdev: device pointer from stack
 * @port_num: port number
 */
static struct rdma_hw_stats *irdma_alloc_hw_port_stats(struct ib_device *ibdev,
						       u32 port_num)
{
	int num_counters = IRDMA_HW_STAT_INDEX_MAX_32 +
			   IRDMA_HW_STAT_INDEX_MAX_64;
	unsigned long lifespan = RDMA_HW_STATS_DEFAULT_LIFESPAN;

	BUILD_BUG_ON(ARRAY_SIZE(irdma_hw_stat_descs) !=
		     (IRDMA_HW_STAT_INDEX_MAX_32 + IRDMA_HW_STAT_INDEX_MAX_64));

	return rdma_alloc_hw_stats_struct(irdma_hw_stat_descs, num_counters,
					  lifespan);
}

/**
 * irdma_get_hw_stats - Populates the rdma_hw_stats structure
 * @ibdev: device pointer from stack
 * @stats: stats pointer from stack
 * @port_num: port number
 * @index: which hw counter the stack is requesting we update
 */
static int irdma_get_hw_stats(struct ib_device *ibdev,
			      struct rdma_hw_stats *stats, u32 port_num,
			      int index)
{
	struct irdma_device *iwdev = to_iwdev(ibdev);
	struct irdma_dev_hw_stats *hw_stats = &iwdev->vsi.pestat->hw_stats;

	if (iwdev->rf->rdma_ver >= IRDMA_GEN_2)
		irdma_cqp_gather_stats_cmd(&iwdev->rf->sc_dev, iwdev->vsi.pestat, true);
	else
		irdma_cqp_gather_stats_gen1(&iwdev->rf->sc_dev, iwdev->vsi.pestat);

	memcpy(&stats->value[0], hw_stats, sizeof(*hw_stats));

	return stats->num_counters;
}

/**
 * irdma_query_gid - Query port GID
 * @ibdev: device pointer from stack
 * @port: port number
 * @index: Entry index
 * @gid: Global ID
 */
static int irdma_query_gid(struct ib_device *ibdev, u32 port, int index,
			   union ib_gid *gid)
{
	struct irdma_device *iwdev = to_iwdev(ibdev);

	memset(gid->raw, 0, sizeof(gid->raw));
	ether_addr_copy(gid->raw, iwdev->netdev->dev_addr);

	return 0;
}

/**
 * mcast_list_add -  Add a new mcast item to list
 * @rf: RDMA PCI function
 * @new_elem: pointer to element to add
 */
static void mcast_list_add(struct irdma_pci_f *rf,
			   struct mc_table_list *new_elem)
{
	list_add(&new_elem->list, &rf->mc_qht_list.list);
}

/**
 * mcast_list_del - Remove an mcast item from list
 * @mc_qht_elem: pointer to mcast table list element
 */
static void mcast_list_del(struct mc_table_list *mc_qht_elem)
{
	if (mc_qht_elem)
		list_del(&mc_qht_elem->list);
}

/**
 * mcast_list_lookup_ip - Search mcast list for address
 * @rf: RDMA PCI function
 * @ip_mcast: pointer to mcast IP address
 */
static struct mc_table_list *mcast_list_lookup_ip(struct irdma_pci_f *rf,
						  u32 *ip_mcast)
{
	struct mc_table_list *mc_qht_el;
	struct list_head *pos, *q;

	list_for_each_safe (pos, q, &rf->mc_qht_list.list) {
		mc_qht_el = list_entry(pos, struct mc_table_list, list);
		if (!memcmp(mc_qht_el->mc_info.dest_ip, ip_mcast,
			    sizeof(mc_qht_el->mc_info.dest_ip)))
			return mc_qht_el;
	}

	return NULL;
}

/**
 * irdma_mcast_cqp_op - perform a mcast cqp operation
 * @iwdev: irdma device
 * @mc_grp_ctx: mcast group info
 * @op: operation
 *
 * returns error status
 */
static int irdma_mcast_cqp_op(struct irdma_device *iwdev,
			      struct irdma_mcast_grp_info *mc_grp_ctx, u8 op)
{
	struct cqp_cmds_info *cqp_info;
	struct irdma_cqp_request *cqp_request;
	enum irdma_status_code status;

	cqp_request = irdma_alloc_and_get_cqp_request(&iwdev->rf->cqp, true);
	if (!cqp_request)
		return -ENOMEM;

	cqp_request->info.in.u.mc_create.info = *mc_grp_ctx;
	cqp_info = &cqp_request->info;
	cqp_info->cqp_cmd = op;
	cqp_info->post_sq = 1;
	cqp_info->in.u.mc_create.scratch = (uintptr_t)cqp_request;
	cqp_info->in.u.mc_create.cqp = &iwdev->rf->cqp.sc_cqp;
	status = irdma_handle_cqp_op(iwdev->rf, cqp_request);
	irdma_put_cqp_request(&iwdev->rf->cqp, cqp_request);
	if (status)
		return -ENOMEM;

	return 0;
}

/**
 * irdma_mcast_mac - Get the multicast MAC for an IP address
 * @ip_addr: IPv4 or IPv6 address
 * @mac: pointer to result MAC address
 * @ipv4: flag indicating IPv4 or IPv6
 *
 */
void irdma_mcast_mac(u32 *ip_addr, u8 *mac, bool ipv4)
{
	u8 *ip = (u8 *)ip_addr;

	if (ipv4) {
		unsigned char mac4[ETH_ALEN] = {0x01, 0x00, 0x5E, 0x00,
						0x00, 0x00};

		mac4[3] = ip[2] & 0x7F;
		mac4[4] = ip[1];
		mac4[5] = ip[0];
		ether_addr_copy(mac, mac4);
	} else {
		unsigned char mac6[ETH_ALEN] = {0x33, 0x33, 0x00, 0x00,
						0x00, 0x00};

		mac6[2] = ip[3];
		mac6[3] = ip[2];
		mac6[4] = ip[1];
		mac6[5] = ip[0];
		ether_addr_copy(mac, mac6);
	}
}

/**
 * irdma_attach_mcast - attach a qp to a multicast group
 * @ibqp: ptr to qp
 * @ibgid: pointer to global ID
 * @lid: local ID
 *
 * returns error status
 */
static int irdma_attach_mcast(struct ib_qp *ibqp, union ib_gid *ibgid, u16 lid)
{
	struct irdma_qp *iwqp = to_iwqp(ibqp);
	struct irdma_device *iwdev = iwqp->iwdev;
	struct irdma_pci_f *rf = iwdev->rf;
	struct mc_table_list *mc_qht_elem;
	struct irdma_mcast_grp_ctx_entry_info mcg_info = {};
	unsigned long flags;
	u32 ip_addr[4] = {};
	u32 mgn;
	u32 no_mgs;
	int ret = 0;
	bool ipv4;
	u16 vlan_id;
	union {
		struct sockaddr saddr;
		struct sockaddr_in saddr_in;
		struct sockaddr_in6 saddr_in6;
	} sgid_addr;
	unsigned char dmac[ETH_ALEN];

	rdma_gid2ip((struct sockaddr *)&sgid_addr, ibgid);

	if (!ipv6_addr_v4mapped((struct in6_addr *)ibgid)) {
		irdma_copy_ip_ntohl(ip_addr,
				    sgid_addr.saddr_in6.sin6_addr.in6_u.u6_addr32);
		irdma_netdev_vlan_ipv6(ip_addr, &vlan_id, NULL);
		ipv4 = false;
		ibdev_dbg(&iwdev->ibdev,
			  "VERBS: qp_id=%d, IP6address=%pI6\n", ibqp->qp_num,
			  ip_addr);
		irdma_mcast_mac(ip_addr, dmac, false);
	} else {
		ip_addr[0] = ntohl(sgid_addr.saddr_in.sin_addr.s_addr);
		ipv4 = true;
		vlan_id = irdma_get_vlan_ipv4(ip_addr);
		irdma_mcast_mac(ip_addr, dmac, true);
		ibdev_dbg(&iwdev->ibdev,
			  "VERBS: qp_id=%d, IP4address=%pI4, MAC=%pM\n",
			  ibqp->qp_num, ip_addr, dmac);
	}

	spin_lock_irqsave(&rf->qh_list_lock, flags);
	mc_qht_elem = mcast_list_lookup_ip(rf, ip_addr);
	if (!mc_qht_elem) {
		struct irdma_dma_mem *dma_mem_mc;

		spin_unlock_irqrestore(&rf->qh_list_lock, flags);
		mc_qht_elem = kzalloc(sizeof(*mc_qht_elem), GFP_KERNEL);
		if (!mc_qht_elem)
			return -ENOMEM;

		mc_qht_elem->mc_info.ipv4_valid = ipv4;
		memcpy(mc_qht_elem->mc_info.dest_ip, ip_addr,
		       sizeof(mc_qht_elem->mc_info.dest_ip));
		ret = irdma_alloc_rsrc(rf, rf->allocated_mcgs, rf->max_mcg,
				       &mgn, &rf->next_mcg);
		if (ret) {
			kfree(mc_qht_elem);
			return -ENOMEM;
		}

		mc_qht_elem->mc_info.mgn = mgn;
		dma_mem_mc = &mc_qht_elem->mc_grp_ctx.dma_mem_mc;
		dma_mem_mc->size = ALIGN(sizeof(u64) * IRDMA_MAX_MGS_PER_CTX,
					 IRDMA_HW_PAGE_SIZE);
		dma_mem_mc->va = dma_alloc_coherent(rf->hw.device,
						    dma_mem_mc->size,
						    &dma_mem_mc->pa,
						    GFP_KERNEL);
		if (!dma_mem_mc->va) {
			irdma_free_rsrc(rf, rf->allocated_mcgs, mgn);
			kfree(mc_qht_elem);
			return -ENOMEM;
		}

		mc_qht_elem->mc_grp_ctx.mg_id = (u16)mgn;
		memcpy(mc_qht_elem->mc_grp_ctx.dest_ip_addr, ip_addr,
		       sizeof(mc_qht_elem->mc_grp_ctx.dest_ip_addr));
		mc_qht_elem->mc_grp_ctx.ipv4_valid = ipv4;
		mc_qht_elem->mc_grp_ctx.vlan_id = vlan_id;
		if (vlan_id < VLAN_N_VID)
			mc_qht_elem->mc_grp_ctx.vlan_valid = true;
		mc_qht_elem->mc_grp_ctx.hmc_fcn_id = iwdev->vsi.fcn_id;
		mc_qht_elem->mc_grp_ctx.qs_handle =
			iwqp->sc_qp.vsi->qos[iwqp->sc_qp.user_pri].qs_handle;
		ether_addr_copy(mc_qht_elem->mc_grp_ctx.dest_mac_addr, dmac);

		spin_lock_irqsave(&rf->qh_list_lock, flags);
		mcast_list_add(rf, mc_qht_elem);
	} else {
		if (mc_qht_elem->mc_grp_ctx.no_of_mgs ==
		    IRDMA_MAX_MGS_PER_CTX) {
			spin_unlock_irqrestore(&rf->qh_list_lock, flags);
			return -ENOMEM;
		}
	}

	mcg_info.qp_id = iwqp->ibqp.qp_num;
	no_mgs = mc_qht_elem->mc_grp_ctx.no_of_mgs;
	irdma_sc_add_mcast_grp(&mc_qht_elem->mc_grp_ctx, &mcg_info);
	spin_unlock_irqrestore(&rf->qh_list_lock, flags);

	/* Only if there is a change do we need to modify or create */
	if (!no_mgs) {
		ret = irdma_mcast_cqp_op(iwdev, &mc_qht_elem->mc_grp_ctx,
					 IRDMA_OP_MC_CREATE);
	} else if (no_mgs != mc_qht_elem->mc_grp_ctx.no_of_mgs) {
		ret = irdma_mcast_cqp_op(iwdev, &mc_qht_elem->mc_grp_ctx,
					 IRDMA_OP_MC_MODIFY);
	} else {
		return 0;
	}

	if (ret)
		goto error;

	return 0;

error:
	irdma_sc_del_mcast_grp(&mc_qht_elem->mc_grp_ctx, &mcg_info);
	if (!mc_qht_elem->mc_grp_ctx.no_of_mgs) {
		mcast_list_del(mc_qht_elem);
		dma_free_coherent(rf->hw.device,
				  mc_qht_elem->mc_grp_ctx.dma_mem_mc.size,
				  mc_qht_elem->mc_grp_ctx.dma_mem_mc.va,
				  mc_qht_elem->mc_grp_ctx.dma_mem_mc.pa);
		mc_qht_elem->mc_grp_ctx.dma_mem_mc.va = NULL;
		irdma_free_rsrc(rf, rf->allocated_mcgs,
				mc_qht_elem->mc_grp_ctx.mg_id);
		kfree(mc_qht_elem);
	}

	return ret;
}

/**
 * irdma_detach_mcast - detach a qp from a multicast group
 * @ibqp: ptr to qp
 * @ibgid: pointer to global ID
 * @lid: local ID
 *
 * returns error status
 */
static int irdma_detach_mcast(struct ib_qp *ibqp, union ib_gid *ibgid, u16 lid)
{
	struct irdma_qp *iwqp = to_iwqp(ibqp);
	struct irdma_device *iwdev = iwqp->iwdev;
	struct irdma_pci_f *rf = iwdev->rf;
	u32 ip_addr[4] = {};
	struct mc_table_list *mc_qht_elem;
	struct irdma_mcast_grp_ctx_entry_info mcg_info = {};
	int ret;
	unsigned long flags;
	union {
		struct sockaddr saddr;
		struct sockaddr_in saddr_in;
		struct sockaddr_in6 saddr_in6;
	} sgid_addr;

	rdma_gid2ip((struct sockaddr *)&sgid_addr, ibgid);
	if (!ipv6_addr_v4mapped((struct in6_addr *)ibgid))
		irdma_copy_ip_ntohl(ip_addr,
				    sgid_addr.saddr_in6.sin6_addr.in6_u.u6_addr32);
	else
		ip_addr[0] = ntohl(sgid_addr.saddr_in.sin_addr.s_addr);

	spin_lock_irqsave(&rf->qh_list_lock, flags);
	mc_qht_elem = mcast_list_lookup_ip(rf, ip_addr);
	if (!mc_qht_elem) {
		spin_unlock_irqrestore(&rf->qh_list_lock, flags);
		ibdev_dbg(&iwdev->ibdev,
			  "VERBS: address not found MCG\n");
		return 0;
	}

	mcg_info.qp_id = iwqp->ibqp.qp_num;
	irdma_sc_del_mcast_grp(&mc_qht_elem->mc_grp_ctx, &mcg_info);
	if (!mc_qht_elem->mc_grp_ctx.no_of_mgs) {
		mcast_list_del(mc_qht_elem);
		spin_unlock_irqrestore(&rf->qh_list_lock, flags);
		ret = irdma_mcast_cqp_op(iwdev, &mc_qht_elem->mc_grp_ctx,
					 IRDMA_OP_MC_DESTROY);
		if (ret) {
			ibdev_dbg(&iwdev->ibdev,
				  "VERBS: failed MC_DESTROY MCG\n");
			spin_lock_irqsave(&rf->qh_list_lock, flags);
			mcast_list_add(rf, mc_qht_elem);
			spin_unlock_irqrestore(&rf->qh_list_lock, flags);
			return -EAGAIN;
		}

		dma_free_coherent(rf->hw.device,
				  mc_qht_elem->mc_grp_ctx.dma_mem_mc.size,
				  mc_qht_elem->mc_grp_ctx.dma_mem_mc.va,
				  mc_qht_elem->mc_grp_ctx.dma_mem_mc.pa);
		mc_qht_elem->mc_grp_ctx.dma_mem_mc.va = NULL;
		irdma_free_rsrc(rf, rf->allocated_mcgs,
				mc_qht_elem->mc_grp_ctx.mg_id);
		kfree(mc_qht_elem);
	} else {
		spin_unlock_irqrestore(&rf->qh_list_lock, flags);
		ret = irdma_mcast_cqp_op(iwdev, &mc_qht_elem->mc_grp_ctx,
					 IRDMA_OP_MC_MODIFY);
		if (ret) {
			ibdev_dbg(&iwdev->ibdev,
				  "VERBS: failed Modify MCG\n");
			return ret;
		}
	}

	return 0;
}

/**
 * irdma_create_ah - create address handle
 * @ibah: address handle
 * @attr: address handle attributes
 * @udata: User data
 *
 * returns 0 on success, error otherwise
 */
static int irdma_create_ah(struct ib_ah *ibah,
			   struct rdma_ah_init_attr *attr,
			   struct ib_udata *udata)
{
	struct irdma_pd *pd = to_iwpd(ibah->pd);
	struct irdma_ah *ah = container_of(ibah, struct irdma_ah, ibah);
	struct rdma_ah_attr *ah_attr = attr->ah_attr;
	const struct ib_gid_attr *sgid_attr;
	struct irdma_device *iwdev = to_iwdev(ibah->pd->device);
	struct irdma_pci_f *rf = iwdev->rf;
	struct irdma_sc_ah *sc_ah;
	u32 ah_id = 0;
	struct irdma_ah_info *ah_info;
	struct irdma_create_ah_resp uresp;
	union {
		struct sockaddr saddr;
		struct sockaddr_in saddr_in;
		struct sockaddr_in6 saddr_in6;
	} sgid_addr, dgid_addr;
	int err;
	u8 dmac[ETH_ALEN];

	err = irdma_alloc_rsrc(rf, rf->allocated_ahs, rf->max_ah, &ah_id,
			       &rf->next_ah);
	if (err)
		return err;

	ah->pd = pd;
	sc_ah = &ah->sc_ah;
	sc_ah->ah_info.ah_idx = ah_id;
	sc_ah->ah_info.vsi = &iwdev->vsi;
	irdma_sc_init_ah(&rf->sc_dev, sc_ah);
	ah->sgid_index = ah_attr->grh.sgid_index;
	sgid_attr = ah_attr->grh.sgid_attr;
	memcpy(&ah->dgid, &ah_attr->grh.dgid, sizeof(ah->dgid));
	rdma_gid2ip((struct sockaddr *)&sgid_addr, &sgid_attr->gid);
	rdma_gid2ip((struct sockaddr *)&dgid_addr, &ah_attr->grh.dgid);
	ah->av.attrs = *ah_attr;
	ah->av.net_type = rdma_gid_attr_network_type(sgid_attr);
	ah->av.sgid_addr.saddr = sgid_addr.saddr;
	ah->av.dgid_addr.saddr = dgid_addr.saddr;
	ah_info = &sc_ah->ah_info;
	ah_info->ah_idx = ah_id;
	ah_info->pd_idx = pd->sc_pd.pd_id;
	if (ah_attr->ah_flags & IB_AH_GRH) {
		ah_info->flow_label = ah_attr->grh.flow_label;
		ah_info->hop_ttl = ah_attr->grh.hop_limit;
		ah_info->tc_tos = ah_attr->grh.traffic_class;
	}

	ether_addr_copy(dmac, ah_attr->roce.dmac);
	if (rdma_gid_attr_network_type(sgid_attr) == RDMA_NETWORK_IPV4) {
		ah_info->ipv4_valid = true;
		ah_info->dest_ip_addr[0] =
			ntohl(dgid_addr.saddr_in.sin_addr.s_addr);
		ah_info->src_ip_addr[0] =
			ntohl(sgid_addr.saddr_in.sin_addr.s_addr);
		ah_info->do_lpbk = irdma_ipv4_is_lpb(ah_info->src_ip_addr[0],
						     ah_info->dest_ip_addr[0]);
		if (ipv4_is_multicast(dgid_addr.saddr_in.sin_addr.s_addr)) {
			ah_info->do_lpbk = true;
			irdma_mcast_mac(ah_info->dest_ip_addr, dmac, true);
		}
	} else {
		irdma_copy_ip_ntohl(ah_info->dest_ip_addr,
				    dgid_addr.saddr_in6.sin6_addr.in6_u.u6_addr32);
		irdma_copy_ip_ntohl(ah_info->src_ip_addr,
				    sgid_addr.saddr_in6.sin6_addr.in6_u.u6_addr32);
		ah_info->do_lpbk = irdma_ipv6_is_lpb(ah_info->src_ip_addr,
						     ah_info->dest_ip_addr);
		if (rdma_is_multicast_addr(&dgid_addr.saddr_in6.sin6_addr)) {
			ah_info->do_lpbk = true;
			irdma_mcast_mac(ah_info->dest_ip_addr, dmac, false);
		}
	}

	err = rdma_read_gid_l2_fields(sgid_attr, &ah_info->vlan_tag,
				      ah_info->mac_addr);
	if (err)
		goto error;

	ah_info->dst_arpindex = irdma_add_arp(iwdev->rf, ah_info->dest_ip_addr,
					      ah_info->ipv4_valid, dmac);

	if (ah_info->dst_arpindex == -1) {
		err = -EINVAL;
		goto error;
	}

	if (ah_info->vlan_tag >= VLAN_N_VID && iwdev->dcb)
		ah_info->vlan_tag = 0;

	if (ah_info->vlan_tag < VLAN_N_VID) {
		ah_info->insert_vlan_tag = true;
		ah_info->vlan_tag |=
			rt_tos2priority(ah_info->tc_tos) << VLAN_PRIO_SHIFT;
	}

	err = irdma_ah_cqp_op(iwdev->rf, sc_ah, IRDMA_OP_AH_CREATE,
			      attr->flags & RDMA_CREATE_AH_SLEEPABLE,
			      irdma_gsi_ud_qp_ah_cb, sc_ah);

	if (err) {
		ibdev_dbg(&iwdev->ibdev,
			  "VERBS: CQP-OP Create AH fail");
		goto error;
	}

	if (!(attr->flags & RDMA_CREATE_AH_SLEEPABLE)) {
		int cnt = CQP_COMPL_WAIT_TIME_MS * CQP_TIMEOUT_THRESHOLD;

		do {
			irdma_cqp_ce_handler(rf, &rf->ccq.sc_cq);
			mdelay(1);
		} while (!sc_ah->ah_info.ah_valid && --cnt);

		if (!cnt) {
			ibdev_dbg(&iwdev->ibdev,
				  "VERBS: CQP create AH timed out");
			err = -ETIMEDOUT;
			goto error;
		}
	}

	if (udata) {
		uresp.ah_id = ah->sc_ah.ah_info.ah_idx;
		err = ib_copy_to_udata(udata, &uresp,
				       min(sizeof(uresp), udata->outlen));
	}
	return 0;

error:
	irdma_free_rsrc(iwdev->rf, iwdev->rf->allocated_ahs, ah_id);

	return err;
}

/**
 * irdma_destroy_ah - Destroy address handle
 * @ibah: pointer to address handle
 * @ah_flags: flags for sleepable
 */
static int irdma_destroy_ah(struct ib_ah *ibah, u32 ah_flags)
{
	struct irdma_device *iwdev = to_iwdev(ibah->device);
	struct irdma_ah *ah = to_iwah(ibah);

	irdma_ah_cqp_op(iwdev->rf, &ah->sc_ah, IRDMA_OP_AH_DESTROY,
			false, NULL, ah);

	irdma_free_rsrc(iwdev->rf, iwdev->rf->allocated_ahs,
			ah->sc_ah.ah_info.ah_idx);

	return 0;
}

/**
 * irdma_query_ah - Query address handle
 * @ibah: pointer to address handle
 * @ah_attr: address handle attributes
 */
static int irdma_query_ah(struct ib_ah *ibah, struct rdma_ah_attr *ah_attr)
{
	struct irdma_ah *ah = to_iwah(ibah);

	memset(ah_attr, 0, sizeof(*ah_attr));
	if (ah->av.attrs.ah_flags & IB_AH_GRH) {
		ah_attr->ah_flags = IB_AH_GRH;
		ah_attr->grh.flow_label = ah->sc_ah.ah_info.flow_label;
		ah_attr->grh.traffic_class = ah->sc_ah.ah_info.tc_tos;
		ah_attr->grh.hop_limit = ah->sc_ah.ah_info.hop_ttl;
		ah_attr->grh.sgid_index = ah->sgid_index;
		ah_attr->grh.sgid_index = ah->sgid_index;
		memcpy(&ah_attr->grh.dgid, &ah->dgid,
		       sizeof(ah_attr->grh.dgid));
	}

	return 0;
}

static enum rdma_link_layer irdma_get_link_layer(struct ib_device *ibdev,
						 u32 port_num)
{
	return IB_LINK_LAYER_ETHERNET;
}

<<<<<<< HEAD
static __be64 irdma_mac_to_guid(struct net_device *ndev)
{
	const unsigned char *mac = ndev->dev_addr;
	__be64 guid;
	unsigned char *dst = (unsigned char *)&guid;

	dst[0] = mac[0] ^ 2;
	dst[1] = mac[1];
	dst[2] = mac[2];
	dst[3] = 0xff;
	dst[4] = 0xfe;
	dst[5] = mac[3];
	dst[6] = mac[4];
	dst[7] = mac[5];

	return guid;
}

=======
>>>>>>> 754e0b0e
static const struct ib_device_ops irdma_roce_dev_ops = {
	.attach_mcast = irdma_attach_mcast,
	.create_ah = irdma_create_ah,
	.create_user_ah = irdma_create_ah,
	.destroy_ah = irdma_destroy_ah,
	.detach_mcast = irdma_detach_mcast,
	.get_link_layer = irdma_get_link_layer,
	.get_port_immutable = irdma_roce_port_immutable,
	.modify_qp = irdma_modify_qp_roce,
	.query_ah = irdma_query_ah,
	.query_pkey = irdma_query_pkey,
};

static const struct ib_device_ops irdma_iw_dev_ops = {
	.modify_qp = irdma_modify_qp,
	.get_port_immutable = irdma_iw_port_immutable,
	.query_gid = irdma_query_gid,
};

static const struct ib_device_ops irdma_dev_ops = {
	.owner = THIS_MODULE,
	.driver_id = RDMA_DRIVER_IRDMA,
	.uverbs_abi_ver = IRDMA_ABI_VER,

	.alloc_hw_port_stats = irdma_alloc_hw_port_stats,
	.alloc_mr = irdma_alloc_mr,
	.alloc_mw = irdma_alloc_mw,
	.alloc_pd = irdma_alloc_pd,
	.alloc_ucontext = irdma_alloc_ucontext,
	.create_cq = irdma_create_cq,
	.create_qp = irdma_create_qp,
	.dealloc_driver = irdma_ib_dealloc_device,
	.dealloc_mw = irdma_dealloc_mw,
	.dealloc_pd = irdma_dealloc_pd,
	.dealloc_ucontext = irdma_dealloc_ucontext,
	.dereg_mr = irdma_dereg_mr,
	.destroy_cq = irdma_destroy_cq,
	.destroy_qp = irdma_destroy_qp,
	.disassociate_ucontext = irdma_disassociate_ucontext,
	.get_dev_fw_str = irdma_get_dev_fw_str,
	.get_dma_mr = irdma_get_dma_mr,
	.get_hw_stats = irdma_get_hw_stats,
	.map_mr_sg = irdma_map_mr_sg,
	.mmap = irdma_mmap,
	.mmap_free = irdma_mmap_free,
	.poll_cq = irdma_poll_cq,
	.post_recv = irdma_post_recv,
	.post_send = irdma_post_send,
	.query_device = irdma_query_device,
	.query_port = irdma_query_port,
	.query_qp = irdma_query_qp,
	.reg_user_mr = irdma_reg_user_mr,
	.req_notify_cq = irdma_req_notify_cq,
	.resize_cq = irdma_resize_cq,
	INIT_RDMA_OBJ_SIZE(ib_pd, irdma_pd, ibpd),
	INIT_RDMA_OBJ_SIZE(ib_ucontext, irdma_ucontext, ibucontext),
	INIT_RDMA_OBJ_SIZE(ib_ah, irdma_ah, ibah),
	INIT_RDMA_OBJ_SIZE(ib_cq, irdma_cq, ibcq),
	INIT_RDMA_OBJ_SIZE(ib_mw, irdma_mr, ibmw),
	INIT_RDMA_OBJ_SIZE(ib_qp, irdma_qp, ibqp),
};

/**
 * irdma_init_roce_device - initialization of roce rdma device
 * @iwdev: irdma device
 */
static void irdma_init_roce_device(struct irdma_device *iwdev)
{
	iwdev->ibdev.node_type = RDMA_NODE_IB_CA;
	addrconf_addr_eui48((u8 *)&iwdev->ibdev.node_guid,
			    iwdev->netdev->dev_addr);
	ib_set_device_ops(&iwdev->ibdev, &irdma_roce_dev_ops);
}

/**
 * irdma_init_iw_device - initialization of iwarp rdma device
 * @iwdev: irdma device
 */
static int irdma_init_iw_device(struct irdma_device *iwdev)
{
	struct net_device *netdev = iwdev->netdev;

	iwdev->ibdev.node_type = RDMA_NODE_RNIC;
	addrconf_addr_eui48((u8 *)&iwdev->ibdev.node_guid,
			    netdev->dev_addr);
	iwdev->ibdev.ops.iw_add_ref = irdma_qp_add_ref;
	iwdev->ibdev.ops.iw_rem_ref = irdma_qp_rem_ref;
	iwdev->ibdev.ops.iw_get_qp = irdma_get_qp;
	iwdev->ibdev.ops.iw_connect = irdma_connect;
	iwdev->ibdev.ops.iw_accept = irdma_accept;
	iwdev->ibdev.ops.iw_reject = irdma_reject;
	iwdev->ibdev.ops.iw_create_listen = irdma_create_listen;
	iwdev->ibdev.ops.iw_destroy_listen = irdma_destroy_listen;
	memcpy(iwdev->ibdev.iw_ifname, netdev->name,
	       sizeof(iwdev->ibdev.iw_ifname));
	ib_set_device_ops(&iwdev->ibdev, &irdma_iw_dev_ops);

	return 0;
}

/**
 * irdma_init_rdma_device - initialization of rdma device
 * @iwdev: irdma device
 */
static int irdma_init_rdma_device(struct irdma_device *iwdev)
{
	struct pci_dev *pcidev = iwdev->rf->pcidev;
	int ret;

	if (iwdev->roce_mode) {
		irdma_init_roce_device(iwdev);
	} else {
		ret = irdma_init_iw_device(iwdev);
		if (ret)
			return ret;
	}
	iwdev->ibdev.phys_port_cnt = 1;
	iwdev->ibdev.num_comp_vectors = iwdev->rf->ceqs_count;
	iwdev->ibdev.dev.parent = &pcidev->dev;
	ib_set_device_ops(&iwdev->ibdev, &irdma_dev_ops);

	return 0;
}

/**
 * irdma_port_ibevent - indicate port event
 * @iwdev: irdma device
 */
void irdma_port_ibevent(struct irdma_device *iwdev)
{
	struct ib_event event;

	event.device = &iwdev->ibdev;
	event.element.port_num = 1;
	event.event =
		iwdev->iw_status ? IB_EVENT_PORT_ACTIVE : IB_EVENT_PORT_ERR;
	ib_dispatch_event(&event);
}

/**
 * irdma_ib_unregister_device - unregister rdma device from IB
 * core
 * @iwdev: irdma device
 */
void irdma_ib_unregister_device(struct irdma_device *iwdev)
{
	iwdev->iw_status = 0;
	irdma_port_ibevent(iwdev);
	ib_unregister_device(&iwdev->ibdev);
}

/**
 * irdma_ib_register_device - register irdma device to IB core
 * @iwdev: irdma device
 */
int irdma_ib_register_device(struct irdma_device *iwdev)
{
	int ret;

	ret = irdma_init_rdma_device(iwdev);
	if (ret)
		return ret;

	ret = ib_device_set_netdev(&iwdev->ibdev, iwdev->netdev, 1);
	if (ret)
		goto error;
	dma_set_max_seg_size(iwdev->rf->hw.device, UINT_MAX);
	ret = ib_register_device(&iwdev->ibdev, "irdma%d", iwdev->rf->hw.device);
	if (ret)
		goto error;

	iwdev->iw_status = 1;
	irdma_port_ibevent(iwdev);

	return 0;

error:
	if (ret)
		ibdev_dbg(&iwdev->ibdev, "VERBS: Register RDMA device fail\n");

	return ret;
}

/**
 * irdma_ib_dealloc_device
 * @ibdev: ib device
 *
 * callback from ibdev dealloc_driver to deallocate resources
 * unber irdma device
 */
void irdma_ib_dealloc_device(struct ib_device *ibdev)
{
	struct irdma_device *iwdev = to_iwdev(ibdev);

	irdma_rt_deinit_hw(iwdev);
	irdma_ctrl_deinit_hw(iwdev->rf);
	kfree(iwdev->rf);
}<|MERGE_RESOLUTION|>--- conflicted
+++ resolved
@@ -4326,27 +4326,6 @@
 	return IB_LINK_LAYER_ETHERNET;
 }
 
-<<<<<<< HEAD
-static __be64 irdma_mac_to_guid(struct net_device *ndev)
-{
-	const unsigned char *mac = ndev->dev_addr;
-	__be64 guid;
-	unsigned char *dst = (unsigned char *)&guid;
-
-	dst[0] = mac[0] ^ 2;
-	dst[1] = mac[1];
-	dst[2] = mac[2];
-	dst[3] = 0xff;
-	dst[4] = 0xfe;
-	dst[5] = mac[3];
-	dst[6] = mac[4];
-	dst[7] = mac[5];
-
-	return guid;
-}
-
-=======
->>>>>>> 754e0b0e
 static const struct ib_device_ops irdma_roce_dev_ops = {
 	.attach_mcast = irdma_attach_mcast,
 	.create_ah = irdma_create_ah,
