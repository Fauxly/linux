--- conflicted
+++ resolved
@@ -39,11 +39,7 @@
 config USB_PWC_INPUT_EVDEV
 	bool "USB Philips Cameras input events device support"
 	default y
-<<<<<<< HEAD
-	depends on USB_PWC && INPUT
-=======
 	depends on USB_PWC=INPUT || INPUT=y
->>>>>>> 93cfb3c9
 	---help---
 	  This option makes USB Philips cameras register the snapshot button as
 	  an input device to report button events.
