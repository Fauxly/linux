--- conflicted
+++ resolved
@@ -593,13 +593,8 @@
 	if ((!max_size) || (!out))
 		return -EINVAL;
 
-<<<<<<< HEAD
-	info.seq = hdev->last_error.cs_timeout.seq;
-	info.timestamp = ktime_to_ns(hdev->last_error.cs_timeout.timestamp);
-=======
 	info.seq = hdev->captured_err_info.cs_timeout.seq;
 	info.timestamp = ktime_to_ns(hdev->captured_err_info.cs_timeout.timestamp);
->>>>>>> 7365df19
 
 	return copy_to_user(out, &info, min_t(size_t, max_size, sizeof(info))) ? -EFAULT : 0;
 }
@@ -614,14 +609,6 @@
 	if ((!max_size) || (!out))
 		return -EINVAL;
 
-<<<<<<< HEAD
-	info.timestamp = ktime_to_ns(hdev->last_error.razwi.timestamp);
-	info.addr = hdev->last_error.razwi.addr;
-	info.engine_id_1 = hdev->last_error.razwi.engine_id_1;
-	info.engine_id_2 = hdev->last_error.razwi.engine_id_2;
-	info.no_engine_id = hdev->last_error.razwi.non_engine_initiator;
-	info.error_type = hdev->last_error.razwi.type;
-=======
 	info.timestamp = ktime_to_ns(hdev->captured_err_info.razwi.timestamp);
 	info.addr = hdev->captured_err_info.razwi.addr;
 	info.engine_id_1 = hdev->captured_err_info.razwi.engine_id_1;
@@ -650,36 +637,10 @@
 	info.cb_addr_streams_len = hdev->captured_err_info.undef_opcode.cb_addr_streams_len;
 	memcpy(info.cb_addr_streams, hdev->captured_err_info.undef_opcode.cb_addr_streams,
 			sizeof(info.cb_addr_streams));
->>>>>>> 7365df19
 
 	return copy_to_user(out, &info, min_t(size_t, max_size, sizeof(info))) ? -EFAULT : 0;
 }
 
-<<<<<<< HEAD
-static int undefined_opcode_info(struct hl_fpriv *hpriv, struct hl_info_args *args)
-{
-	struct hl_device *hdev = hpriv->hdev;
-	u32 max_size = args->return_size;
-	struct hl_info_undefined_opcode_event info = {0};
-	void __user *out = (void __user *) (uintptr_t) args->return_pointer;
-
-	if ((!max_size) || (!out))
-		return -EINVAL;
-
-	info.timestamp = ktime_to_ns(hdev->last_error.undef_opcode.timestamp);
-	info.engine_id = hdev->last_error.undef_opcode.engine_id;
-	info.cq_addr = hdev->last_error.undef_opcode.cq_addr;
-	info.cq_size = hdev->last_error.undef_opcode.cq_size;
-	info.stream_id = hdev->last_error.undef_opcode.stream_id;
-	info.cb_addr_streams_len = hdev->last_error.undef_opcode.cb_addr_streams_len;
-	memcpy(info.cb_addr_streams, hdev->last_error.undef_opcode.cb_addr_streams,
-			sizeof(info.cb_addr_streams));
-
-	return copy_to_user(out, &info, min_t(size_t, max_size, sizeof(info))) ? -EFAULT : 0;
-}
-
-=======
->>>>>>> 7365df19
 static int dev_mem_alloc_page_sizes_info(struct hl_fpriv *hpriv, struct hl_info_args *args)
 {
 	void __user *out = (void __user *) (uintptr_t) args->return_pointer;
@@ -701,8 +662,6 @@
 	return copy_to_user(out, &info, min_t(size_t, max_size, sizeof(info))) ? -EFAULT : 0;
 }
 
-<<<<<<< HEAD
-=======
 static int sec_attest_info(struct hl_fpriv *hpriv, struct hl_info_args *args)
 {
 	void __user *out = (void __user *) (uintptr_t) args->return_pointer;
@@ -752,7 +711,6 @@
 	return rc;
 }
 
->>>>>>> 7365df19
 static int eventfd_register(struct hl_fpriv *hpriv, struct hl_info_args *args)
 {
 	int rc;
@@ -790,8 +748,6 @@
 	return 0;
 }
 
-<<<<<<< HEAD
-=======
 static int engine_status_info(struct hl_fpriv *hpriv, struct hl_info_args *args)
 {
 	void __user *out = (void __user *) (uintptr_t) args->return_pointer;
@@ -828,7 +784,6 @@
 	return rc;
 }
 
->>>>>>> 7365df19
 static int _hl_info_ioctl(struct hl_fpriv *hpriv, void *data,
 				struct device *dev)
 {
@@ -938,24 +893,18 @@
 	case HL_INFO_DRAM_PENDING_ROWS:
 		return dram_pending_rows_info(hpriv, args);
 
-<<<<<<< HEAD
-=======
 	case HL_INFO_SECURED_ATTESTATION:
 		return sec_attest_info(hpriv, args);
 
->>>>>>> 7365df19
 	case HL_INFO_REGISTER_EVENTFD:
 		return eventfd_register(hpriv, args);
 
 	case HL_INFO_UNREGISTER_EVENTFD:
 		return eventfd_unregister(hpriv, args);
 
-<<<<<<< HEAD
-=======
 	case HL_INFO_ENGINE_STATUS:
 		return engine_status_info(hpriv, args);
 
->>>>>>> 7365df19
 	default:
 		dev_err(dev, "Invalid request %d\n", args->op);
 		rc = -EINVAL;
