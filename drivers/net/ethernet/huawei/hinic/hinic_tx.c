// SPDX-License-Identifier: GPL-2.0-only
/*
 * Huawei HiNIC PCI Express Linux driver
 * Copyright(c) 2017 Huawei Technologies Co., Ltd
 */

#include <linux/if_vlan.h>
#include <linux/kernel.h>
#include <linux/netdevice.h>
#include <linux/u64_stats_sync.h>
#include <linux/errno.h>
#include <linux/types.h>
#include <linux/pci.h>
#include <linux/device.h>
#include <linux/dma-mapping.h>
#include <linux/slab.h>
#include <linux/interrupt.h>
#include <linux/skbuff.h>
#include <linux/smp.h>
#include <asm/byteorder.h>
#include <linux/ip.h>
#include <linux/tcp.h>
#include <linux/sctp.h>
#include <linux/ipv6.h>
#include <net/ipv6.h>
#include <net/checksum.h>
#include <net/ip6_checksum.h>

#include "hinic_common.h"
#include "hinic_hw_if.h"
#include "hinic_hw_wqe.h"
#include "hinic_hw_wq.h"
#include "hinic_hw_qp.h"
#include "hinic_hw_dev.h"
#include "hinic_dev.h"
#include "hinic_tx.h"

#define TX_IRQ_NO_PENDING               0
#define TX_IRQ_NO_COALESC               0
#define TX_IRQ_NO_LLI_TIMER             0
#define TX_IRQ_NO_CREDIT                0
#define TX_IRQ_NO_RESEND_TIMER          0

#define CI_UPDATE_NO_PENDING            0
#define CI_UPDATE_NO_COALESC            0

#define HW_CONS_IDX(sq)                 be16_to_cpu(*(u16 *)((sq)->hw_ci_addr))

#define MIN_SKB_LEN			32

#define	MAX_PAYLOAD_OFFSET	        221
#define TRANSPORT_OFFSET(l4_hdr, skb)	((u32)((l4_hdr) - (skb)->data))

union hinic_l3 {
	struct iphdr *v4;
	struct ipv6hdr *v6;
	unsigned char *hdr;
};

union hinic_l4 {
	struct tcphdr *tcp;
	struct udphdr *udp;
	unsigned char *hdr;
};

enum hinic_offload_type {
	TX_OFFLOAD_TSO     = BIT(0),
	TX_OFFLOAD_CSUM    = BIT(1),
	TX_OFFLOAD_VLAN    = BIT(2),
	TX_OFFLOAD_INVALID = BIT(3),
};

/**
 * hinic_txq_clean_stats - Clean the statistics of specific queue
 * @txq: Logical Tx Queue
 **/
static void hinic_txq_clean_stats(struct hinic_txq *txq)
{
	struct hinic_txq_stats *txq_stats = &txq->txq_stats;

	u64_stats_update_begin(&txq_stats->syncp);
	txq_stats->pkts    = 0;
	txq_stats->bytes   = 0;
	txq_stats->tx_busy = 0;
	txq_stats->tx_wake = 0;
	txq_stats->tx_dropped = 0;
	txq_stats->big_frags_pkts = 0;
	u64_stats_update_end(&txq_stats->syncp);
}

/**
 * hinic_txq_get_stats - get statistics of Tx Queue
 * @txq: Logical Tx Queue
 * @stats: return updated stats here
 **/
void hinic_txq_get_stats(struct hinic_txq *txq, struct hinic_txq_stats *stats)
{
	struct hinic_txq_stats *txq_stats = &txq->txq_stats;
	unsigned int start;

	do {
		start = u64_stats_fetch_begin_irq(&txq_stats->syncp);
		stats->pkts    = txq_stats->pkts;
		stats->bytes   = txq_stats->bytes;
		stats->tx_busy = txq_stats->tx_busy;
		stats->tx_wake = txq_stats->tx_wake;
		stats->tx_dropped = txq_stats->tx_dropped;
		stats->big_frags_pkts = txq_stats->big_frags_pkts;
<<<<<<< HEAD
	} while (u64_stats_fetch_retry(&txq_stats->syncp, start));
=======
	} while (u64_stats_fetch_retry_irq(&txq_stats->syncp, start));
>>>>>>> 7365df19
}

/**
 * txq_stats_init - Initialize the statistics of specific queue
 * @txq: Logical Tx Queue
 **/
static void txq_stats_init(struct hinic_txq *txq)
{
	struct hinic_txq_stats *txq_stats = &txq->txq_stats;

	u64_stats_init(&txq_stats->syncp);
	hinic_txq_clean_stats(txq);
}

/**
 * tx_map_skb - dma mapping for skb and return sges
 * @nic_dev: nic device
 * @skb: the skb
 * @sges: returned sges
 *
 * Return 0 - Success, negative - Failure
 **/
static int tx_map_skb(struct hinic_dev *nic_dev, struct sk_buff *skb,
		      struct hinic_sge *sges)
{
	struct hinic_hwdev *hwdev = nic_dev->hwdev;
	struct hinic_hwif *hwif = hwdev->hwif;
	struct pci_dev *pdev = hwif->pdev;
	skb_frag_t *frag;
	dma_addr_t dma_addr;
	int i, j;

	dma_addr = dma_map_single(&pdev->dev, skb->data, skb_headlen(skb),
				  DMA_TO_DEVICE);
	if (dma_mapping_error(&pdev->dev, dma_addr)) {
		dev_err(&pdev->dev, "Failed to map Tx skb data\n");
		return -EFAULT;
	}

	hinic_set_sge(&sges[0], dma_addr, skb_headlen(skb));

	for (i = 0 ; i < skb_shinfo(skb)->nr_frags; i++) {
		frag = &skb_shinfo(skb)->frags[i];

		dma_addr = skb_frag_dma_map(&pdev->dev, frag, 0,
					    skb_frag_size(frag),
					    DMA_TO_DEVICE);
		if (dma_mapping_error(&pdev->dev, dma_addr)) {
			dev_err(&pdev->dev, "Failed to map Tx skb frag\n");
			goto err_tx_map;
		}

		hinic_set_sge(&sges[i + 1], dma_addr, skb_frag_size(frag));
	}

	return 0;

err_tx_map:
	for (j = 0; j < i; j++)
		dma_unmap_page(&pdev->dev, hinic_sge_to_dma(&sges[j + 1]),
			       sges[j + 1].len, DMA_TO_DEVICE);

	dma_unmap_single(&pdev->dev, hinic_sge_to_dma(&sges[0]), sges[0].len,
			 DMA_TO_DEVICE);
	return -EFAULT;
}

/**
 * tx_unmap_skb - unmap the dma address of the skb
 * @nic_dev: nic device
 * @skb: the skb
 * @sges: the sges that are connected to the skb
 **/
static void tx_unmap_skb(struct hinic_dev *nic_dev, struct sk_buff *skb,
			 struct hinic_sge *sges)
{
	struct hinic_hwdev *hwdev = nic_dev->hwdev;
	struct hinic_hwif *hwif = hwdev->hwif;
	struct pci_dev *pdev = hwif->pdev;
	int i;

	for (i = 0; i < skb_shinfo(skb)->nr_frags ; i++)
		dma_unmap_page(&pdev->dev, hinic_sge_to_dma(&sges[i + 1]),
			       sges[i + 1].len, DMA_TO_DEVICE);

	dma_unmap_single(&pdev->dev, hinic_sge_to_dma(&sges[0]), sges[0].len,
			 DMA_TO_DEVICE);
}

static void get_inner_l3_l4_type(struct sk_buff *skb, union hinic_l3 *ip,
				 union hinic_l4 *l4,
				 enum hinic_offload_type offload_type,
				 enum hinic_l3_offload_type *l3_type,
				 u8 *l4_proto)
{
	u8 *exthdr;

	if (ip->v4->version == 4) {
		*l3_type = (offload_type == TX_OFFLOAD_CSUM) ?
			   IPV4_PKT_NO_CHKSUM_OFFLOAD :
			   IPV4_PKT_WITH_CHKSUM_OFFLOAD;
		*l4_proto = ip->v4->protocol;
	} else if (ip->v4->version == 6) {
		*l3_type = IPV6_PKT;
		exthdr = ip->hdr + sizeof(*ip->v6);
		*l4_proto = ip->v6->nexthdr;
		if (exthdr != l4->hdr) {
			int start = exthdr - skb->data;
			__be16 frag_off;

			ipv6_skip_exthdr(skb, start, l4_proto, &frag_off);
		}
	} else {
		*l3_type = L3TYPE_UNKNOWN;
		*l4_proto = 0;
	}
}

static void get_inner_l4_info(struct sk_buff *skb, union hinic_l4 *l4,
			      enum hinic_offload_type offload_type, u8 l4_proto,
			      enum hinic_l4_offload_type *l4_offload,
			      u32 *l4_len, u32 *offset)
{
	*l4_offload = OFFLOAD_DISABLE;
	*offset = 0;
	*l4_len = 0;

	switch (l4_proto) {
	case IPPROTO_TCP:
		*l4_offload = TCP_OFFLOAD_ENABLE;
		/* doff in unit of 4B */
		*l4_len = l4->tcp->doff * 4;
		*offset = *l4_len + TRANSPORT_OFFSET(l4->hdr, skb);
		break;

	case IPPROTO_UDP:
		*l4_offload = UDP_OFFLOAD_ENABLE;
		*l4_len = sizeof(struct udphdr);
		*offset = TRANSPORT_OFFSET(l4->hdr, skb);
		break;

	case IPPROTO_SCTP:
		/* only csum offload support sctp */
		if (offload_type != TX_OFFLOAD_CSUM)
			break;

		*l4_offload = SCTP_OFFLOAD_ENABLE;
		*l4_len = sizeof(struct sctphdr);
		*offset = TRANSPORT_OFFSET(l4->hdr, skb);
		break;

	default:
		break;
	}
}

static __sum16 csum_magic(union hinic_l3 *ip, unsigned short proto)
{
	return (ip->v4->version == 4) ?
		csum_tcpudp_magic(ip->v4->saddr, ip->v4->daddr, 0, proto, 0) :
		csum_ipv6_magic(&ip->v6->saddr, &ip->v6->daddr, 0, proto, 0);
}

static int offload_tso(struct hinic_sq_task *task, u32 *queue_info,
		       struct sk_buff *skb)
{
	u32 offset, l4_len, ip_identify, network_hdr_len;
	enum hinic_l3_offload_type l3_offload;
	enum hinic_l4_offload_type l4_offload;
	union hinic_l3 ip;
	union hinic_l4 l4;
	u8 l4_proto;

	if (!skb_is_gso(skb))
		return 0;

	if (skb_cow_head(skb, 0) < 0)
		return -EPROTONOSUPPORT;

	if (skb->encapsulation) {
		u32 gso_type = skb_shinfo(skb)->gso_type;
		u32 tunnel_type = 0;
		u32 l4_tunnel_len;

		ip.hdr = skb_network_header(skb);
		l4.hdr = skb_transport_header(skb);
		network_hdr_len = skb_inner_network_header_len(skb);

		if (ip.v4->version == 4) {
			ip.v4->tot_len = 0;
			l3_offload = IPV4_PKT_WITH_CHKSUM_OFFLOAD;
		} else if (ip.v4->version == 6) {
			l3_offload = IPV6_PKT;
		} else {
			l3_offload = 0;
		}

		hinic_task_set_outter_l3(task, l3_offload,
					 skb_network_header_len(skb));

		if (gso_type & SKB_GSO_UDP_TUNNEL_CSUM) {
			l4.udp->check = ~csum_magic(&ip, IPPROTO_UDP);
			tunnel_type = TUNNEL_UDP_CSUM;
		} else if (gso_type & SKB_GSO_UDP_TUNNEL) {
			tunnel_type = TUNNEL_UDP_NO_CSUM;
		}

		l4_tunnel_len = skb_inner_network_offset(skb) -
				skb_transport_offset(skb);
		hinic_task_set_tunnel_l4(task, tunnel_type, l4_tunnel_len);

		ip.hdr = skb_inner_network_header(skb);
		l4.hdr = skb_inner_transport_header(skb);
	} else {
		ip.hdr = skb_network_header(skb);
		l4.hdr = skb_transport_header(skb);
		network_hdr_len = skb_network_header_len(skb);
	}

	/* initialize inner IP header fields */
	if (ip.v4->version == 4)
		ip.v4->tot_len = 0;
	else
		ip.v6->payload_len = 0;

	get_inner_l3_l4_type(skb, &ip, &l4, TX_OFFLOAD_TSO, &l3_offload,
			     &l4_proto);

	hinic_task_set_inner_l3(task, l3_offload, network_hdr_len);

	ip_identify = 0;
	if (l4_proto == IPPROTO_TCP)
		l4.tcp->check = ~csum_magic(&ip, IPPROTO_TCP);

	get_inner_l4_info(skb, &l4, TX_OFFLOAD_TSO, l4_proto, &l4_offload,
			  &l4_len, &offset);

	hinic_set_tso_inner_l4(task, queue_info, l4_offload, l4_len, offset,
			       ip_identify, skb_shinfo(skb)->gso_size);

	return 1;
}

static int offload_csum(struct hinic_sq_task *task, u32 *queue_info,
			struct sk_buff *skb)
{
	enum hinic_l4_offload_type l4_offload;
	u32 offset, l4_len, network_hdr_len;
	enum hinic_l3_offload_type l3_type;
	u32 tunnel_type = NOT_TUNNEL;
	union hinic_l3 ip;
	union hinic_l4 l4;
	u8 l4_proto;

	if (skb->ip_summed != CHECKSUM_PARTIAL)
		return 0;

	if (skb->encapsulation) {
		u32 l4_tunnel_len;

		tunnel_type = TUNNEL_UDP_NO_CSUM;
		ip.hdr = skb_network_header(skb);

		if (ip.v4->version == 4) {
			l3_type = IPV4_PKT_NO_CHKSUM_OFFLOAD;
			l4_proto = ip.v4->protocol;
		} else if (ip.v4->version == 6) {
			unsigned char *exthdr;
			__be16 frag_off;

			l3_type = IPV6_PKT;
			tunnel_type = TUNNEL_UDP_CSUM;
			exthdr = ip.hdr + sizeof(*ip.v6);
			l4_proto = ip.v6->nexthdr;
			l4.hdr = skb_transport_header(skb);
			if (l4.hdr != exthdr)
				ipv6_skip_exthdr(skb, exthdr - skb->data,
						 &l4_proto, &frag_off);
		} else {
			l3_type = L3TYPE_UNKNOWN;
			l4_proto = IPPROTO_RAW;
		}

		hinic_task_set_outter_l3(task, l3_type,
					 skb_network_header_len(skb));

		switch (l4_proto) {
		case IPPROTO_UDP:
			l4_tunnel_len = skb_inner_network_offset(skb) -
					skb_transport_offset(skb);
			ip.hdr = skb_inner_network_header(skb);
			l4.hdr = skb_inner_transport_header(skb);
			network_hdr_len = skb_inner_network_header_len(skb);
			break;
		case IPPROTO_IPIP:
		case IPPROTO_IPV6:
			tunnel_type = NOT_TUNNEL;
			l4_tunnel_len = 0;

			ip.hdr = skb_inner_network_header(skb);
			l4.hdr = skb_transport_header(skb);
			network_hdr_len = skb_network_header_len(skb);
			break;
		default:
			/* Unsupported tunnel packet, disable csum offload */
			skb_checksum_help(skb);
			return 0;
		}

		hinic_task_set_tunnel_l4(task, tunnel_type, l4_tunnel_len);
	} else {
		ip.hdr = skb_network_header(skb);
		l4.hdr = skb_transport_header(skb);
		network_hdr_len = skb_network_header_len(skb);
	}

	get_inner_l3_l4_type(skb, &ip, &l4, TX_OFFLOAD_CSUM, &l3_type,
			     &l4_proto);

	hinic_task_set_inner_l3(task, l3_type, network_hdr_len);

	get_inner_l4_info(skb, &l4, TX_OFFLOAD_CSUM, l4_proto, &l4_offload,
			  &l4_len, &offset);

	hinic_set_cs_inner_l4(task, queue_info, l4_offload, l4_len, offset);

	return 1;
}

static void offload_vlan(struct hinic_sq_task *task, u32 *queue_info,
			 u16 vlan_tag, u16 vlan_pri)
{
	task->pkt_info0 |= HINIC_SQ_TASK_INFO0_SET(vlan_tag, VLAN_TAG) |
				HINIC_SQ_TASK_INFO0_SET(1U, VLAN_OFFLOAD);

	*queue_info |= HINIC_SQ_CTRL_SET(vlan_pri, QUEUE_INFO_PRI);
}

static int hinic_tx_offload(struct sk_buff *skb, struct hinic_sq_task *task,
			    u32 *queue_info)
{
	enum hinic_offload_type offload = 0;
	u16 vlan_tag;
	int enabled;

	enabled = offload_tso(task, queue_info, skb);
	if (enabled > 0) {
		offload |= TX_OFFLOAD_TSO;
	} else if (enabled == 0) {
		enabled = offload_csum(task, queue_info, skb);
		if (enabled)
			offload |= TX_OFFLOAD_CSUM;
	} else {
		return -EPROTONOSUPPORT;
	}

	if (unlikely(skb_vlan_tag_present(skb))) {
		vlan_tag = skb_vlan_tag_get(skb);
		offload_vlan(task, queue_info, vlan_tag,
			     vlan_tag >> VLAN_PRIO_SHIFT);
		offload |= TX_OFFLOAD_VLAN;
	}

	if (offload)
		hinic_task_set_l2hdr(task, skb_network_offset(skb));

	/* payload offset should not more than 221 */
	if (HINIC_SQ_CTRL_GET(*queue_info, QUEUE_INFO_PLDOFF) >
	    MAX_PAYLOAD_OFFSET) {
		return -EPROTONOSUPPORT;
	}

	/* mss should not less than 80 */
	if (HINIC_SQ_CTRL_GET(*queue_info, QUEUE_INFO_MSS) < HINIC_MSS_MIN) {
		*queue_info = HINIC_SQ_CTRL_CLEAR(*queue_info, QUEUE_INFO_MSS);
		*queue_info |= HINIC_SQ_CTRL_SET(HINIC_MSS_MIN, QUEUE_INFO_MSS);
	}

	return 0;
}

netdev_tx_t hinic_lb_xmit_frame(struct sk_buff *skb, struct net_device *netdev)
{
	struct hinic_dev *nic_dev = netdev_priv(netdev);
	u16 prod_idx, q_id = skb->queue_mapping;
	struct netdev_queue *netdev_txq;
	int nr_sges, err = NETDEV_TX_OK;
	struct hinic_sq_wqe *sq_wqe;
	unsigned int wqe_size;
	struct hinic_txq *txq;
	struct hinic_qp *qp;

	txq = &nic_dev->txqs[q_id];
	qp = container_of(txq->sq, struct hinic_qp, sq);
	nr_sges = skb_shinfo(skb)->nr_frags + 1;

	err = tx_map_skb(nic_dev, skb, txq->sges);
	if (err)
		goto skb_error;

	wqe_size = HINIC_SQ_WQE_SIZE(nr_sges);

	sq_wqe = hinic_sq_get_wqe(txq->sq, wqe_size, &prod_idx);
	if (!sq_wqe) {
		netif_stop_subqueue(netdev, qp->q_id);

		sq_wqe = hinic_sq_get_wqe(txq->sq, wqe_size, &prod_idx);
		if (sq_wqe) {
			netif_wake_subqueue(nic_dev->netdev, qp->q_id);
			goto process_sq_wqe;
		}

		tx_unmap_skb(nic_dev, skb, txq->sges);

		u64_stats_update_begin(&txq->txq_stats.syncp);
		txq->txq_stats.tx_busy++;
		u64_stats_update_end(&txq->txq_stats.syncp);
		err = NETDEV_TX_BUSY;
		wqe_size = 0;
		goto flush_skbs;
	}

process_sq_wqe:
	hinic_sq_prepare_wqe(txq->sq, sq_wqe, txq->sges, nr_sges);
	hinic_sq_write_wqe(txq->sq, prod_idx, sq_wqe, skb, wqe_size);

flush_skbs:
	netdev_txq = netdev_get_tx_queue(netdev, q_id);
	if ((!netdev_xmit_more()) || (netif_xmit_stopped(netdev_txq)))
		hinic_sq_write_db(txq->sq, prod_idx, wqe_size, 0);

	return err;

skb_error:
	dev_kfree_skb_any(skb);
	u64_stats_update_begin(&txq->txq_stats.syncp);
	txq->txq_stats.tx_dropped++;
	u64_stats_update_end(&txq->txq_stats.syncp);

	return NETDEV_TX_OK;
}

netdev_tx_t hinic_xmit_frame(struct sk_buff *skb, struct net_device *netdev)
{
	struct hinic_dev *nic_dev = netdev_priv(netdev);
	u16 prod_idx, q_id = skb->queue_mapping;
	struct netdev_queue *netdev_txq;
	int nr_sges, err = NETDEV_TX_OK;
	struct hinic_sq_wqe *sq_wqe;
	unsigned int wqe_size;
	struct hinic_txq *txq;
	struct hinic_qp *qp;

	txq = &nic_dev->txqs[q_id];
	qp = container_of(txq->sq, struct hinic_qp, sq);

	if (skb->len < MIN_SKB_LEN) {
		if (skb_pad(skb, MIN_SKB_LEN - skb->len)) {
			netdev_err(netdev, "Failed to pad skb\n");
			goto update_error_stats;
		}

		skb->len = MIN_SKB_LEN;
	}

	nr_sges = skb_shinfo(skb)->nr_frags + 1;
	if (nr_sges > 17) {
		u64_stats_update_begin(&txq->txq_stats.syncp);
		txq->txq_stats.big_frags_pkts++;
		u64_stats_update_end(&txq->txq_stats.syncp);
	}

	if (nr_sges > txq->max_sges) {
		netdev_err(netdev, "Too many Tx sges\n");
		goto skb_error;
	}

	err = tx_map_skb(nic_dev, skb, txq->sges);
	if (err)
		goto skb_error;

	wqe_size = HINIC_SQ_WQE_SIZE(nr_sges);

	sq_wqe = hinic_sq_get_wqe(txq->sq, wqe_size, &prod_idx);
	if (!sq_wqe) {
		netif_stop_subqueue(netdev, qp->q_id);

		/* Check for the case free_tx_poll is called in another cpu
		 * and we stopped the subqueue after free_tx_poll check.
		 */
		sq_wqe = hinic_sq_get_wqe(txq->sq, wqe_size, &prod_idx);
		if (sq_wqe) {
			netif_wake_subqueue(nic_dev->netdev, qp->q_id);
			goto process_sq_wqe;
		}

		tx_unmap_skb(nic_dev, skb, txq->sges);

		u64_stats_update_begin(&txq->txq_stats.syncp);
		txq->txq_stats.tx_busy++;
		u64_stats_update_end(&txq->txq_stats.syncp);
		err = NETDEV_TX_BUSY;
		wqe_size = 0;
		goto flush_skbs;
	}

process_sq_wqe:
	hinic_sq_prepare_wqe(txq->sq, sq_wqe, txq->sges, nr_sges);

	err = hinic_tx_offload(skb, &sq_wqe->task, &sq_wqe->ctrl.queue_info);
	if (err)
		goto offload_error;

	hinic_sq_write_wqe(txq->sq, prod_idx, sq_wqe, skb, wqe_size);

flush_skbs:
	netdev_txq = netdev_get_tx_queue(netdev, q_id);
	if ((!netdev_xmit_more()) || (netif_xmit_stopped(netdev_txq)))
		hinic_sq_write_db(txq->sq, prod_idx, wqe_size, 0);

	return err;

offload_error:
	hinic_sq_return_wqe(txq->sq, wqe_size);
	tx_unmap_skb(nic_dev, skb, txq->sges);

skb_error:
	dev_kfree_skb_any(skb);

update_error_stats:
	u64_stats_update_begin(&txq->txq_stats.syncp);
	txq->txq_stats.tx_dropped++;
	u64_stats_update_end(&txq->txq_stats.syncp);

	return NETDEV_TX_OK;
}

/**
 * tx_free_skb - unmap and free skb
 * @nic_dev: nic device
 * @skb: the skb
 * @sges: the sges that are connected to the skb
 **/
static void tx_free_skb(struct hinic_dev *nic_dev, struct sk_buff *skb,
			struct hinic_sge *sges)
{
	tx_unmap_skb(nic_dev, skb, sges);

	dev_kfree_skb_any(skb);
}

/**
 * free_all_tx_skbs - free all skbs in tx queue
 * @txq: tx queue
 **/
static void free_all_tx_skbs(struct hinic_txq *txq)
{
	struct hinic_dev *nic_dev = netdev_priv(txq->netdev);
	struct hinic_sq *sq = txq->sq;
	struct hinic_sq_wqe *sq_wqe;
	unsigned int wqe_size;
	struct sk_buff *skb;
	int nr_sges;
	u16 ci;

	while ((sq_wqe = hinic_sq_read_wqebb(sq, &skb, &wqe_size, &ci))) {
		sq_wqe = hinic_sq_read_wqe(sq, &skb, wqe_size, &ci);
		if (!sq_wqe)
			break;

		nr_sges = skb_shinfo(skb)->nr_frags + 1;

		hinic_sq_get_sges(sq_wqe, txq->free_sges, nr_sges);

		hinic_sq_put_wqe(sq, wqe_size);

		tx_free_skb(nic_dev, skb, txq->free_sges);
	}
}

/**
 * free_tx_poll - free finished tx skbs in tx queue that connected to napi
 * @napi: napi
 * @budget: number of tx
 *
 * Return 0 - Success, negative - Failure
 **/
static int free_tx_poll(struct napi_struct *napi, int budget)
{
	struct hinic_txq *txq = container_of(napi, struct hinic_txq, napi);
	struct hinic_qp *qp = container_of(txq->sq, struct hinic_qp, sq);
	struct hinic_dev *nic_dev = netdev_priv(txq->netdev);
	struct netdev_queue *netdev_txq;
	struct hinic_sq *sq = txq->sq;
	struct hinic_wq *wq = sq->wq;
	struct hinic_sq_wqe *sq_wqe;
	unsigned int wqe_size;
	int nr_sges, pkts = 0;
	struct sk_buff *skb;
	u64 tx_bytes = 0;
	u16 hw_ci, sw_ci;

	do {
		hw_ci = HW_CONS_IDX(sq) & wq->mask;

		dma_rmb();

		/* Reading a WQEBB to get real WQE size and consumer index. */
		sq_wqe = hinic_sq_read_wqebb(sq, &skb, &wqe_size, &sw_ci);
		if (!sq_wqe ||
		    (((hw_ci - sw_ci) & wq->mask) * wq->wqebb_size < wqe_size))
			break;

		/* If this WQE have multiple WQEBBs, we will read again to get
		 * full size WQE.
		 */
		if (wqe_size > wq->wqebb_size) {
			sq_wqe = hinic_sq_read_wqe(sq, &skb, wqe_size, &sw_ci);
			if (unlikely(!sq_wqe))
				break;
		}

		tx_bytes += skb->len;
		pkts++;

		nr_sges = skb_shinfo(skb)->nr_frags + 1;

		hinic_sq_get_sges(sq_wqe, txq->free_sges, nr_sges);

		hinic_sq_put_wqe(sq, wqe_size);

		tx_free_skb(nic_dev, skb, txq->free_sges);
	} while (pkts < budget);

	if (__netif_subqueue_stopped(nic_dev->netdev, qp->q_id) &&
	    hinic_get_sq_free_wqebbs(sq) >= HINIC_MIN_TX_NUM_WQEBBS(sq)) {
		netdev_txq = netdev_get_tx_queue(txq->netdev, qp->q_id);

		__netif_tx_lock(netdev_txq, smp_processor_id());
		if (!netif_testing(nic_dev->netdev))
			netif_wake_subqueue(nic_dev->netdev, qp->q_id);

		__netif_tx_unlock(netdev_txq);

		u64_stats_update_begin(&txq->txq_stats.syncp);
		txq->txq_stats.tx_wake++;
		u64_stats_update_end(&txq->txq_stats.syncp);
	}

	u64_stats_update_begin(&txq->txq_stats.syncp);
	txq->txq_stats.bytes += tx_bytes;
	txq->txq_stats.pkts += pkts;
	u64_stats_update_end(&txq->txq_stats.syncp);

	if (pkts < budget) {
		napi_complete(napi);
		if (!HINIC_IS_VF(nic_dev->hwdev->hwif))
			hinic_hwdev_set_msix_state(nic_dev->hwdev,
						   sq->msix_entry,
						   HINIC_MSIX_ENABLE);

		return pkts;
	}

	return budget;
}

static irqreturn_t tx_irq(int irq, void *data)
{
	struct hinic_txq *txq = data;
	struct hinic_dev *nic_dev;

	nic_dev = netdev_priv(txq->netdev);

	if (!HINIC_IS_VF(nic_dev->hwdev->hwif))
		/* Disable the interrupt until napi will be completed */
		hinic_hwdev_set_msix_state(nic_dev->hwdev,
					   txq->sq->msix_entry,
					   HINIC_MSIX_DISABLE);

	hinic_hwdev_msix_cnt_set(nic_dev->hwdev, txq->sq->msix_entry);

	napi_schedule(&txq->napi);
	return IRQ_HANDLED;
}

static int tx_request_irq(struct hinic_txq *txq)
{
	struct hinic_dev *nic_dev = netdev_priv(txq->netdev);
	struct hinic_msix_config interrupt_info = {0};
	struct hinic_intr_coal_info *intr_coal = NULL;
	struct hinic_hwdev *hwdev = nic_dev->hwdev;
	struct hinic_hwif *hwif = hwdev->hwif;
	struct pci_dev *pdev = hwif->pdev;
	struct hinic_sq *sq = txq->sq;
	struct hinic_qp *qp;
	int err;

	qp = container_of(sq, struct hinic_qp, sq);

	netif_napi_add_weight(txq->netdev, &txq->napi, free_tx_poll,
			      nic_dev->tx_weight);

	hinic_hwdev_msix_set(nic_dev->hwdev, sq->msix_entry,
			     TX_IRQ_NO_PENDING, TX_IRQ_NO_COALESC,
			     TX_IRQ_NO_LLI_TIMER, TX_IRQ_NO_CREDIT,
			     TX_IRQ_NO_RESEND_TIMER);

	intr_coal = &nic_dev->tx_intr_coalesce[qp->q_id];
	interrupt_info.msix_index = sq->msix_entry;
	interrupt_info.coalesce_timer_cnt = intr_coal->coalesce_timer_cfg;
	interrupt_info.pending_cnt = intr_coal->pending_limt;
	interrupt_info.resend_timer_cnt = intr_coal->resend_timer_cfg;

	err = hinic_set_interrupt_cfg(hwdev, &interrupt_info);
	if (err) {
		netif_err(nic_dev, drv, txq->netdev,
			  "Failed to set TX interrupt coalescing attribute\n");
		netif_napi_del(&txq->napi);
		return err;
	}

	err = request_irq(sq->irq, tx_irq, 0, txq->irq_name, txq);
	if (err) {
		dev_err(&pdev->dev, "Failed to request Tx irq\n");
		netif_napi_del(&txq->napi);
		return err;
	}

	return 0;
}

static void tx_free_irq(struct hinic_txq *txq)
{
	struct hinic_sq *sq = txq->sq;

	free_irq(sq->irq, txq);
	netif_napi_del(&txq->napi);
}

/**
 * hinic_init_txq - Initialize the Tx Queue
 * @txq: Logical Tx Queue
 * @sq: Hardware Tx Queue to connect the Logical queue with
 * @netdev: network device to connect the Logical queue with
 *
 * Return 0 - Success, negative - Failure
 **/
int hinic_init_txq(struct hinic_txq *txq, struct hinic_sq *sq,
		   struct net_device *netdev)
{
	struct hinic_qp *qp = container_of(sq, struct hinic_qp, sq);
	struct hinic_dev *nic_dev = netdev_priv(netdev);
	struct hinic_hwdev *hwdev = nic_dev->hwdev;
	int err, irqname_len;

	txq->netdev = netdev;
	txq->sq = sq;

	txq_stats_init(txq);

	txq->max_sges = HINIC_MAX_SQ_BUFDESCS;

	txq->sges = devm_kcalloc(&netdev->dev, txq->max_sges,
				 sizeof(*txq->sges), GFP_KERNEL);
	if (!txq->sges)
		return -ENOMEM;

	txq->free_sges = devm_kcalloc(&netdev->dev, txq->max_sges,
				      sizeof(*txq->free_sges), GFP_KERNEL);
	if (!txq->free_sges) {
		err = -ENOMEM;
		goto err_alloc_free_sges;
	}

	irqname_len = snprintf(NULL, 0, "%s_txq%d", netdev->name, qp->q_id) + 1;
	txq->irq_name = devm_kzalloc(&netdev->dev, irqname_len, GFP_KERNEL);
	if (!txq->irq_name) {
		err = -ENOMEM;
		goto err_alloc_irqname;
	}

	sprintf(txq->irq_name, "%s_txq%d", netdev->name, qp->q_id);

	err = hinic_hwdev_hw_ci_addr_set(hwdev, sq, CI_UPDATE_NO_PENDING,
					 CI_UPDATE_NO_COALESC);
	if (err)
		goto err_hw_ci;

	err = tx_request_irq(txq);
	if (err) {
		netdev_err(netdev, "Failed to request Tx irq\n");
		goto err_req_tx_irq;
	}

	return 0;

err_req_tx_irq:
err_hw_ci:
	devm_kfree(&netdev->dev, txq->irq_name);

err_alloc_irqname:
	devm_kfree(&netdev->dev, txq->free_sges);

err_alloc_free_sges:
	devm_kfree(&netdev->dev, txq->sges);
	return err;
}

/**
 * hinic_clean_txq - Clean the Tx Queue
 * @txq: Logical Tx Queue
 **/
void hinic_clean_txq(struct hinic_txq *txq)
{
	struct net_device *netdev = txq->netdev;

	tx_free_irq(txq);

	free_all_tx_skbs(txq);

	devm_kfree(&netdev->dev, txq->irq_name);
	devm_kfree(&netdev->dev, txq->free_sges);
	devm_kfree(&netdev->dev, txq->sges);
}<|MERGE_RESOLUTION|>--- conflicted
+++ resolved
@@ -106,11 +106,7 @@
 		stats->tx_wake = txq_stats->tx_wake;
 		stats->tx_dropped = txq_stats->tx_dropped;
 		stats->big_frags_pkts = txq_stats->big_frags_pkts;
-<<<<<<< HEAD
-	} while (u64_stats_fetch_retry(&txq_stats->syncp, start));
-=======
 	} while (u64_stats_fetch_retry_irq(&txq_stats->syncp, start));
->>>>>>> 7365df19
 }
 
 /**
