/* SPDX-License-Identifier: GPL-2.0 OR Linux-OpenIB */
/* Copyright (c) 2018 Mellanox Technologies. */

#include <net/vxlan.h>
#include <net/gre.h>
#include <net/geneve.h>
#include "en/tc_tun.h"
#include "en_tc.h"

struct mlx5e_tc_tunnel *mlx5e_get_tc_tun(struct net_device *tunnel_dev)
{
	if (netif_is_vxlan(tunnel_dev))
		return &vxlan_tunnel;
	else if (netif_is_geneve(tunnel_dev))
		return &geneve_tunnel;
	else if (netif_is_gretap(tunnel_dev) ||
		 netif_is_ip6gretap(tunnel_dev))
		return &gre_tunnel;
	else
		return NULL;
}

static int get_route_and_out_devs(struct mlx5e_priv *priv,
				  struct net_device *dev,
				  struct net_device **route_dev,
				  struct net_device **out_dev)
{
	struct net_device *uplink_dev, *uplink_upper, *real_dev;
	struct mlx5_eswitch *esw = priv->mdev->priv.eswitch;
	bool dst_is_lag_dev;

	real_dev = is_vlan_dev(dev) ? vlan_dev_real_dev(dev) : dev;
	uplink_dev = mlx5_eswitch_uplink_get_proto_dev(esw, REP_ETH);
	uplink_upper = netdev_master_upper_dev_get(uplink_dev);
	dst_is_lag_dev = (uplink_upper &&
			  netif_is_lag_master(uplink_upper) &&
			  real_dev == uplink_upper &&
			  mlx5_lag_is_sriov(priv->mdev));

	/* if the egress device isn't on the same HW e-switch or
	 * it's a LAG device, use the uplink
	 */
	if (!netdev_port_same_parent_id(priv->netdev, real_dev) ||
	    dst_is_lag_dev) {
		*route_dev = dev;
		*out_dev = uplink_dev;
	} else {
		*route_dev = dev;
		if (is_vlan_dev(*route_dev))
			*out_dev = uplink_dev;
		else if (mlx5e_eswitch_rep(dev) &&
			 mlx5e_is_valid_eswitch_fwd_dev(priv, dev))
			*out_dev = *route_dev;
		else
			return -EOPNOTSUPP;
	}

	if (!(mlx5e_eswitch_rep(*out_dev) &&
	      mlx5e_is_uplink_rep(netdev_priv(*out_dev))))
		return -EOPNOTSUPP;

	return 0;
}

static int mlx5e_route_lookup_ipv4(struct mlx5e_priv *priv,
				   struct net_device *mirred_dev,
				   struct net_device **out_dev,
				   struct net_device **route_dev,
				   struct flowi4 *fl4,
				   struct neighbour **out_n,
				   u8 *out_ttl)
{
	struct rtable *rt;
	struct neighbour *n = NULL;

#if IS_ENABLED(CONFIG_INET)
	struct mlx5_core_dev *mdev = priv->mdev;
	struct net_device *uplink_dev;
	int ret;

	if (mlx5_lag_is_multipath(mdev)) {
		struct mlx5_eswitch *esw = mdev->priv.eswitch;

		uplink_dev = mlx5_eswitch_uplink_get_proto_dev(esw, REP_ETH);
		fl4->flowi4_oif = uplink_dev->ifindex;
	}

	rt = ip_route_output_key(dev_net(mirred_dev), fl4);
	ret = PTR_ERR_OR_ZERO(rt);
	if (ret)
		return ret;

	if (mlx5_lag_is_multipath(mdev) && rt->rt_gw_family != AF_INET)
		return -ENETUNREACH;
#else
	return -EOPNOTSUPP;
#endif

	ret = get_route_and_out_devs(priv, rt->dst.dev, route_dev, out_dev);
	if (ret < 0)
		return ret;

	if (!(*out_ttl))
		*out_ttl = ip4_dst_hoplimit(&rt->dst);
	n = dst_neigh_lookup(&rt->dst, &fl4->daddr);
	ip_rt_put(rt);
	if (!n)
		return -ENOMEM;

	*out_n = n;
	return 0;
}

static const char *mlx5e_netdev_kind(struct net_device *dev)
{
	if (dev->rtnl_link_ops)
		return dev->rtnl_link_ops->kind;
	else
		return "unknown";
}

static int mlx5e_route_lookup_ipv6(struct mlx5e_priv *priv,
				   struct net_device *mirred_dev,
				   struct net_device **out_dev,
				   struct net_device **route_dev,
				   struct flowi6 *fl6,
				   struct neighbour **out_n,
				   u8 *out_ttl)
{
	struct neighbour *n = NULL;
	struct dst_entry *dst;

#if IS_ENABLED(CONFIG_INET) && IS_ENABLED(CONFIG_IPV6)
	int ret;

	ret = ipv6_stub->ipv6_dst_lookup(dev_net(mirred_dev), NULL, &dst,
					 fl6);
	if (ret < 0)
		return ret;

	if (!(*out_ttl))
		*out_ttl = ip6_dst_hoplimit(dst);

	ret = get_route_and_out_devs(priv, dst->dev, route_dev, out_dev);
	if (ret < 0)
		return ret;
#else
	return -EOPNOTSUPP;
#endif

	n = dst_neigh_lookup(dst, &fl6->daddr);
	dst_release(dst);
	if (!n)
		return -ENOMEM;

	*out_n = n;
	return 0;
}

static int mlx5e_gen_ip_tunnel_header(char buf[], __u8 *ip_proto,
				      struct mlx5e_encap_entry *e)
{
	if (!e->tunnel) {
		pr_warn("mlx5: Cannot generate tunnel header for this tunnel\n");
		return -EOPNOTSUPP;
	}

	return e->tunnel->generate_ip_tun_hdr(buf, ip_proto, e);
}

static char *gen_eth_tnl_hdr(char *buf, struct net_device *dev,
			     struct mlx5e_encap_entry *e,
			     u16 proto)
{
	struct ethhdr *eth = (struct ethhdr *)buf;
	char *ip;

	ether_addr_copy(eth->h_dest, e->h_dest);
	ether_addr_copy(eth->h_source, dev->dev_addr);
	if (is_vlan_dev(dev)) {
		struct vlan_hdr *vlan = (struct vlan_hdr *)
					((char *)eth + ETH_HLEN);
		ip = (char *)vlan + VLAN_HLEN;
		eth->h_proto = vlan_dev_vlan_proto(dev);
		vlan->h_vlan_TCI = htons(vlan_dev_vlan_id(dev));
		vlan->h_vlan_encapsulated_proto = htons(proto);
	} else {
		eth->h_proto = htons(proto);
		ip = (char *)eth + ETH_HLEN;
	}

	return ip;
}

int mlx5e_tc_tun_create_header_ipv4(struct mlx5e_priv *priv,
				    struct net_device *mirred_dev,
				    struct mlx5e_encap_entry *e)
{
	int max_encap_size = MLX5_CAP_ESW(priv->mdev, max_encap_header_size);
	const struct ip_tunnel_key *tun_key = &e->tun_info->key;
	struct net_device *out_dev, *route_dev;
	struct neighbour *n = NULL;
	struct flowi4 fl4 = {};
	int ipv4_encap_size;
	char *encap_header;
	u8 nud_state, ttl;
	struct iphdr *ip;
	int err;

	/* add the IP fields */
	fl4.flowi4_tos = tun_key->tos;
	fl4.daddr = tun_key->u.ipv4.dst;
	fl4.saddr = tun_key->u.ipv4.src;
	ttl = tun_key->ttl;

	err = mlx5e_route_lookup_ipv4(priv, mirred_dev, &out_dev, &route_dev,
				      &fl4, &n, &ttl);
	if (err)
		return err;

	ipv4_encap_size =
		(is_vlan_dev(route_dev) ? VLAN_ETH_HLEN : ETH_HLEN) +
		sizeof(struct iphdr) +
		e->tunnel->calc_hlen(e);

	if (max_encap_size < ipv4_encap_size) {
		mlx5_core_warn(priv->mdev, "encap size %d too big, max supported is %d\n",
			       ipv4_encap_size, max_encap_size);
		return -EOPNOTSUPP;
	}

	encap_header = kzalloc(ipv4_encap_size, GFP_KERNEL);
	if (!encap_header)
		return -ENOMEM;

	/* used by mlx5e_detach_encap to lookup a neigh hash table
	 * entry in the neigh hash table when a user deletes a rule
	 */
	e->m_neigh.dev = n->dev;
	e->m_neigh.family = n->ops->family;
	memcpy(&e->m_neigh.dst_ip, n->primary_key, n->tbl->key_len);
	e->out_dev = out_dev;
	e->route_dev = route_dev;

	/* It's important to add the neigh to the hash table before checking
	 * the neigh validity state. So if we'll get a notification, in case the
	 * neigh changes it's validity state, we would find the relevant neigh
	 * in the hash.
	 */
	err = mlx5e_rep_encap_entry_attach(netdev_priv(out_dev), e);
	if (err)
		goto free_encap;

	read_lock_bh(&n->lock);
	nud_state = n->nud_state;
	ether_addr_copy(e->h_dest, n->ha);
	read_unlock_bh(&n->lock);

	/* add ethernet header */
	ip = (struct iphdr *)gen_eth_tnl_hdr(encap_header, route_dev, e,
					     ETH_P_IP);

	/* add ip header */
	ip->tos = tun_key->tos;
	ip->version = 0x4;
	ip->ihl = 0x5;
	ip->ttl = ttl;
	ip->daddr = fl4.daddr;
	ip->saddr = fl4.saddr;

	/* add tunneling protocol header */
	err = mlx5e_gen_ip_tunnel_header((char *)ip + sizeof(struct iphdr),
					 &ip->protocol, e);
	if (err)
		goto destroy_neigh_entry;

	e->encap_size = ipv4_encap_size;
	e->encap_header = encap_header;

	if (!(nud_state & NUD_VALID)) {
		neigh_event_send(n, NULL);
		/* the encap entry will be made valid on neigh update event
		 * and not used before that.
		 */
		goto out;
	}

	err = mlx5_packet_reformat_alloc(priv->mdev,
					 e->reformat_type,
					 ipv4_encap_size, encap_header,
					 MLX5_FLOW_NAMESPACE_FDB,
					 &e->encap_id);
	if (err)
		goto destroy_neigh_entry;

	e->flags |= MLX5_ENCAP_ENTRY_VALID;
	mlx5e_rep_queue_neigh_stats_work(netdev_priv(out_dev));
	neigh_release(n);
	return err;

destroy_neigh_entry:
	mlx5e_rep_encap_entry_detach(netdev_priv(e->out_dev), e);
free_encap:
	kfree(encap_header);
out:
	if (n)
		neigh_release(n);
	return err;
}

int mlx5e_tc_tun_create_header_ipv6(struct mlx5e_priv *priv,
				    struct net_device *mirred_dev,
				    struct mlx5e_encap_entry *e)
{
	int max_encap_size = MLX5_CAP_ESW(priv->mdev, max_encap_header_size);
	const struct ip_tunnel_key *tun_key = &e->tun_info->key;
	struct net_device *out_dev, *route_dev;
	struct neighbour *n = NULL;
	struct flowi6 fl6 = {};
	struct ipv6hdr *ip6h;
	int ipv6_encap_size;
	char *encap_header;
	u8 nud_state, ttl;
	int err;

	ttl = tun_key->ttl;

	fl6.flowlabel = ip6_make_flowinfo(RT_TOS(tun_key->tos), tun_key->label);
	fl6.daddr = tun_key->u.ipv6.dst;
	fl6.saddr = tun_key->u.ipv6.src;

	err = mlx5e_route_lookup_ipv6(priv, mirred_dev, &out_dev, &route_dev,
				      &fl6, &n, &ttl);
	if (err)
		return err;

	ipv6_encap_size =
		(is_vlan_dev(route_dev) ? VLAN_ETH_HLEN : ETH_HLEN) +
		sizeof(struct ipv6hdr) +
		e->tunnel->calc_hlen(e);

	if (max_encap_size < ipv6_encap_size) {
		mlx5_core_warn(priv->mdev, "encap size %d too big, max supported is %d\n",
			       ipv6_encap_size, max_encap_size);
		return -EOPNOTSUPP;
	}

	encap_header = kzalloc(ipv6_encap_size, GFP_KERNEL);
	if (!encap_header)
		return -ENOMEM;

	/* used by mlx5e_detach_encap to lookup a neigh hash table
	 * entry in the neigh hash table when a user deletes a rule
	 */
	e->m_neigh.dev = n->dev;
	e->m_neigh.family = n->ops->family;
	memcpy(&e->m_neigh.dst_ip, n->primary_key, n->tbl->key_len);
	e->out_dev = out_dev;
	e->route_dev = route_dev;

	/* It's importent to add the neigh to the hash table before checking
	 * the neigh validity state. So if we'll get a notification, in case the
	 * neigh changes it's validity state, we would find the relevant neigh
	 * in the hash.
	 */
	err = mlx5e_rep_encap_entry_attach(netdev_priv(out_dev), e);
	if (err)
		goto free_encap;

	read_lock_bh(&n->lock);
	nud_state = n->nud_state;
	ether_addr_copy(e->h_dest, n->ha);
	read_unlock_bh(&n->lock);

	/* add ethernet header */
	ip6h = (struct ipv6hdr *)gen_eth_tnl_hdr(encap_header, route_dev, e,
						 ETH_P_IPV6);

	/* add ip header */
	ip6_flow_hdr(ip6h, tun_key->tos, 0);
	/* the HW fills up ipv6 payload len */
	ip6h->hop_limit   = ttl;
	ip6h->daddr	  = fl6.daddr;
	ip6h->saddr	  = fl6.saddr;

	/* add tunneling protocol header */
	err = mlx5e_gen_ip_tunnel_header((char *)ip6h + sizeof(struct ipv6hdr),
					 &ip6h->nexthdr, e);
	if (err)
		goto destroy_neigh_entry;

	e->encap_size = ipv6_encap_size;
	e->encap_header = encap_header;

	if (!(nud_state & NUD_VALID)) {
		neigh_event_send(n, NULL);
		/* the encap entry will be made valid on neigh update event
		 * and not used before that.
		 */
		goto out;
	}

	err = mlx5_packet_reformat_alloc(priv->mdev,
					 e->reformat_type,
					 ipv6_encap_size, encap_header,
					 MLX5_FLOW_NAMESPACE_FDB,
					 &e->encap_id);
	if (err)
		goto destroy_neigh_entry;

	e->flags |= MLX5_ENCAP_ENTRY_VALID;
	mlx5e_rep_queue_neigh_stats_work(netdev_priv(out_dev));
	neigh_release(n);
	return err;

destroy_neigh_entry:
	mlx5e_rep_encap_entry_detach(netdev_priv(e->out_dev), e);
free_encap:
	kfree(encap_header);
out:
	if (n)
		neigh_release(n);
	return err;
}

bool mlx5e_tc_tun_device_to_offload(struct mlx5e_priv *priv,
				    struct net_device *netdev)
{
	struct mlx5e_tc_tunnel *tunnel = mlx5e_get_tc_tun(netdev);

	if (tunnel && tunnel->can_offload(priv))
		return true;
	else
		return false;
}

int mlx5e_tc_tun_init_encap_attr(struct net_device *tunnel_dev,
				 struct mlx5e_priv *priv,
				 struct mlx5e_encap_entry *e,
				 struct netlink_ext_ack *extack)
{
	struct mlx5e_tc_tunnel *tunnel = mlx5e_get_tc_tun(tunnel_dev);

	if (!tunnel) {
		e->reformat_type = -1;
		return -EOPNOTSUPP;
	}

	return tunnel->init_encap_attr(tunnel_dev, priv, e, extack);
}

int mlx5e_tc_tun_parse(struct net_device *filter_dev,
		       struct mlx5e_priv *priv,
		       struct mlx5_flow_spec *spec,
		       struct flow_cls_offload *f,
		       void *headers_c,
		       void *headers_v, u8 *match_level)
{
	struct mlx5e_tc_tunnel *tunnel = mlx5e_get_tc_tun(filter_dev);
	int err = 0;

	if (!tunnel) {
		netdev_warn(priv->netdev,
			    "decapsulation offload is not supported for %s net device\n",
			    mlx5e_netdev_kind(filter_dev));
		err = -EOPNOTSUPP;
		goto out;
	}

	*match_level = tunnel->match_level;

	if (tunnel->parse_udp_ports) {
		err = tunnel->parse_udp_ports(priv, spec, f,
					      headers_c, headers_v);
		if (err)
			goto out;
	}

	if (tunnel->parse_tunnel) {
		err = tunnel->parse_tunnel(priv, spec, f,
					   headers_c, headers_v);
		if (err)
			goto out;
	}

out:
	return err;
}

int mlx5e_tc_tun_parse_udp_ports(struct mlx5e_priv *priv,
				 struct mlx5_flow_spec *spec,
				 struct flow_cls_offload *f,
				 void *headers_c,
				 void *headers_v)
{
	struct flow_rule *rule = flow_cls_offload_flow_rule(f);
	struct netlink_ext_ack *extack = f->common.extack;
	struct flow_match_ports enc_ports;

	/* Full udp dst port must be given */

	if (!flow_rule_match_key(rule, FLOW_DISSECTOR_KEY_ENC_PORTS)) {
		NL_SET_ERR_MSG_MOD(extack,
				   "UDP tunnel decap filter must include enc_dst_port condition");
		netdev_warn(priv->netdev,
			    "UDP tunnel decap filter must include enc_dst_port condition\n");
		return -EOPNOTSUPP;
	}

	flow_rule_match_enc_ports(rule, &enc_ports);

	if (memchr_inv(&enc_ports.mask->dst, 0xff,
		       sizeof(enc_ports.mask->dst))) {
		NL_SET_ERR_MSG_MOD(extack,
				   "UDP tunnel decap filter must match enc_dst_port fully");
		netdev_warn(priv->netdev,
			    "UDP tunnel decap filter must match enc_dst_port fully\n");
		return -EOPNOTSUPP;
	}

	/* match on UDP protocol and dst port number */

	MLX5_SET_TO_ONES(fte_match_set_lyr_2_4, headers_c, ip_protocol);
	MLX5_SET(fte_match_set_lyr_2_4, headers_v, ip_protocol, IPPROTO_UDP);

	MLX5_SET(fte_match_set_lyr_2_4, headers_c, udp_dport,
		 ntohs(enc_ports.mask->dst));
	MLX5_SET(fte_match_set_lyr_2_4, headers_v, udp_dport,
		 ntohs(enc_ports.key->dst));

	/* UDP src port on outer header is generated by HW,
	 * so it is probably a bad idea to request matching it.
	 * Nonetheless, it is allowed.
	 */

	MLX5_SET(fte_match_set_lyr_2_4, headers_c, udp_sport,
		 ntohs(enc_ports.mask->src));
	MLX5_SET(fte_match_set_lyr_2_4, headers_v, udp_sport,
		 ntohs(enc_ports.key->src));

	return 0;
<<<<<<< HEAD
}

static int mlx5e_tc_tun_parse_gretap(struct mlx5e_priv *priv,
				     struct mlx5_flow_spec *spec,
				     struct tc_cls_flower_offload *f,
				     void *outer_headers_c,
				     void *outer_headers_v)
{
	void *misc_c = MLX5_ADDR_OF(fte_match_param, spec->match_criteria,
				    misc_parameters);
	void *misc_v = MLX5_ADDR_OF(fte_match_param, spec->match_value,
				    misc_parameters);
	struct flow_rule *rule = tc_cls_flower_offload_flow_rule(f);

	if (!MLX5_CAP_ESW(priv->mdev, nvgre_encap_decap)) {
		NL_SET_ERR_MSG_MOD(f->common.extack,
				   "GRE HW offloading is not supported");
		netdev_warn(priv->netdev, "GRE HW offloading is not supported\n");
		return -EOPNOTSUPP;
	}

	MLX5_SET_TO_ONES(fte_match_set_lyr_2_4, outer_headers_c, ip_protocol);
	MLX5_SET(fte_match_set_lyr_2_4, outer_headers_v,
		 ip_protocol, IPPROTO_GRE);

	/* gre protocol*/
	MLX5_SET_TO_ONES(fte_match_set_misc, misc_c, gre_protocol);
	MLX5_SET(fte_match_set_misc, misc_v, gre_protocol, ETH_P_TEB);

	/* gre key */
	if (flow_rule_match_key(rule, FLOW_DISSECTOR_KEY_ENC_KEYID)) {
		struct flow_match_enc_keyid enc_keyid;

		flow_rule_match_enc_keyid(rule, &enc_keyid);
		MLX5_SET(fte_match_set_misc, misc_c,
			 gre_key.key, be32_to_cpu(enc_keyid.mask->keyid));
		MLX5_SET(fte_match_set_misc, misc_v,
			 gre_key.key, be32_to_cpu(enc_keyid.key->keyid));
	}

	return 0;
}

int mlx5e_tc_tun_parse(struct net_device *filter_dev,
		       struct mlx5e_priv *priv,
		       struct mlx5_flow_spec *spec,
		       struct tc_cls_flower_offload *f,
		       void *headers_c,
		       void *headers_v, u8 *match_level)
{
	int tunnel_type;
	int err = 0;

	tunnel_type = mlx5e_tc_tun_get_type(filter_dev);
	if (tunnel_type == MLX5E_TC_TUNNEL_TYPE_VXLAN) {
		*match_level = MLX5_MATCH_L4;
		err = mlx5e_tc_tun_parse_vxlan(priv, spec, f,
					       headers_c, headers_v);
	} else if (tunnel_type == MLX5E_TC_TUNNEL_TYPE_GRETAP) {
		*match_level = MLX5_MATCH_L3;
		err = mlx5e_tc_tun_parse_gretap(priv, spec, f,
						headers_c, headers_v);
	} else {
		netdev_warn(priv->netdev,
			    "decapsulation offload is not supported for %s (kind: \"%s\")\n",
			    netdev_name(filter_dev),
			    mlx5e_netdev_kind(filter_dev));

		return -EOPNOTSUPP;
	}
	return err;
=======
>>>>>>> 4ff96fb5
}<|MERGE_RESOLUTION|>--- conflicted
+++ resolved
@@ -539,78 +539,4 @@
 		 ntohs(enc_ports.key->src));
 
 	return 0;
-<<<<<<< HEAD
-}
-
-static int mlx5e_tc_tun_parse_gretap(struct mlx5e_priv *priv,
-				     struct mlx5_flow_spec *spec,
-				     struct tc_cls_flower_offload *f,
-				     void *outer_headers_c,
-				     void *outer_headers_v)
-{
-	void *misc_c = MLX5_ADDR_OF(fte_match_param, spec->match_criteria,
-				    misc_parameters);
-	void *misc_v = MLX5_ADDR_OF(fte_match_param, spec->match_value,
-				    misc_parameters);
-	struct flow_rule *rule = tc_cls_flower_offload_flow_rule(f);
-
-	if (!MLX5_CAP_ESW(priv->mdev, nvgre_encap_decap)) {
-		NL_SET_ERR_MSG_MOD(f->common.extack,
-				   "GRE HW offloading is not supported");
-		netdev_warn(priv->netdev, "GRE HW offloading is not supported\n");
-		return -EOPNOTSUPP;
-	}
-
-	MLX5_SET_TO_ONES(fte_match_set_lyr_2_4, outer_headers_c, ip_protocol);
-	MLX5_SET(fte_match_set_lyr_2_4, outer_headers_v,
-		 ip_protocol, IPPROTO_GRE);
-
-	/* gre protocol*/
-	MLX5_SET_TO_ONES(fte_match_set_misc, misc_c, gre_protocol);
-	MLX5_SET(fte_match_set_misc, misc_v, gre_protocol, ETH_P_TEB);
-
-	/* gre key */
-	if (flow_rule_match_key(rule, FLOW_DISSECTOR_KEY_ENC_KEYID)) {
-		struct flow_match_enc_keyid enc_keyid;
-
-		flow_rule_match_enc_keyid(rule, &enc_keyid);
-		MLX5_SET(fte_match_set_misc, misc_c,
-			 gre_key.key, be32_to_cpu(enc_keyid.mask->keyid));
-		MLX5_SET(fte_match_set_misc, misc_v,
-			 gre_key.key, be32_to_cpu(enc_keyid.key->keyid));
-	}
-
-	return 0;
-}
-
-int mlx5e_tc_tun_parse(struct net_device *filter_dev,
-		       struct mlx5e_priv *priv,
-		       struct mlx5_flow_spec *spec,
-		       struct tc_cls_flower_offload *f,
-		       void *headers_c,
-		       void *headers_v, u8 *match_level)
-{
-	int tunnel_type;
-	int err = 0;
-
-	tunnel_type = mlx5e_tc_tun_get_type(filter_dev);
-	if (tunnel_type == MLX5E_TC_TUNNEL_TYPE_VXLAN) {
-		*match_level = MLX5_MATCH_L4;
-		err = mlx5e_tc_tun_parse_vxlan(priv, spec, f,
-					       headers_c, headers_v);
-	} else if (tunnel_type == MLX5E_TC_TUNNEL_TYPE_GRETAP) {
-		*match_level = MLX5_MATCH_L3;
-		err = mlx5e_tc_tun_parse_gretap(priv, spec, f,
-						headers_c, headers_v);
-	} else {
-		netdev_warn(priv->netdev,
-			    "decapsulation offload is not supported for %s (kind: \"%s\")\n",
-			    netdev_name(filter_dev),
-			    mlx5e_netdev_kind(filter_dev));
-
-		return -EOPNOTSUPP;
-	}
-	return err;
-=======
->>>>>>> 4ff96fb5
 }