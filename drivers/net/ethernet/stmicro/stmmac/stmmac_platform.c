--- conflicted
+++ resolved
@@ -99,9 +99,6 @@
 		ret = -ENOMEM;
 		goto out_release_region;
 	}
-<<<<<<< HEAD
-	plat_dat = pdev->dev.platform_data;
-=======
 
 	if (pdev->dev.of_node) {
 		plat_dat = devm_kzalloc(&pdev->dev,
@@ -121,7 +118,6 @@
 	} else {
 		plat_dat = pdev->dev.platform_data;
 	}
->>>>>>> e9676695
 
 	/* Custom initialisation (if needed)*/
 	if (plat_dat->init) {
@@ -136,13 +132,10 @@
 		goto out_unmap;
 	}
 
-<<<<<<< HEAD
-=======
 	/* Get MAC address if available (DT) */
 	if (mac)
 		memcpy(priv->dev->dev_addr, mac, ETH_ALEN);
 
->>>>>>> e9676695
 	/* Get the MAC information */
 	priv->dev->irq = platform_get_irq_byname(pdev, "macirq");
 	if (priv->dev->irq == -ENXIO) {
