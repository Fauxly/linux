--- conflicted
+++ resolved
@@ -1416,13 +1416,7 @@
 			 * accordingly.
 			 */
 			netif_napi_add(ndev, &cpsw->napi_rx,
-<<<<<<< HEAD
-				       cpsw->quirk_irq ?
-				       cpsw_rx_poll : cpsw_rx_mq_poll,
-				       NAPI_POLL_WEIGHT);
-=======
 				       cpsw->quirk_irq ? cpsw_rx_poll : cpsw_rx_mq_poll);
->>>>>>> 7365df19
 			netif_napi_add_tx(ndev, &cpsw->napi_tx,
 					  cpsw->quirk_irq ?
 					  cpsw_tx_poll : cpsw_tx_mq_poll);
