--- conflicted
+++ resolved
@@ -898,16 +898,6 @@
 	/* if phy was suspended, bring the physical link up again */
 	__phy_resume(phydev);
 
-<<<<<<< HEAD
-	/* make sure interrupts are enabled for the PHY */
-	if (phy_interrupt_is_valid(phydev)) {
-		err = phy_enable_interrupts(phydev);
-		if (err < 0)
-			goto out;
-	}
-
-=======
->>>>>>> 4ff96fb5
 	phydev->state = PHY_UP;
 
 	phy_start_machine(phydev);
