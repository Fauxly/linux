/*
 * Copyright (c) 2010 Broadcom Corporation
 *
 * Permission to use, copy, modify, and/or distribute this software for any
 * purpose with or without fee is hereby granted, provided that the above
 * copyright notice and this permission notice appear in all copies.
 *
 * THE SOFTWARE IS PROVIDED "AS IS" AND THE AUTHOR DISCLAIMS ALL WARRANTIES
 * WITH REGARD TO THIS SOFTWARE INCLUDING ALL IMPLIED WARRANTIES OF
 * MERCHANTABILITY AND FITNESS. IN NO EVENT SHALL THE AUTHOR BE LIABLE FOR ANY
 * SPECIAL, DIRECT, INDIRECT, OR CONSEQUENTIAL DAMAGES OR ANY DAMAGES
 * WHATSOEVER RESULTING FROM LOSS OF USE, DATA OR PROFITS, WHETHER IN AN ACTION
 * OF CONTRACT, NEGLIGENCE OR OTHER TORTIOUS ACTION, ARISING OUT OF OR IN
 * CONNECTION WITH THE USE OR PERFORMANCE OF THIS SOFTWARE.
 */

#define pr_fmt(fmt) KBUILD_MODNAME ": " fmt

#include <linux/kernel.h>
#include <linux/string.h>
#include <linux/netdevice.h>
#include <brcmu_wifi.h>
#include <brcmu_utils.h>
#include "dhd.h"
#include "dhd_bus.h"
#include "dhd_proto.h"
#include "dhd_dbg.h"
#include "fwil.h"

<<<<<<< HEAD
#define BRCM_OUI			"\x00\x10\x18"
#define DOT11_OUI_LEN			3
#define BCMILCP_BCM_SUBTYPE_EVENT	1
=======
>>>>>>> 0751f865
#define PKTFILTER_BUF_SIZE		128
#define BRCMF_ARPOL_MODE		0xb	/* agent|snoop|peer_autoreply */
#define BRCMF_DEFAULT_BCN_TIMEOUT	3
#define BRCMF_DEFAULT_SCAN_CHANNEL_TIME	40
#define BRCMF_DEFAULT_SCAN_UNASSOC_TIME	40
#define BRCMF_DEFAULT_PACKET_FILTER	"100 0 0 0 0x01 0x00"
<<<<<<< HEAD

#define MSGTRACE_VERSION	1

#define BRCMF_PKT_FILTER_FIXED_LEN	offsetof(struct brcmf_pkt_filter_le, u)
#define BRCMF_PKT_FILTER_PATTERN_FIXED_LEN	\
	offsetof(struct brcmf_pkt_filter_pattern_le, mask_and_pattern)
=======
>>>>>>> 0751f865

#ifdef DEBUG
static const char brcmf_version[] =
	"Dongle Host Driver, version " BRCMF_VERSION_STR "\nCompiled on "
	__DATE__ " at " __TIME__;
#else
static const char brcmf_version[] =
	"Dongle Host Driver, version " BRCMF_VERSION_STR;
#endif

<<<<<<< HEAD
/* Message trace header */
struct msgtrace_hdr {
	u8 version;
	u8 spare;
	__be16 len;		/* Len of the trace */
	__be32 seqnum;		/* Sequence number of message. Useful
				 * if the messsage has been lost
				 * because of DMA error or a bus reset
				 * (ex: SDIO Func2)
				 */
	__be32 discarded_bytes;	/* Number of discarded bytes because of
				 trace overflow  */
	__be32 discarded_printf;	/* Number of discarded printf
				 because of trace overflow */
} __packed;


uint
brcmf_c_mkiovar(char *name, char *data, uint datalen, char *buf, uint buflen)
{
	uint len;

	len = strlen(name) + 1;

	if ((len + datalen) > buflen)
		return 0;

	strncpy(buf, name, buflen);

	/* append data onto the end of the name string */
	if (data && datalen) {
		memcpy(&buf[len], data, datalen);
		len += datalen;
	}

	return len;
}
=======
>>>>>>> 0751f865

bool brcmf_c_prec_enq(struct device *dev, struct pktq *q,
		      struct sk_buff *pkt, int prec)
{
	struct sk_buff *p;
	int eprec = -1;		/* precedence to evict from */
	bool discard_oldest;
	struct brcmf_bus *bus_if = dev_get_drvdata(dev);
	struct brcmf_pub *drvr = bus_if->drvr;

	/* Fast case, precedence queue is not full and we are also not
	 * exceeding total queue length
	 */
	if (!pktq_pfull(q, prec) && !pktq_full(q)) {
		brcmu_pktq_penq(q, prec, pkt);
		return true;
	}

	/* Determine precedence from which to evict packet, if any */
	if (pktq_pfull(q, prec))
		eprec = prec;
	else if (pktq_full(q)) {
		p = brcmu_pktq_peek_tail(q, &eprec);
		if (eprec > prec)
			return false;
	}

	/* Evict if needed */
	if (eprec >= 0) {
		/* Detect queueing to unconfigured precedence */
		discard_oldest = ac_bitmap_tst(drvr->wme_dp, eprec);
		if (eprec == prec && !discard_oldest)
			return false;	/* refuse newer (incoming) packet */
		/* Evict packet according to discard policy */
		p = discard_oldest ? brcmu_pktq_pdeq(q, eprec) :
			brcmu_pktq_pdeq_tail(q, eprec);
		if (p == NULL)
			brcmf_dbg(ERROR, "brcmu_pktq_penq() failed, oldest %d\n",
				  discard_oldest);

		brcmu_pkt_buf_free_skb(p);
	}

	/* Enqueue */
	p = brcmu_pktq_penq(q, prec, pkt);
	if (p == NULL)
		brcmf_dbg(ERROR, "brcmu_pktq_penq() failed\n");

	return p != NULL;
}

<<<<<<< HEAD
#ifdef DEBUG
static void
brcmf_c_show_host_event(struct brcmf_event_msg *event, void *event_data)
{
	uint i, status, reason;
	bool group = false, flush_txq = false, link = false;
	char *auth_str, *event_name;
	unsigned char *buf;
	char err_msg[256], eabuf[ETHER_ADDR_STR_LEN];
	static struct {
		uint event;
		char *event_name;
	} event_names[] = {
		{
		BRCMF_E_SET_SSID, "SET_SSID"}, {
		BRCMF_E_JOIN, "JOIN"}, {
		BRCMF_E_START, "START"}, {
		BRCMF_E_AUTH, "AUTH"}, {
		BRCMF_E_AUTH_IND, "AUTH_IND"}, {
		BRCMF_E_DEAUTH, "DEAUTH"}, {
		BRCMF_E_DEAUTH_IND, "DEAUTH_IND"}, {
		BRCMF_E_ASSOC, "ASSOC"}, {
		BRCMF_E_ASSOC_IND, "ASSOC_IND"}, {
		BRCMF_E_REASSOC, "REASSOC"}, {
		BRCMF_E_REASSOC_IND, "REASSOC_IND"}, {
		BRCMF_E_DISASSOC, "DISASSOC"}, {
		BRCMF_E_DISASSOC_IND, "DISASSOC_IND"}, {
		BRCMF_E_QUIET_START, "START_QUIET"}, {
		BRCMF_E_QUIET_END, "END_QUIET"}, {
		BRCMF_E_BEACON_RX, "BEACON_RX"}, {
		BRCMF_E_LINK, "LINK"}, {
		BRCMF_E_MIC_ERROR, "MIC_ERROR"}, {
		BRCMF_E_NDIS_LINK, "NDIS_LINK"}, {
		BRCMF_E_ROAM, "ROAM"}, {
		BRCMF_E_TXFAIL, "TXFAIL"}, {
		BRCMF_E_PMKID_CACHE, "PMKID_CACHE"}, {
		BRCMF_E_RETROGRADE_TSF, "RETROGRADE_TSF"}, {
		BRCMF_E_PRUNE, "PRUNE"}, {
		BRCMF_E_AUTOAUTH, "AUTOAUTH"}, {
		BRCMF_E_EAPOL_MSG, "EAPOL_MSG"}, {
		BRCMF_E_SCAN_COMPLETE, "SCAN_COMPLETE"}, {
		BRCMF_E_ADDTS_IND, "ADDTS_IND"}, {
		BRCMF_E_DELTS_IND, "DELTS_IND"}, {
		BRCMF_E_BCNSENT_IND, "BCNSENT_IND"}, {
		BRCMF_E_BCNRX_MSG, "BCNRX_MSG"}, {
		BRCMF_E_BCNLOST_MSG, "BCNLOST_MSG"}, {
		BRCMF_E_ROAM_PREP, "ROAM_PREP"}, {
		BRCMF_E_PFN_NET_FOUND, "PNO_NET_FOUND"}, {
		BRCMF_E_PFN_NET_LOST, "PNO_NET_LOST"}, {
		BRCMF_E_RESET_COMPLETE, "RESET_COMPLETE"}, {
		BRCMF_E_JOIN_START, "JOIN_START"}, {
		BRCMF_E_ROAM_START, "ROAM_START"}, {
		BRCMF_E_ASSOC_START, "ASSOC_START"}, {
		BRCMF_E_IBSS_ASSOC, "IBSS_ASSOC"}, {
		BRCMF_E_RADIO, "RADIO"}, {
		BRCMF_E_PSM_WATCHDOG, "PSM_WATCHDOG"}, {
		BRCMF_E_PROBREQ_MSG, "PROBREQ_MSG"}, {
		BRCMF_E_SCAN_CONFIRM_IND, "SCAN_CONFIRM_IND"}, {
		BRCMF_E_PSK_SUP, "PSK_SUP"}, {
		BRCMF_E_COUNTRY_CODE_CHANGED, "COUNTRY_CODE_CHANGED"}, {
		BRCMF_E_EXCEEDED_MEDIUM_TIME, "EXCEEDED_MEDIUM_TIME"}, {
		BRCMF_E_ICV_ERROR, "ICV_ERROR"}, {
		BRCMF_E_UNICAST_DECODE_ERROR, "UNICAST_DECODE_ERROR"}, {
		BRCMF_E_MULTICAST_DECODE_ERROR, "MULTICAST_DECODE_ERROR"}, {
		BRCMF_E_TRACE, "TRACE"}, {
		BRCMF_E_ACTION_FRAME, "ACTION FRAME"}, {
		BRCMF_E_ACTION_FRAME_COMPLETE, "ACTION FRAME TX COMPLETE"}, {
		BRCMF_E_IF, "IF"}, {
		BRCMF_E_RSSI, "RSSI"}, {
		BRCMF_E_PFN_SCAN_COMPLETE, "SCAN_COMPLETE"}, {
		BRCMF_E_ESCAN_RESULT, "ESCAN_RESULT"}
	};
	uint event_type, flags, auth_type, datalen;
	static u32 seqnum_prev;
	struct msgtrace_hdr hdr;
	u32 nblost;
	char *s, *p;

	event_type = be32_to_cpu(event->event_type);
	flags = be16_to_cpu(event->flags);
	status = be32_to_cpu(event->status);
	reason = be32_to_cpu(event->reason);
	auth_type = be32_to_cpu(event->auth_type);
	datalen = be32_to_cpu(event->datalen);
	/* debug dump of event messages */
	sprintf(eabuf, "%pM", event->addr);

	event_name = "UNKNOWN";
	for (i = 0; i < ARRAY_SIZE(event_names); i++) {
		if (event_names[i].event == event_type)
			event_name = event_names[i].event_name;
	}

	brcmf_dbg(EVENT, "EVENT: %s, event ID = %d\n", event_name, event_type);
	brcmf_dbg(EVENT, "flags 0x%04x, status %d, reason %d, auth_type %d MAC %s\n",
		  flags, status, reason, auth_type, eabuf);

	if (flags & BRCMF_EVENT_MSG_LINK)
		link = true;
	if (flags & BRCMF_EVENT_MSG_GROUP)
		group = true;
	if (flags & BRCMF_EVENT_MSG_FLUSHTXQ)
		flush_txq = true;

	switch (event_type) {
	case BRCMF_E_START:
	case BRCMF_E_DEAUTH:
	case BRCMF_E_DISASSOC:
		brcmf_dbg(EVENT, "MACEVENT: %s, MAC %s\n", event_name, eabuf);
		break;

	case BRCMF_E_ASSOC_IND:
	case BRCMF_E_REASSOC_IND:
		brcmf_dbg(EVENT, "MACEVENT: %s, MAC %s\n", event_name, eabuf);
		break;

	case BRCMF_E_ASSOC:
	case BRCMF_E_REASSOC:
		if (status == BRCMF_E_STATUS_SUCCESS)
			brcmf_dbg(EVENT, "MACEVENT: %s, MAC %s, SUCCESS\n",
				  event_name, eabuf);
		else if (status == BRCMF_E_STATUS_TIMEOUT)
			brcmf_dbg(EVENT, "MACEVENT: %s, MAC %s, TIMEOUT\n",
				  event_name, eabuf);
		else if (status == BRCMF_E_STATUS_FAIL)
			brcmf_dbg(EVENT, "MACEVENT: %s, MAC %s, FAILURE, reason %d\n",
				  event_name, eabuf, (int)reason);
		else
			brcmf_dbg(EVENT, "MACEVENT: %s, MAC %s, unexpected status %d\n",
				  event_name, eabuf, (int)status);
		break;

	case BRCMF_E_DEAUTH_IND:
	case BRCMF_E_DISASSOC_IND:
		brcmf_dbg(EVENT, "MACEVENT: %s, MAC %s, reason %d\n",
			  event_name, eabuf, (int)reason);
		break;

	case BRCMF_E_AUTH:
	case BRCMF_E_AUTH_IND:
		if (auth_type == WLAN_AUTH_OPEN)
			auth_str = "Open System";
		else if (auth_type == WLAN_AUTH_SHARED_KEY)
			auth_str = "Shared Key";
		else {
			sprintf(err_msg, "AUTH unknown: %d", (int)auth_type);
			auth_str = err_msg;
		}
		if (event_type == BRCMF_E_AUTH_IND)
			brcmf_dbg(EVENT, "MACEVENT: %s, MAC %s, %s\n",
				  event_name, eabuf, auth_str);
		else if (status == BRCMF_E_STATUS_SUCCESS)
			brcmf_dbg(EVENT, "MACEVENT: %s, MAC %s, %s, SUCCESS\n",
				  event_name, eabuf, auth_str);
		else if (status == BRCMF_E_STATUS_TIMEOUT)
			brcmf_dbg(EVENT, "MACEVENT: %s, MAC %s, %s, TIMEOUT\n",
				  event_name, eabuf, auth_str);
		else if (status == BRCMF_E_STATUS_FAIL) {
			brcmf_dbg(EVENT, "MACEVENT: %s, MAC %s, %s, FAILURE, reason %d\n",
				  event_name, eabuf, auth_str, (int)reason);
		}

		break;

	case BRCMF_E_JOIN:
	case BRCMF_E_ROAM:
	case BRCMF_E_SET_SSID:
		if (status == BRCMF_E_STATUS_SUCCESS)
			brcmf_dbg(EVENT, "MACEVENT: %s, MAC %s\n",
				  event_name, eabuf);
		else if (status == BRCMF_E_STATUS_FAIL)
			brcmf_dbg(EVENT, "MACEVENT: %s, failed\n", event_name);
		else if (status == BRCMF_E_STATUS_NO_NETWORKS)
			brcmf_dbg(EVENT, "MACEVENT: %s, no networks found\n",
				  event_name);
		else
			brcmf_dbg(EVENT, "MACEVENT: %s, unexpected status %d\n",
				  event_name, (int)status);
		break;

	case BRCMF_E_BEACON_RX:
		if (status == BRCMF_E_STATUS_SUCCESS)
			brcmf_dbg(EVENT, "MACEVENT: %s, SUCCESS\n", event_name);
		else if (status == BRCMF_E_STATUS_FAIL)
			brcmf_dbg(EVENT, "MACEVENT: %s, FAIL\n", event_name);
		else
			brcmf_dbg(EVENT, "MACEVENT: %s, status %d\n",
				  event_name, status);
		break;

	case BRCMF_E_LINK:
		brcmf_dbg(EVENT, "MACEVENT: %s %s\n",
			  event_name, link ? "UP" : "DOWN");
		break;

	case BRCMF_E_MIC_ERROR:
		brcmf_dbg(EVENT, "MACEVENT: %s, MAC %s, Group %d, Flush %d\n",
			  event_name, eabuf, group, flush_txq);
		break;

	case BRCMF_E_ICV_ERROR:
	case BRCMF_E_UNICAST_DECODE_ERROR:
	case BRCMF_E_MULTICAST_DECODE_ERROR:
		brcmf_dbg(EVENT, "MACEVENT: %s, MAC %s\n", event_name, eabuf);
		break;

	case BRCMF_E_TXFAIL:
		brcmf_dbg(EVENT, "MACEVENT: %s, RA %s\n", event_name, eabuf);
		break;

	case BRCMF_E_SCAN_COMPLETE:
	case BRCMF_E_PMKID_CACHE:
		brcmf_dbg(EVENT, "MACEVENT: %s\n", event_name);
		break;

	case BRCMF_E_ESCAN_RESULT:
		brcmf_dbg(EVENT, "MACEVENT: %s\n", event_name);
		datalen = 0;
		break;

	case BRCMF_E_PFN_NET_FOUND:
	case BRCMF_E_PFN_NET_LOST:
	case BRCMF_E_PFN_SCAN_COMPLETE:
		brcmf_dbg(EVENT, "PNOEVENT: %s\n", event_name);
		break;

	case BRCMF_E_PSK_SUP:
	case BRCMF_E_PRUNE:
		brcmf_dbg(EVENT, "MACEVENT: %s, status %d, reason %d\n",
			  event_name, (int)status, (int)reason);
		break;

	case BRCMF_E_TRACE:
		buf = (unsigned char *) event_data;
		memcpy(&hdr, buf, sizeof(struct msgtrace_hdr));

		if (hdr.version != MSGTRACE_VERSION) {
			brcmf_dbg(ERROR,
				  "MACEVENT: %s [unsupported version --> brcmf"
				  " version:%d dongle version:%d]\n",
				  event_name, MSGTRACE_VERSION, hdr.version);
			/* Reset datalen to avoid display below */
			datalen = 0;
			break;
		}

		/* There are 2 bytes available at the end of data */
		*(buf + sizeof(struct msgtrace_hdr)
			 + be16_to_cpu(hdr.len)) = '\0';

		if (be32_to_cpu(hdr.discarded_bytes)
		    || be32_to_cpu(hdr.discarded_printf))
			brcmf_dbg(ERROR,
				  "WLC_E_TRACE: [Discarded traces in dongle -->"
				  " discarded_bytes %d discarded_printf %d]\n",
				  be32_to_cpu(hdr.discarded_bytes),
				  be32_to_cpu(hdr.discarded_printf));

		nblost = be32_to_cpu(hdr.seqnum) - seqnum_prev - 1;
		if (nblost > 0)
			brcmf_dbg(ERROR, "WLC_E_TRACE: [Event lost --> seqnum "
				  " %d nblost %d\n", be32_to_cpu(hdr.seqnum),
				  nblost);
		seqnum_prev = be32_to_cpu(hdr.seqnum);

		/* Display the trace buffer. Advance from \n to \n to
		 * avoid display big
		 * printf (issue with Linux printk )
		 */
		p = (char *)&buf[sizeof(struct msgtrace_hdr)];
		while ((s = strstr(p, "\n")) != NULL) {
			*s = '\0';
			pr_debug("%s\n", p);
			p = s + 1;
		}
		pr_debug("%s\n", p);

		/* Reset datalen to avoid display below */
		datalen = 0;
		break;

	case BRCMF_E_RSSI:
		brcmf_dbg(EVENT, "MACEVENT: %s %d\n",
			  event_name, be32_to_cpu(*((__be32 *)event_data)));
		break;

	default:
		brcmf_dbg(EVENT,
			  "MACEVENT: %s %d, MAC %s, status %d, reason %d, "
			  "auth %d\n", event_name, event_type, eabuf,
			  (int)status, (int)reason, (int)auth_type);
		break;
	}

	/* show any appended data */
	brcmf_dbg_hex_dump(datalen, event_data, datalen, "Received data");
}
#endif				/* DEBUG */

int
brcmf_c_host_event(struct brcmf_pub *drvr, int *ifidx, void *pktdata,
		   struct brcmf_event_msg *event, void **data_ptr)
{
	/* check whether packet is a BRCM event pkt */
	struct brcmf_event *pvt_data = (struct brcmf_event *) pktdata;
	struct brcmf_if_event *ifevent;
	struct brcmf_if *ifp;
	char *event_data;
	u32 type, status;
	u16 flags;
	int evlen;

	if (memcmp(BRCM_OUI, &pvt_data->hdr.oui[0], DOT11_OUI_LEN)) {
		brcmf_dbg(ERROR, "mismatched OUI, bailing\n");
		return -EBADE;
	}

	/* BRCM event pkt may be unaligned - use xxx_ua to load user_subtype. */
	if (get_unaligned_be16(&pvt_data->hdr.usr_subtype) !=
	    BCMILCP_BCM_SUBTYPE_EVENT) {
		brcmf_dbg(ERROR, "mismatched subtype, bailing\n");
		return -EBADE;
	}

	*data_ptr = &pvt_data[1];
	event_data = *data_ptr;

	/* memcpy since BRCM event pkt may be unaligned. */
	memcpy(event, &pvt_data->msg, sizeof(struct brcmf_event_msg));

	type = get_unaligned_be32(&event->event_type);
	flags = get_unaligned_be16(&event->flags);
	status = get_unaligned_be32(&event->status);
	evlen = get_unaligned_be32(&event->datalen) +
		sizeof(struct brcmf_event);

	switch (type) {
	case BRCMF_E_IF:
		ifevent = (struct brcmf_if_event *) event_data;
		brcmf_dbg(TRACE, "if event\n");

		if (ifevent->ifidx > 0 && ifevent->ifidx < BRCMF_MAX_IFS) {
			if (ifevent->action == BRCMF_E_IF_ADD) {
				ifp = brcmf_add_if(drvr->dev, ifevent->ifidx,
						   ifevent->bssidx,
						   event->ifname,
						   pvt_data->eth.h_dest);
				if (IS_ERR(ifp))
					return PTR_ERR(ifp);
				brcmf_net_attach(ifp);
			} else {
				brcmf_del_if(drvr, ifevent->ifidx);
			}
		} else {
			brcmf_dbg(ERROR, "Invalid ifidx %d for %s\n",
				  ifevent->ifidx, event->ifname);
		}

		/* send up the if event: btamp user needs it */
		*ifidx = brcmf_ifname2idx(drvr, event->ifname);
		break;

		/* These are what external supplicant/authenticator wants */
	case BRCMF_E_LINK:
	case BRCMF_E_ASSOC_IND:
	case BRCMF_E_REASSOC_IND:
	case BRCMF_E_DISASSOC_IND:
	case BRCMF_E_MIC_ERROR:
	default:
		/* Fall through: this should get _everything_  */

		*ifidx = brcmf_ifname2idx(drvr, event->ifname);
		brcmf_dbg(TRACE, "MAC event %d, flags %x, status %x\n",
			  type, flags, status);

		/* put it back to BRCMF_E_NDIS_LINK */
		if (type == BRCMF_E_NDIS_LINK) {
			u32 temp1;
			__be32 temp2;

			temp1 = get_unaligned_be32(&event->event_type);
			brcmf_dbg(TRACE, "Converted to WLC_E_LINK type %d\n",
				  temp1);

			temp2 = cpu_to_be32(BRCMF_E_NDIS_LINK);
			memcpy((void *)(&pvt_data->msg.event_type), &temp2,
			       sizeof(pvt_data->msg.event_type));
		}
		break;
	}

#ifdef DEBUG
	if (BRCMF_EVENT_ON())
		brcmf_c_show_host_event(event, event_data);
#endif /* DEBUG */

	return 0;
}

=======
>>>>>>> 0751f865
/* Convert user's input in hex pattern to byte-size mask */
static int brcmf_c_pattern_atoh(char *src, char *dst)
{
	int i;
	if (strncmp(src, "0x", 2) != 0 && strncmp(src, "0X", 2) != 0) {
		brcmf_dbg(ERROR, "Mask invalid format. Needs to start with 0x\n");
		return -EINVAL;
	}
	src = src + 2;		/* Skip past 0x */
	if (strlen(src) % 2 != 0) {
		brcmf_dbg(ERROR, "Mask invalid format. Length must be even.\n");
		return -EINVAL;
	}
	for (i = 0; *src != '\0'; i++) {
		unsigned long res;
		char num[3];
		strncpy(num, src, 2);
		num[2] = '\0';
		if (kstrtoul(num, 16, &res))
			return -EINVAL;
		dst[i] = (u8)res;
		src += 2;
	}
	return i;
}

static void
brcmf_c_pktfilter_offload_enable(struct brcmf_if *ifp, char *arg, int enable,
				 int master_mode)
{
	unsigned long res;
	char *argv;
	char *arg_save = NULL, *arg_org = NULL;
	s32 err;
	struct brcmf_pkt_filter_enable_le enable_parm;

	arg_save = kstrdup(arg, GFP_ATOMIC);
	if (!arg_save)
		goto fail;

	arg_org = arg_save;

	argv = strsep(&arg_save, " ");

	if (argv == NULL) {
		brcmf_dbg(ERROR, "No args provided\n");
		goto fail;
	}

	/* Parse packet filter id. */
	enable_parm.id = 0;
	if (!kstrtoul(argv, 0, &res))
		enable_parm.id = cpu_to_le32((u32)res);

	/* Enable/disable the specified filter. */
	enable_parm.enable = cpu_to_le32(enable);

	err = brcmf_fil_iovar_data_set(ifp, "pkt_filter_enable", &enable_parm,
				       sizeof(enable_parm));
	if (err)
		brcmf_dbg(ERROR, "Set pkt_filter_enable error (%d)\n", err);

	/* Control the master mode */
	err = brcmf_fil_iovar_int_set(ifp, "pkt_filter_mode", master_mode);
	if (err)
		brcmf_dbg(ERROR, "Set pkt_filter_mode error (%d)\n", err);

fail:
	kfree(arg_org);
}

static void brcmf_c_pktfilter_offload_set(struct brcmf_if *ifp, char *arg)
{
	struct brcmf_pkt_filter_le *pkt_filter;
	unsigned long res;
	int buf_len;
	s32 err;
	u32 mask_size;
	u32 pattern_size;
	char *argv[8], *buf = NULL;
	int i = 0;
	char *arg_save = NULL, *arg_org = NULL;

	arg_save = kstrdup(arg, GFP_ATOMIC);
	if (!arg_save)
		goto fail;

	arg_org = arg_save;

	buf = kmalloc(PKTFILTER_BUF_SIZE, GFP_ATOMIC);
	if (!buf)
		goto fail;

	argv[i] = strsep(&arg_save, " ");
	while (argv[i]) {
		i++;
		if (i >= 8) {
			brcmf_dbg(ERROR, "Too many parameters\n");
			goto fail;
		}
		argv[i] = strsep(&arg_save, " ");
	}

	if (i != 6) {
		brcmf_dbg(ERROR, "Not enough args provided %d\n", i);
		goto fail;
	}

	pkt_filter = (struct brcmf_pkt_filter_le *)buf;

	/* Parse packet filter id. */
	pkt_filter->id = 0;
	if (!kstrtoul(argv[0], 0, &res))
		pkt_filter->id = cpu_to_le32((u32)res);

	/* Parse filter polarity. */
	pkt_filter->negate_match = 0;
	if (!kstrtoul(argv[1], 0, &res))
		pkt_filter->negate_match = cpu_to_le32((u32)res);

	/* Parse filter type. */
	pkt_filter->type = 0;
	if (!kstrtoul(argv[2], 0, &res))
		pkt_filter->type = cpu_to_le32((u32)res);

	/* Parse pattern filter offset. */
	pkt_filter->u.pattern.offset = 0;
	if (!kstrtoul(argv[3], 0, &res))
		pkt_filter->u.pattern.offset = cpu_to_le32((u32)res);

	/* Parse pattern filter mask. */
	mask_size = brcmf_c_pattern_atoh(argv[4],
			(char *)pkt_filter->u.pattern.mask_and_pattern);

	/* Parse pattern filter pattern. */
	pattern_size = brcmf_c_pattern_atoh(argv[5],
		(char *)&pkt_filter->u.pattern.mask_and_pattern[mask_size]);

	if (mask_size != pattern_size) {
		brcmf_dbg(ERROR, "Mask and pattern not the same size\n");
		goto fail;
	}

	pkt_filter->u.pattern.size_bytes = cpu_to_le32(mask_size);
<<<<<<< HEAD
	buf_len = sizeof(*pkt_filter);
	buf_len -= sizeof(pkt_filter->u.pattern.mask_and_pattern);
=======
	buf_len = offsetof(struct brcmf_pkt_filter_le,
			   u.pattern.mask_and_pattern);
>>>>>>> 0751f865
	buf_len += mask_size + pattern_size;

	err = brcmf_fil_iovar_data_set(ifp, "pkt_filter_add", pkt_filter,
				       buf_len);
	if (err)
		brcmf_dbg(ERROR, "Set pkt_filter_add error (%d)\n", err);

fail:
	kfree(arg_org);

	kfree(buf);
}

int brcmf_c_preinit_dcmds(struct brcmf_if *ifp)
{
	s8 eventmask[BRCMF_EVENTING_MASK_LEN];
	u8 buf[BRCMF_DCMD_SMLEN];
	char *ptr;
	s32 err;
	struct brcmf_bus_dcmd *cmdlst;
	struct list_head *cur, *q;

	/* retreive mac address */
	err = brcmf_fil_iovar_data_get(ifp, "cur_etheraddr", ifp->mac_addr,
				       sizeof(ifp->mac_addr));
	if (err < 0) {
		brcmf_dbg(ERROR, "Retreiving cur_etheraddr failed, %d\n",
			  err);
		goto done;
	}
	memcpy(ifp->drvr->mac, ifp->mac_addr, sizeof(ifp->drvr->mac));

	/* query for 'ver' to get version info from firmware */
	memset(buf, 0, sizeof(buf));
	strcpy(buf, "ver");
	err = brcmf_fil_iovar_data_get(ifp, "ver", buf, sizeof(buf));
	if (err < 0) {
		brcmf_dbg(ERROR, "Retreiving version information failed, %d\n",
			  err);
		goto done;
	}
	ptr = (char *)buf;
	strsep(&ptr, "\n");
	/* Print fw version info */
	brcmf_dbg(ERROR, "Firmware version = %s\n", buf);

	/*
	 * Setup timeout if Beacons are lost and roam is off to report
	 * link down
	 */
	err = brcmf_fil_iovar_int_set(ifp, "bcn_timeout",
				      BRCMF_DEFAULT_BCN_TIMEOUT);
	if (err) {
		brcmf_dbg(ERROR, "bcn_timeout error (%d)\n", err);
		goto done;
	}

	/* Enable/Disable build-in roaming to allowed ext supplicant to take
	 * of romaing
	 */
	err = brcmf_fil_iovar_int_set(ifp, "roam_off", 1);
	if (err) {
		brcmf_dbg(ERROR, "roam_off error (%d)\n", err);
		goto done;
	}

	/* Setup event_msgs, enable E_IF */
	err = brcmf_fil_iovar_data_get(ifp, "event_msgs", eventmask,
				       BRCMF_EVENTING_MASK_LEN);
	if (err) {
		brcmf_dbg(ERROR, "Get event_msgs error (%d)\n", err);
		goto done;
	}
	setbit(eventmask, BRCMF_E_IF);
	err = brcmf_fil_iovar_data_set(ifp, "event_msgs", eventmask,
				       BRCMF_EVENTING_MASK_LEN);
	if (err) {
		brcmf_dbg(ERROR, "Set event_msgs error (%d)\n", err);
		goto done;
<<<<<<< HEAD
	}

	/* Setup default scan channel time */
	err = brcmf_fil_cmd_int_set(ifp, BRCMF_C_SET_SCAN_CHANNEL_TIME,
				    BRCMF_DEFAULT_SCAN_CHANNEL_TIME);
	if (err) {
		brcmf_dbg(ERROR, "BRCMF_C_SET_SCAN_CHANNEL_TIME error (%d)\n",
			  err);
		goto done;
	}

=======
	}

	/* Setup default scan channel time */
	err = brcmf_fil_cmd_int_set(ifp, BRCMF_C_SET_SCAN_CHANNEL_TIME,
				    BRCMF_DEFAULT_SCAN_CHANNEL_TIME);
	if (err) {
		brcmf_dbg(ERROR, "BRCMF_C_SET_SCAN_CHANNEL_TIME error (%d)\n",
			  err);
		goto done;
	}

>>>>>>> 0751f865
	/* Setup default scan unassoc time */
	err = brcmf_fil_cmd_int_set(ifp, BRCMF_C_SET_SCAN_UNASSOC_TIME,
				    BRCMF_DEFAULT_SCAN_UNASSOC_TIME);
	if (err) {
		brcmf_dbg(ERROR, "BRCMF_C_SET_SCAN_UNASSOC_TIME error (%d)\n",
			  err);
		goto done;
	}

	/* Try to set and enable ARP offload feature, this may fail */
	err = brcmf_fil_iovar_int_set(ifp, "arp_ol", BRCMF_ARPOL_MODE);
	if (err) {
		brcmf_dbg(TRACE, "failed to set ARP offload mode to 0x%x, err = %d\n",
			  BRCMF_ARPOL_MODE, err);
		err = 0;
	} else {
		err = brcmf_fil_iovar_int_set(ifp, "arpoe", 1);
		if (err) {
			brcmf_dbg(TRACE, "failed to enable ARP offload err = %d\n",
				  err);
			err = 0;
		} else
			brcmf_dbg(TRACE, "successfully enabled ARP offload to 0x%x\n",
				  BRCMF_ARPOL_MODE);
	}

	/* Setup packet filter */
	brcmf_c_pktfilter_offload_set(ifp, BRCMF_DEFAULT_PACKET_FILTER);
	brcmf_c_pktfilter_offload_enable(ifp, BRCMF_DEFAULT_PACKET_FILTER,
					 0, true);

	/* set bus specific command if there is any */
	list_for_each_safe(cur, q, &ifp->drvr->bus_if->dcmd_list) {
		cmdlst = list_entry(cur, struct brcmf_bus_dcmd, list);
		if (cmdlst->name && cmdlst->param && cmdlst->param_len) {
			brcmf_fil_iovar_data_set(ifp, cmdlst->name,
						 cmdlst->param,
						 cmdlst->param_len);
		}
		list_del(cur);
		kfree(cmdlst);
	}
done:
	return err;
}<|MERGE_RESOLUTION|>--- conflicted
+++ resolved
@@ -27,27 +27,12 @@
 #include "dhd_dbg.h"
 #include "fwil.h"
 
-<<<<<<< HEAD
-#define BRCM_OUI			"\x00\x10\x18"
-#define DOT11_OUI_LEN			3
-#define BCMILCP_BCM_SUBTYPE_EVENT	1
-=======
->>>>>>> 0751f865
 #define PKTFILTER_BUF_SIZE		128
 #define BRCMF_ARPOL_MODE		0xb	/* agent|snoop|peer_autoreply */
 #define BRCMF_DEFAULT_BCN_TIMEOUT	3
 #define BRCMF_DEFAULT_SCAN_CHANNEL_TIME	40
 #define BRCMF_DEFAULT_SCAN_UNASSOC_TIME	40
 #define BRCMF_DEFAULT_PACKET_FILTER	"100 0 0 0 0x01 0x00"
-<<<<<<< HEAD
-
-#define MSGTRACE_VERSION	1
-
-#define BRCMF_PKT_FILTER_FIXED_LEN	offsetof(struct brcmf_pkt_filter_le, u)
-#define BRCMF_PKT_FILTER_PATTERN_FIXED_LEN	\
-	offsetof(struct brcmf_pkt_filter_pattern_le, mask_and_pattern)
-=======
->>>>>>> 0751f865
 
 #ifdef DEBUG
 static const char brcmf_version[] =
@@ -58,46 +43,6 @@
 	"Dongle Host Driver, version " BRCMF_VERSION_STR;
 #endif
 
-<<<<<<< HEAD
-/* Message trace header */
-struct msgtrace_hdr {
-	u8 version;
-	u8 spare;
-	__be16 len;		/* Len of the trace */
-	__be32 seqnum;		/* Sequence number of message. Useful
-				 * if the messsage has been lost
-				 * because of DMA error or a bus reset
-				 * (ex: SDIO Func2)
-				 */
-	__be32 discarded_bytes;	/* Number of discarded bytes because of
-				 trace overflow  */
-	__be32 discarded_printf;	/* Number of discarded printf
-				 because of trace overflow */
-} __packed;
-
-
-uint
-brcmf_c_mkiovar(char *name, char *data, uint datalen, char *buf, uint buflen)
-{
-	uint len;
-
-	len = strlen(name) + 1;
-
-	if ((len + datalen) > buflen)
-		return 0;
-
-	strncpy(buf, name, buflen);
-
-	/* append data onto the end of the name string */
-	if (data && datalen) {
-		memcpy(&buf[len], data, datalen);
-		len += datalen;
-	}
-
-	return len;
-}
-=======
->>>>>>> 0751f865
 
 bool brcmf_c_prec_enq(struct device *dev, struct pktq *q,
 		      struct sk_buff *pkt, int prec)
@@ -149,408 +94,6 @@
 	return p != NULL;
 }
 
-<<<<<<< HEAD
-#ifdef DEBUG
-static void
-brcmf_c_show_host_event(struct brcmf_event_msg *event, void *event_data)
-{
-	uint i, status, reason;
-	bool group = false, flush_txq = false, link = false;
-	char *auth_str, *event_name;
-	unsigned char *buf;
-	char err_msg[256], eabuf[ETHER_ADDR_STR_LEN];
-	static struct {
-		uint event;
-		char *event_name;
-	} event_names[] = {
-		{
-		BRCMF_E_SET_SSID, "SET_SSID"}, {
-		BRCMF_E_JOIN, "JOIN"}, {
-		BRCMF_E_START, "START"}, {
-		BRCMF_E_AUTH, "AUTH"}, {
-		BRCMF_E_AUTH_IND, "AUTH_IND"}, {
-		BRCMF_E_DEAUTH, "DEAUTH"}, {
-		BRCMF_E_DEAUTH_IND, "DEAUTH_IND"}, {
-		BRCMF_E_ASSOC, "ASSOC"}, {
-		BRCMF_E_ASSOC_IND, "ASSOC_IND"}, {
-		BRCMF_E_REASSOC, "REASSOC"}, {
-		BRCMF_E_REASSOC_IND, "REASSOC_IND"}, {
-		BRCMF_E_DISASSOC, "DISASSOC"}, {
-		BRCMF_E_DISASSOC_IND, "DISASSOC_IND"}, {
-		BRCMF_E_QUIET_START, "START_QUIET"}, {
-		BRCMF_E_QUIET_END, "END_QUIET"}, {
-		BRCMF_E_BEACON_RX, "BEACON_RX"}, {
-		BRCMF_E_LINK, "LINK"}, {
-		BRCMF_E_MIC_ERROR, "MIC_ERROR"}, {
-		BRCMF_E_NDIS_LINK, "NDIS_LINK"}, {
-		BRCMF_E_ROAM, "ROAM"}, {
-		BRCMF_E_TXFAIL, "TXFAIL"}, {
-		BRCMF_E_PMKID_CACHE, "PMKID_CACHE"}, {
-		BRCMF_E_RETROGRADE_TSF, "RETROGRADE_TSF"}, {
-		BRCMF_E_PRUNE, "PRUNE"}, {
-		BRCMF_E_AUTOAUTH, "AUTOAUTH"}, {
-		BRCMF_E_EAPOL_MSG, "EAPOL_MSG"}, {
-		BRCMF_E_SCAN_COMPLETE, "SCAN_COMPLETE"}, {
-		BRCMF_E_ADDTS_IND, "ADDTS_IND"}, {
-		BRCMF_E_DELTS_IND, "DELTS_IND"}, {
-		BRCMF_E_BCNSENT_IND, "BCNSENT_IND"}, {
-		BRCMF_E_BCNRX_MSG, "BCNRX_MSG"}, {
-		BRCMF_E_BCNLOST_MSG, "BCNLOST_MSG"}, {
-		BRCMF_E_ROAM_PREP, "ROAM_PREP"}, {
-		BRCMF_E_PFN_NET_FOUND, "PNO_NET_FOUND"}, {
-		BRCMF_E_PFN_NET_LOST, "PNO_NET_LOST"}, {
-		BRCMF_E_RESET_COMPLETE, "RESET_COMPLETE"}, {
-		BRCMF_E_JOIN_START, "JOIN_START"}, {
-		BRCMF_E_ROAM_START, "ROAM_START"}, {
-		BRCMF_E_ASSOC_START, "ASSOC_START"}, {
-		BRCMF_E_IBSS_ASSOC, "IBSS_ASSOC"}, {
-		BRCMF_E_RADIO, "RADIO"}, {
-		BRCMF_E_PSM_WATCHDOG, "PSM_WATCHDOG"}, {
-		BRCMF_E_PROBREQ_MSG, "PROBREQ_MSG"}, {
-		BRCMF_E_SCAN_CONFIRM_IND, "SCAN_CONFIRM_IND"}, {
-		BRCMF_E_PSK_SUP, "PSK_SUP"}, {
-		BRCMF_E_COUNTRY_CODE_CHANGED, "COUNTRY_CODE_CHANGED"}, {
-		BRCMF_E_EXCEEDED_MEDIUM_TIME, "EXCEEDED_MEDIUM_TIME"}, {
-		BRCMF_E_ICV_ERROR, "ICV_ERROR"}, {
-		BRCMF_E_UNICAST_DECODE_ERROR, "UNICAST_DECODE_ERROR"}, {
-		BRCMF_E_MULTICAST_DECODE_ERROR, "MULTICAST_DECODE_ERROR"}, {
-		BRCMF_E_TRACE, "TRACE"}, {
-		BRCMF_E_ACTION_FRAME, "ACTION FRAME"}, {
-		BRCMF_E_ACTION_FRAME_COMPLETE, "ACTION FRAME TX COMPLETE"}, {
-		BRCMF_E_IF, "IF"}, {
-		BRCMF_E_RSSI, "RSSI"}, {
-		BRCMF_E_PFN_SCAN_COMPLETE, "SCAN_COMPLETE"}, {
-		BRCMF_E_ESCAN_RESULT, "ESCAN_RESULT"}
-	};
-	uint event_type, flags, auth_type, datalen;
-	static u32 seqnum_prev;
-	struct msgtrace_hdr hdr;
-	u32 nblost;
-	char *s, *p;
-
-	event_type = be32_to_cpu(event->event_type);
-	flags = be16_to_cpu(event->flags);
-	status = be32_to_cpu(event->status);
-	reason = be32_to_cpu(event->reason);
-	auth_type = be32_to_cpu(event->auth_type);
-	datalen = be32_to_cpu(event->datalen);
-	/* debug dump of event messages */
-	sprintf(eabuf, "%pM", event->addr);
-
-	event_name = "UNKNOWN";
-	for (i = 0; i < ARRAY_SIZE(event_names); i++) {
-		if (event_names[i].event == event_type)
-			event_name = event_names[i].event_name;
-	}
-
-	brcmf_dbg(EVENT, "EVENT: %s, event ID = %d\n", event_name, event_type);
-	brcmf_dbg(EVENT, "flags 0x%04x, status %d, reason %d, auth_type %d MAC %s\n",
-		  flags, status, reason, auth_type, eabuf);
-
-	if (flags & BRCMF_EVENT_MSG_LINK)
-		link = true;
-	if (flags & BRCMF_EVENT_MSG_GROUP)
-		group = true;
-	if (flags & BRCMF_EVENT_MSG_FLUSHTXQ)
-		flush_txq = true;
-
-	switch (event_type) {
-	case BRCMF_E_START:
-	case BRCMF_E_DEAUTH:
-	case BRCMF_E_DISASSOC:
-		brcmf_dbg(EVENT, "MACEVENT: %s, MAC %s\n", event_name, eabuf);
-		break;
-
-	case BRCMF_E_ASSOC_IND:
-	case BRCMF_E_REASSOC_IND:
-		brcmf_dbg(EVENT, "MACEVENT: %s, MAC %s\n", event_name, eabuf);
-		break;
-
-	case BRCMF_E_ASSOC:
-	case BRCMF_E_REASSOC:
-		if (status == BRCMF_E_STATUS_SUCCESS)
-			brcmf_dbg(EVENT, "MACEVENT: %s, MAC %s, SUCCESS\n",
-				  event_name, eabuf);
-		else if (status == BRCMF_E_STATUS_TIMEOUT)
-			brcmf_dbg(EVENT, "MACEVENT: %s, MAC %s, TIMEOUT\n",
-				  event_name, eabuf);
-		else if (status == BRCMF_E_STATUS_FAIL)
-			brcmf_dbg(EVENT, "MACEVENT: %s, MAC %s, FAILURE, reason %d\n",
-				  event_name, eabuf, (int)reason);
-		else
-			brcmf_dbg(EVENT, "MACEVENT: %s, MAC %s, unexpected status %d\n",
-				  event_name, eabuf, (int)status);
-		break;
-
-	case BRCMF_E_DEAUTH_IND:
-	case BRCMF_E_DISASSOC_IND:
-		brcmf_dbg(EVENT, "MACEVENT: %s, MAC %s, reason %d\n",
-			  event_name, eabuf, (int)reason);
-		break;
-
-	case BRCMF_E_AUTH:
-	case BRCMF_E_AUTH_IND:
-		if (auth_type == WLAN_AUTH_OPEN)
-			auth_str = "Open System";
-		else if (auth_type == WLAN_AUTH_SHARED_KEY)
-			auth_str = "Shared Key";
-		else {
-			sprintf(err_msg, "AUTH unknown: %d", (int)auth_type);
-			auth_str = err_msg;
-		}
-		if (event_type == BRCMF_E_AUTH_IND)
-			brcmf_dbg(EVENT, "MACEVENT: %s, MAC %s, %s\n",
-				  event_name, eabuf, auth_str);
-		else if (status == BRCMF_E_STATUS_SUCCESS)
-			brcmf_dbg(EVENT, "MACEVENT: %s, MAC %s, %s, SUCCESS\n",
-				  event_name, eabuf, auth_str);
-		else if (status == BRCMF_E_STATUS_TIMEOUT)
-			brcmf_dbg(EVENT, "MACEVENT: %s, MAC %s, %s, TIMEOUT\n",
-				  event_name, eabuf, auth_str);
-		else if (status == BRCMF_E_STATUS_FAIL) {
-			brcmf_dbg(EVENT, "MACEVENT: %s, MAC %s, %s, FAILURE, reason %d\n",
-				  event_name, eabuf, auth_str, (int)reason);
-		}
-
-		break;
-
-	case BRCMF_E_JOIN:
-	case BRCMF_E_ROAM:
-	case BRCMF_E_SET_SSID:
-		if (status == BRCMF_E_STATUS_SUCCESS)
-			brcmf_dbg(EVENT, "MACEVENT: %s, MAC %s\n",
-				  event_name, eabuf);
-		else if (status == BRCMF_E_STATUS_FAIL)
-			brcmf_dbg(EVENT, "MACEVENT: %s, failed\n", event_name);
-		else if (status == BRCMF_E_STATUS_NO_NETWORKS)
-			brcmf_dbg(EVENT, "MACEVENT: %s, no networks found\n",
-				  event_name);
-		else
-			brcmf_dbg(EVENT, "MACEVENT: %s, unexpected status %d\n",
-				  event_name, (int)status);
-		break;
-
-	case BRCMF_E_BEACON_RX:
-		if (status == BRCMF_E_STATUS_SUCCESS)
-			brcmf_dbg(EVENT, "MACEVENT: %s, SUCCESS\n", event_name);
-		else if (status == BRCMF_E_STATUS_FAIL)
-			brcmf_dbg(EVENT, "MACEVENT: %s, FAIL\n", event_name);
-		else
-			brcmf_dbg(EVENT, "MACEVENT: %s, status %d\n",
-				  event_name, status);
-		break;
-
-	case BRCMF_E_LINK:
-		brcmf_dbg(EVENT, "MACEVENT: %s %s\n",
-			  event_name, link ? "UP" : "DOWN");
-		break;
-
-	case BRCMF_E_MIC_ERROR:
-		brcmf_dbg(EVENT, "MACEVENT: %s, MAC %s, Group %d, Flush %d\n",
-			  event_name, eabuf, group, flush_txq);
-		break;
-
-	case BRCMF_E_ICV_ERROR:
-	case BRCMF_E_UNICAST_DECODE_ERROR:
-	case BRCMF_E_MULTICAST_DECODE_ERROR:
-		brcmf_dbg(EVENT, "MACEVENT: %s, MAC %s\n", event_name, eabuf);
-		break;
-
-	case BRCMF_E_TXFAIL:
-		brcmf_dbg(EVENT, "MACEVENT: %s, RA %s\n", event_name, eabuf);
-		break;
-
-	case BRCMF_E_SCAN_COMPLETE:
-	case BRCMF_E_PMKID_CACHE:
-		brcmf_dbg(EVENT, "MACEVENT: %s\n", event_name);
-		break;
-
-	case BRCMF_E_ESCAN_RESULT:
-		brcmf_dbg(EVENT, "MACEVENT: %s\n", event_name);
-		datalen = 0;
-		break;
-
-	case BRCMF_E_PFN_NET_FOUND:
-	case BRCMF_E_PFN_NET_LOST:
-	case BRCMF_E_PFN_SCAN_COMPLETE:
-		brcmf_dbg(EVENT, "PNOEVENT: %s\n", event_name);
-		break;
-
-	case BRCMF_E_PSK_SUP:
-	case BRCMF_E_PRUNE:
-		brcmf_dbg(EVENT, "MACEVENT: %s, status %d, reason %d\n",
-			  event_name, (int)status, (int)reason);
-		break;
-
-	case BRCMF_E_TRACE:
-		buf = (unsigned char *) event_data;
-		memcpy(&hdr, buf, sizeof(struct msgtrace_hdr));
-
-		if (hdr.version != MSGTRACE_VERSION) {
-			brcmf_dbg(ERROR,
-				  "MACEVENT: %s [unsupported version --> brcmf"
-				  " version:%d dongle version:%d]\n",
-				  event_name, MSGTRACE_VERSION, hdr.version);
-			/* Reset datalen to avoid display below */
-			datalen = 0;
-			break;
-		}
-
-		/* There are 2 bytes available at the end of data */
-		*(buf + sizeof(struct msgtrace_hdr)
-			 + be16_to_cpu(hdr.len)) = '\0';
-
-		if (be32_to_cpu(hdr.discarded_bytes)
-		    || be32_to_cpu(hdr.discarded_printf))
-			brcmf_dbg(ERROR,
-				  "WLC_E_TRACE: [Discarded traces in dongle -->"
-				  " discarded_bytes %d discarded_printf %d]\n",
-				  be32_to_cpu(hdr.discarded_bytes),
-				  be32_to_cpu(hdr.discarded_printf));
-
-		nblost = be32_to_cpu(hdr.seqnum) - seqnum_prev - 1;
-		if (nblost > 0)
-			brcmf_dbg(ERROR, "WLC_E_TRACE: [Event lost --> seqnum "
-				  " %d nblost %d\n", be32_to_cpu(hdr.seqnum),
-				  nblost);
-		seqnum_prev = be32_to_cpu(hdr.seqnum);
-
-		/* Display the trace buffer. Advance from \n to \n to
-		 * avoid display big
-		 * printf (issue with Linux printk )
-		 */
-		p = (char *)&buf[sizeof(struct msgtrace_hdr)];
-		while ((s = strstr(p, "\n")) != NULL) {
-			*s = '\0';
-			pr_debug("%s\n", p);
-			p = s + 1;
-		}
-		pr_debug("%s\n", p);
-
-		/* Reset datalen to avoid display below */
-		datalen = 0;
-		break;
-
-	case BRCMF_E_RSSI:
-		brcmf_dbg(EVENT, "MACEVENT: %s %d\n",
-			  event_name, be32_to_cpu(*((__be32 *)event_data)));
-		break;
-
-	default:
-		brcmf_dbg(EVENT,
-			  "MACEVENT: %s %d, MAC %s, status %d, reason %d, "
-			  "auth %d\n", event_name, event_type, eabuf,
-			  (int)status, (int)reason, (int)auth_type);
-		break;
-	}
-
-	/* show any appended data */
-	brcmf_dbg_hex_dump(datalen, event_data, datalen, "Received data");
-}
-#endif				/* DEBUG */
-
-int
-brcmf_c_host_event(struct brcmf_pub *drvr, int *ifidx, void *pktdata,
-		   struct brcmf_event_msg *event, void **data_ptr)
-{
-	/* check whether packet is a BRCM event pkt */
-	struct brcmf_event *pvt_data = (struct brcmf_event *) pktdata;
-	struct brcmf_if_event *ifevent;
-	struct brcmf_if *ifp;
-	char *event_data;
-	u32 type, status;
-	u16 flags;
-	int evlen;
-
-	if (memcmp(BRCM_OUI, &pvt_data->hdr.oui[0], DOT11_OUI_LEN)) {
-		brcmf_dbg(ERROR, "mismatched OUI, bailing\n");
-		return -EBADE;
-	}
-
-	/* BRCM event pkt may be unaligned - use xxx_ua to load user_subtype. */
-	if (get_unaligned_be16(&pvt_data->hdr.usr_subtype) !=
-	    BCMILCP_BCM_SUBTYPE_EVENT) {
-		brcmf_dbg(ERROR, "mismatched subtype, bailing\n");
-		return -EBADE;
-	}
-
-	*data_ptr = &pvt_data[1];
-	event_data = *data_ptr;
-
-	/* memcpy since BRCM event pkt may be unaligned. */
-	memcpy(event, &pvt_data->msg, sizeof(struct brcmf_event_msg));
-
-	type = get_unaligned_be32(&event->event_type);
-	flags = get_unaligned_be16(&event->flags);
-	status = get_unaligned_be32(&event->status);
-	evlen = get_unaligned_be32(&event->datalen) +
-		sizeof(struct brcmf_event);
-
-	switch (type) {
-	case BRCMF_E_IF:
-		ifevent = (struct brcmf_if_event *) event_data;
-		brcmf_dbg(TRACE, "if event\n");
-
-		if (ifevent->ifidx > 0 && ifevent->ifidx < BRCMF_MAX_IFS) {
-			if (ifevent->action == BRCMF_E_IF_ADD) {
-				ifp = brcmf_add_if(drvr->dev, ifevent->ifidx,
-						   ifevent->bssidx,
-						   event->ifname,
-						   pvt_data->eth.h_dest);
-				if (IS_ERR(ifp))
-					return PTR_ERR(ifp);
-				brcmf_net_attach(ifp);
-			} else {
-				brcmf_del_if(drvr, ifevent->ifidx);
-			}
-		} else {
-			brcmf_dbg(ERROR, "Invalid ifidx %d for %s\n",
-				  ifevent->ifidx, event->ifname);
-		}
-
-		/* send up the if event: btamp user needs it */
-		*ifidx = brcmf_ifname2idx(drvr, event->ifname);
-		break;
-
-		/* These are what external supplicant/authenticator wants */
-	case BRCMF_E_LINK:
-	case BRCMF_E_ASSOC_IND:
-	case BRCMF_E_REASSOC_IND:
-	case BRCMF_E_DISASSOC_IND:
-	case BRCMF_E_MIC_ERROR:
-	default:
-		/* Fall through: this should get _everything_  */
-
-		*ifidx = brcmf_ifname2idx(drvr, event->ifname);
-		brcmf_dbg(TRACE, "MAC event %d, flags %x, status %x\n",
-			  type, flags, status);
-
-		/* put it back to BRCMF_E_NDIS_LINK */
-		if (type == BRCMF_E_NDIS_LINK) {
-			u32 temp1;
-			__be32 temp2;
-
-			temp1 = get_unaligned_be32(&event->event_type);
-			brcmf_dbg(TRACE, "Converted to WLC_E_LINK type %d\n",
-				  temp1);
-
-			temp2 = cpu_to_be32(BRCMF_E_NDIS_LINK);
-			memcpy((void *)(&pvt_data->msg.event_type), &temp2,
-			       sizeof(pvt_data->msg.event_type));
-		}
-		break;
-	}
-
-#ifdef DEBUG
-	if (BRCMF_EVENT_ON())
-		brcmf_c_show_host_event(event, event_data);
-#endif /* DEBUG */
-
-	return 0;
-}
-
-=======
->>>>>>> 0751f865
 /* Convert user's input in hex pattern to byte-size mask */
 static int brcmf_c_pattern_atoh(char *src, char *dst)
 {
@@ -695,13 +238,8 @@
 	}
 
 	pkt_filter->u.pattern.size_bytes = cpu_to_le32(mask_size);
-<<<<<<< HEAD
-	buf_len = sizeof(*pkt_filter);
-	buf_len -= sizeof(pkt_filter->u.pattern.mask_and_pattern);
-=======
 	buf_len = offsetof(struct brcmf_pkt_filter_le,
 			   u.pattern.mask_and_pattern);
->>>>>>> 0751f865
 	buf_len += mask_size + pattern_size;
 
 	err = brcmf_fil_iovar_data_set(ifp, "pkt_filter_add", pkt_filter,
@@ -781,7 +319,6 @@
 	if (err) {
 		brcmf_dbg(ERROR, "Set event_msgs error (%d)\n", err);
 		goto done;
-<<<<<<< HEAD
 	}
 
 	/* Setup default scan channel time */
@@ -793,19 +330,6 @@
 		goto done;
 	}
 
-=======
-	}
-
-	/* Setup default scan channel time */
-	err = brcmf_fil_cmd_int_set(ifp, BRCMF_C_SET_SCAN_CHANNEL_TIME,
-				    BRCMF_DEFAULT_SCAN_CHANNEL_TIME);
-	if (err) {
-		brcmf_dbg(ERROR, "BRCMF_C_SET_SCAN_CHANNEL_TIME error (%d)\n",
-			  err);
-		goto done;
-	}
-
->>>>>>> 0751f865
 	/* Setup default scan unassoc time */
 	err = brcmf_fil_cmd_int_set(ifp, BRCMF_C_SET_SCAN_UNASSOC_TIME,
 				    BRCMF_DEFAULT_SCAN_UNASSOC_TIME);
