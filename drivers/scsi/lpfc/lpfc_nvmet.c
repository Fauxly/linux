--- conflicted
+++ resolved
@@ -671,11 +671,7 @@
 	lpfc_tgttemplate.target_features = NVMET_FCTGTFEAT_READDATA_RSP |
 					   NVMET_FCTGTFEAT_NEEDS_CMD_CPUSCHED;
 
-<<<<<<< HEAD
-#ifdef CONFIG_LPFC_NVME_TARGET
-=======
 #if (IS_ENABLED(CONFIG_NVME_TARGET_FC))
->>>>>>> 20d5c84b
 	error = nvmet_fc_register_targetport(&pinfo, &lpfc_tgttemplate,
 					     &phba->pcidev->dev,
 					     &phba->targetport);
@@ -760,11 +756,7 @@
 void
 lpfc_nvmet_destroy_targetport(struct lpfc_hba *phba)
 {
-<<<<<<< HEAD
-#ifdef CONFIG_LPFC_NVME_TARGET
-=======
 #if (IS_ENABLED(CONFIG_NVME_TARGET_FC))
->>>>>>> 20d5c84b
 	struct lpfc_nvmet_tgtport *tgtp;
 
 	if (phba->nvmet_support == 0)
@@ -796,11 +788,7 @@
 lpfc_nvmet_unsol_ls_buffer(struct lpfc_hba *phba, struct lpfc_sli_ring *pring,
 			   struct hbq_dmabuf *nvmebuf)
 {
-<<<<<<< HEAD
-#ifdef CONFIG_LPFC_NVME_TARGET
-=======
 #if (IS_ENABLED(CONFIG_NVME_TARGET_FC))
->>>>>>> 20d5c84b
 	struct lpfc_nvmet_tgtport *tgtp;
 	struct fc_frame_header *fc_hdr;
 	struct lpfc_nvmet_rcv_ctx *ctxp;
@@ -903,11 +891,7 @@
 			    struct rqb_dmabuf *nvmebuf,
 			    uint64_t isr_timestamp)
 {
-<<<<<<< HEAD
-#ifdef CONFIG_LPFC_NVME_TARGET
-=======
 #if (IS_ENABLED(CONFIG_NVME_TARGET_FC))
->>>>>>> 20d5c84b
 	struct lpfc_nvmet_rcv_ctx *ctxp;
 	struct lpfc_nvmet_tgtport *tgtp;
 	struct fc_frame_header *fc_hdr;
