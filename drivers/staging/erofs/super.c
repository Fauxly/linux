// SPDX-License-Identifier: GPL-2.0
/*
 * linux/drivers/staging/erofs/super.c
 *
 * Copyright (C) 2017-2018 HUAWEI, Inc.
 *             http://www.huawei.com/
 * Created by Gao Xiang <gaoxiang25@huawei.com>
 *
 * This file is subject to the terms and conditions of the GNU General Public
 * License.  See the file COPYING in the main directory of the Linux
 * distribution for more details.
 */
#include <linux/module.h>
#include <linux/buffer_head.h>
#include <linux/statfs.h>
#include <linux/parser.h>
#include <linux/seq_file.h>
#include "internal.h"
#include "xattr.h"

#define CREATE_TRACE_POINTS
#include <trace/events/erofs.h>

static struct kmem_cache *erofs_inode_cachep __read_mostly;

static void init_once(void *ptr)
{
	struct erofs_vnode *vi = ptr;

	inode_init_once(&vi->vfs_inode);
}

static int __init erofs_init_inode_cache(void)
{
	erofs_inode_cachep = kmem_cache_create("erofs_inode",
					       sizeof(struct erofs_vnode), 0,
					       SLAB_RECLAIM_ACCOUNT,
					       init_once);

	return erofs_inode_cachep ? 0 : -ENOMEM;
}

static void erofs_exit_inode_cache(void)
{
	kmem_cache_destroy(erofs_inode_cachep);
}

static struct inode *alloc_inode(struct super_block *sb)
{
	struct erofs_vnode *vi =
		kmem_cache_alloc(erofs_inode_cachep, GFP_KERNEL);

	if (!vi)
		return NULL;

	/* zero out everything except vfs_inode */
	memset(vi, 0, offsetof(struct erofs_vnode, vfs_inode));
	return &vi->vfs_inode;
}

static void free_inode(struct inode *inode)
{
	struct erofs_vnode *vi = EROFS_V(inode);

	/* be careful RCU symlink path (see ext4_inode_info->i_data)! */
	if (is_inode_fast_symlink(inode))
		kfree(inode->i_link);

	kfree(vi->xattr_shared_xattrs);

	kmem_cache_free(erofs_inode_cachep, vi);
}

<<<<<<< HEAD
=======
static bool check_layout_compatibility(struct super_block *sb,
				       struct erofs_super_block *layout)
{
	const unsigned int requirements = le32_to_cpu(layout->requirements);

	EROFS_SB(sb)->requirements = requirements;

	/* check if current kernel meets all mandatory requirements */
	if (requirements & (~EROFS_ALL_REQUIREMENTS)) {
		errln("unidentified requirements %x, please upgrade kernel version",
		      requirements & ~EROFS_ALL_REQUIREMENTS);
		return false;
	}
	return true;
}

>>>>>>> 4ff96fb5
static int superblock_read(struct super_block *sb)
{
	struct erofs_sb_info *sbi;
	struct buffer_head *bh;
	struct erofs_super_block *layout;
	unsigned int blkszbits;
	int ret;

	bh = sb_bread(sb, 0);

	if (!bh) {
		errln("cannot read erofs superblock");
		return -EIO;
	}

	sbi = EROFS_SB(sb);
	layout = (struct erofs_super_block *)((u8 *)bh->b_data
		 + EROFS_SUPER_OFFSET);

	ret = -EINVAL;
	if (le32_to_cpu(layout->magic) != EROFS_SUPER_MAGIC_V1) {
		errln("cannot find valid erofs superblock");
		goto out;
	}

	blkszbits = layout->blkszbits;
	/* 9(512 bytes) + LOG_SECTORS_PER_BLOCK == LOG_BLOCK_SIZE */
	if (unlikely(blkszbits != LOG_BLOCK_SIZE)) {
		errln("blksize %u isn't supported on this platform",
		      1 << blkszbits);
		goto out;
	}

	if (!check_layout_compatibility(sb, layout))
		goto out;

	sbi->blocks = le32_to_cpu(layout->blocks);
	sbi->meta_blkaddr = le32_to_cpu(layout->meta_blkaddr);
#ifdef CONFIG_EROFS_FS_XATTR
	sbi->xattr_blkaddr = le32_to_cpu(layout->xattr_blkaddr);
#endif
	sbi->islotbits = ffs(sizeof(struct erofs_inode_v1)) - 1;
#ifdef CONFIG_EROFS_FS_ZIP
	/* TODO: clusterbits should be related to inode */
	sbi->clusterbits = blkszbits;

	if (1 << (sbi->clusterbits - PAGE_SHIFT) > Z_EROFS_CLUSTER_MAX_PAGES)
		errln("clusterbits %u is not supported on this kernel",
		      sbi->clusterbits);
#endif

	sbi->root_nid = le16_to_cpu(layout->root_nid);
	sbi->inos = le64_to_cpu(layout->inos);

	sbi->build_time = le64_to_cpu(layout->build_time);
	sbi->build_time_nsec = le32_to_cpu(layout->build_time_nsec);

	memcpy(&sb->s_uuid, layout->uuid, sizeof(layout->uuid));
	memcpy(sbi->volume_name, layout->volume_name,
	       sizeof(layout->volume_name));

	ret = 0;
out:
	brelse(bh);
	return ret;
}

#ifdef CONFIG_EROFS_FAULT_INJECTION
const char *erofs_fault_name[FAULT_MAX] = {
	[FAULT_KMALLOC]		= "kmalloc",
	[FAULT_READ_IO]		= "read IO error",
};

static void __erofs_build_fault_attr(struct erofs_sb_info *sbi,
				     unsigned int rate)
{
	struct erofs_fault_info *ffi = &sbi->fault_info;

	if (rate) {
		atomic_set(&ffi->inject_ops, 0);
		ffi->inject_rate = rate;
		ffi->inject_type = (1 << FAULT_MAX) - 1;
	} else {
		memset(ffi, 0, sizeof(struct erofs_fault_info));
	}

	set_opt(sbi, FAULT_INJECTION);
}

static int erofs_build_fault_attr(struct erofs_sb_info *sbi,
				  substring_t *args)
{
	int rate = 0;

	if (args->from && match_int(args, &rate))
		return -EINVAL;

	__erofs_build_fault_attr(sbi, rate);
	return 0;
}

static unsigned int erofs_get_fault_rate(struct erofs_sb_info *sbi)
{
	return sbi->fault_info.inject_rate;
}
#else
static void __erofs_build_fault_attr(struct erofs_sb_info *sbi,
				     unsigned int rate)
{
}

static int erofs_build_fault_attr(struct erofs_sb_info *sbi,
				  substring_t *args)
{
	infoln("fault_injection options not supported");
	return 0;
}

static unsigned int erofs_get_fault_rate(struct erofs_sb_info *sbi)
{
	return 0;
}
#endif

static void default_options(struct erofs_sb_info *sbi)
{
	/* set up some FS parameters */
#ifdef CONFIG_EROFS_FS_ZIP
	sbi->max_sync_decompress_pages = DEFAULT_MAX_SYNC_DECOMPRESS_PAGES;
#endif

#ifdef CONFIG_EROFS_FS_XATTR
	set_opt(sbi, XATTR_USER);
#endif

#ifdef CONFIG_EROFS_FS_POSIX_ACL
	set_opt(sbi, POSIX_ACL);
#endif
}

enum {
	Opt_user_xattr,
	Opt_nouser_xattr,
	Opt_acl,
	Opt_noacl,
	Opt_fault_injection,
	Opt_err
};

static match_table_t erofs_tokens = {
	{Opt_user_xattr, "user_xattr"},
	{Opt_nouser_xattr, "nouser_xattr"},
	{Opt_acl, "acl"},
	{Opt_noacl, "noacl"},
	{Opt_fault_injection, "fault_injection=%u"},
	{Opt_err, NULL}
};

static int parse_options(struct super_block *sb, char *options)
{
	substring_t args[MAX_OPT_ARGS];
	char *p;
	int err;

	if (!options)
		return 0;

	while ((p = strsep(&options, ","))) {
		int token;

		if (!*p)
			continue;

		args[0].to = args[0].from = NULL;
		token = match_token(p, erofs_tokens, args);

		switch (token) {
#ifdef CONFIG_EROFS_FS_XATTR
		case Opt_user_xattr:
			set_opt(EROFS_SB(sb), XATTR_USER);
			break;
		case Opt_nouser_xattr:
			clear_opt(EROFS_SB(sb), XATTR_USER);
			break;
#else
		case Opt_user_xattr:
			infoln("user_xattr options not supported");
			break;
		case Opt_nouser_xattr:
			infoln("nouser_xattr options not supported");
			break;
#endif
#ifdef CONFIG_EROFS_FS_POSIX_ACL
		case Opt_acl:
			set_opt(EROFS_SB(sb), POSIX_ACL);
			break;
		case Opt_noacl:
			clear_opt(EROFS_SB(sb), POSIX_ACL);
			break;
#else
		case Opt_acl:
			infoln("acl options not supported");
			break;
		case Opt_noacl:
			infoln("noacl options not supported");
			break;
#endif
		case Opt_fault_injection:
			err = erofs_build_fault_attr(EROFS_SB(sb), args);
			if (err)
				return err;
			break;

		default:
			errln("Unrecognized mount option \"%s\" "
					"or missing value", p);
			return -EINVAL;
		}
	}
	return 0;
}

#ifdef EROFS_FS_HAS_MANAGED_CACHE

static const struct address_space_operations managed_cache_aops;

static int managed_cache_releasepage(struct page *page, gfp_t gfp_mask)
{
	int ret = 1;	/* 0 - busy */
	struct address_space *const mapping = page->mapping;

	DBG_BUGON(!PageLocked(page));
	DBG_BUGON(mapping->a_ops != &managed_cache_aops);

	if (PagePrivate(page))
		ret = erofs_try_to_free_cached_page(mapping, page);

	return ret;
}

static void managed_cache_invalidatepage(struct page *page,
					 unsigned int offset,
					 unsigned int length)
{
	const unsigned int stop = length + offset;

	DBG_BUGON(!PageLocked(page));

	/* Check for potential overflow in debug mode */
	DBG_BUGON(stop > PAGE_SIZE || stop < length);

	if (offset == 0 && stop == PAGE_SIZE)
		while (!managed_cache_releasepage(page, GFP_NOFS))
			cond_resched();
}

static const struct address_space_operations managed_cache_aops = {
	.releasepage = managed_cache_releasepage,
	.invalidatepage = managed_cache_invalidatepage,
};

static struct inode *erofs_init_managed_cache(struct super_block *sb)
{
	struct inode *inode = new_inode(sb);

	if (unlikely(!inode))
		return ERR_PTR(-ENOMEM);

	set_nlink(inode, 1);
	inode->i_size = OFFSET_MAX;

	inode->i_mapping->a_ops = &managed_cache_aops;
	mapping_set_gfp_mask(inode->i_mapping,
			     GFP_NOFS | __GFP_HIGHMEM |
			     __GFP_MOVABLE |  __GFP_NOFAIL);
	return inode;
}

#endif

static int erofs_read_super(struct super_block *sb,
			    const char *dev_name,
			    void *data, int silent)
{
	struct inode *inode;
	struct erofs_sb_info *sbi;
	int err = -EINVAL;

	infoln("read_super, device -> %s", dev_name);
	infoln("options -> %s", (char *)data);

	if (unlikely(!sb_set_blocksize(sb, EROFS_BLKSIZ))) {
		errln("failed to set erofs blksize");
		goto err;
	}

	sbi = kzalloc(sizeof(struct erofs_sb_info), GFP_KERNEL);
	if (unlikely(!sbi)) {
		err = -ENOMEM;
		goto err;
	}
	sb->s_fs_info = sbi;

	err = superblock_read(sb);
	if (err)
		goto err_sbread;

	sb->s_magic = EROFS_SUPER_MAGIC;
	sb->s_flags |= SB_RDONLY | SB_NOATIME;
	sb->s_maxbytes = MAX_LFS_FILESIZE;
	sb->s_time_gran = 1;

	sb->s_op = &erofs_sops;

#ifdef CONFIG_EROFS_FS_XATTR
	sb->s_xattr = erofs_xattr_handlers;
#endif

	/* set erofs default mount options */
	default_options(sbi);

	err = parse_options(sb, data);
	if (err)
		goto err_parseopt;

	if (!silent)
		infoln("root inode @ nid %llu", ROOT_NID(sbi));

	if (test_opt(sbi, POSIX_ACL))
		sb->s_flags |= SB_POSIXACL;
	else
		sb->s_flags &= ~SB_POSIXACL;

#ifdef CONFIG_EROFS_FS_ZIP
	INIT_RADIX_TREE(&sbi->workstn_tree, GFP_ATOMIC);
#endif

#ifdef EROFS_FS_HAS_MANAGED_CACHE
	sbi->managed_cache = erofs_init_managed_cache(sb);
	if (IS_ERR(sbi->managed_cache)) {
		err = PTR_ERR(sbi->managed_cache);
		goto err_init_managed_cache;
	}
#endif

	/* get the root inode */
	inode = erofs_iget(sb, ROOT_NID(sbi), true);
	if (IS_ERR(inode)) {
		err = PTR_ERR(inode);
		goto err_iget;
	}

	if (!S_ISDIR(inode->i_mode)) {
		errln("rootino(nid %llu) is not a directory(i_mode %o)",
		      ROOT_NID(sbi), inode->i_mode);
		err = -EINVAL;
		iput(inode);
		goto err_iget;
	}

	sb->s_root = d_make_root(inode);
	if (!sb->s_root) {
		err = -ENOMEM;
		goto err_iget;
	}

	/* save the device name to sbi */
	sbi->dev_name = __getname();
	if (!sbi->dev_name) {
		err = -ENOMEM;
		goto err_devname;
	}

	snprintf(sbi->dev_name, PATH_MAX, "%s", dev_name);
	sbi->dev_name[PATH_MAX - 1] = '\0';

	erofs_register_super(sb);

	if (!silent)
		infoln("mounted on %s with opts: %s.", dev_name,
		       (char *)data);
	return 0;
	/*
	 * please add a label for each exit point and use
	 * the following name convention, thus new features
	 * can be integrated easily without renaming labels.
	 */
err_devname:
	dput(sb->s_root);
	sb->s_root = NULL;
err_iget:
#ifdef EROFS_FS_HAS_MANAGED_CACHE
	iput(sbi->managed_cache);
err_init_managed_cache:
#endif
err_parseopt:
err_sbread:
	sb->s_fs_info = NULL;
	kfree(sbi);
err:
	return err;
}

/*
 * could be triggered after deactivate_locked_super()
 * is called, thus including umount and failed to initialize.
 */
static void erofs_put_super(struct super_block *sb)
{
	struct erofs_sb_info *sbi = EROFS_SB(sb);

	/* for cases which are failed in "read_super" */
	if (!sbi)
		return;

	WARN_ON(sb->s_magic != EROFS_SUPER_MAGIC);

	infoln("unmounted for %s", sbi->dev_name);
	__putname(sbi->dev_name);

#ifdef EROFS_FS_HAS_MANAGED_CACHE
	iput(sbi->managed_cache);
#endif

	mutex_lock(&sbi->umount_mutex);

#ifdef CONFIG_EROFS_FS_ZIP
	/* clean up the compression space of this sb */
	erofs_shrink_workstation(EROFS_SB(sb), ~0UL, true);
#endif

	erofs_unregister_super(sb);
	mutex_unlock(&sbi->umount_mutex);

	kfree(sbi);
	sb->s_fs_info = NULL;
}


struct erofs_mount_private {
	const char *dev_name;
	char *options;
};

/* support mount_bdev() with options */
static int erofs_fill_super(struct super_block *sb,
			    void *_priv, int silent)
{
	struct erofs_mount_private *priv = _priv;

	return erofs_read_super(sb, priv->dev_name,
		priv->options, silent);
}

static struct dentry *erofs_mount(
	struct file_system_type *fs_type, int flags,
	const char *dev_name, void *data)
{
	struct erofs_mount_private priv = {
		.dev_name = dev_name,
		.options = data
	};

	return mount_bdev(fs_type, flags, dev_name,
		&priv, erofs_fill_super);
}

static void erofs_kill_sb(struct super_block *sb)
{
	kill_block_super(sb);
}

static struct file_system_type erofs_fs_type = {
	.owner          = THIS_MODULE,
	.name           = "erofs",
	.mount          = erofs_mount,
	.kill_sb        = erofs_kill_sb,
	.fs_flags       = FS_REQUIRES_DEV,
};
MODULE_ALIAS_FS("erofs");

static int __init erofs_module_init(void)
{
	int err;

	erofs_check_ondisk_layout_definitions();
	infoln("initializing erofs " EROFS_VERSION);

	err = erofs_init_inode_cache();
	if (err)
		goto icache_err;

	err = register_shrinker(&erofs_shrinker_info);
	if (err)
		goto shrinker_err;

	err = z_erofs_init_zip_subsystem();
	if (err)
		goto zip_err;

	err = register_filesystem(&erofs_fs_type);
	if (err)
		goto fs_err;

	infoln("successfully to initialize erofs");
	return 0;

fs_err:
	z_erofs_exit_zip_subsystem();
zip_err:
	unregister_shrinker(&erofs_shrinker_info);
shrinker_err:
	erofs_exit_inode_cache();
icache_err:
	return err;
}

static void __exit erofs_module_exit(void)
{
	unregister_filesystem(&erofs_fs_type);
	z_erofs_exit_zip_subsystem();
	unregister_shrinker(&erofs_shrinker_info);
	erofs_exit_inode_cache();
	infoln("successfully finalize erofs");
}

/* get filesystem statistics */
static int erofs_statfs(struct dentry *dentry, struct kstatfs *buf)
{
	struct super_block *sb = dentry->d_sb;
	struct erofs_sb_info *sbi = EROFS_SB(sb);
	u64 id = huge_encode_dev(sb->s_bdev->bd_dev);

	buf->f_type = sb->s_magic;
	buf->f_bsize = EROFS_BLKSIZ;
	buf->f_blocks = sbi->blocks;
	buf->f_bfree = buf->f_bavail = 0;

	buf->f_files = ULLONG_MAX;
	buf->f_ffree = ULLONG_MAX - sbi->inos;

	buf->f_namelen = EROFS_NAME_LEN;

	buf->f_fsid.val[0] = (u32)id;
	buf->f_fsid.val[1] = (u32)(id >> 32);
	return 0;
}

static int erofs_show_options(struct seq_file *seq, struct dentry *root)
{
	struct erofs_sb_info *sbi __maybe_unused = EROFS_SB(root->d_sb);

#ifdef CONFIG_EROFS_FS_XATTR
	if (test_opt(sbi, XATTR_USER))
		seq_puts(seq, ",user_xattr");
	else
		seq_puts(seq, ",nouser_xattr");
#endif
#ifdef CONFIG_EROFS_FS_POSIX_ACL
	if (test_opt(sbi, POSIX_ACL))
		seq_puts(seq, ",acl");
	else
		seq_puts(seq, ",noacl");
#endif
	if (test_opt(sbi, FAULT_INJECTION))
		seq_printf(seq, ",fault_injection=%u",
			   erofs_get_fault_rate(sbi));
	return 0;
}

static int erofs_remount(struct super_block *sb, int *flags, char *data)
{
	struct erofs_sb_info *sbi = EROFS_SB(sb);
	unsigned int org_mnt_opt = sbi->mount_opt;
	unsigned int org_inject_rate = erofs_get_fault_rate(sbi);
	int err;

	DBG_BUGON(!sb_rdonly(sb));
	err = parse_options(sb, data);
	if (err)
		goto out;

	if (test_opt(sbi, POSIX_ACL))
		sb->s_flags |= SB_POSIXACL;
	else
		sb->s_flags &= ~SB_POSIXACL;

	*flags |= SB_RDONLY;
	return 0;
out:
	__erofs_build_fault_attr(sbi, org_inject_rate);
	sbi->mount_opt = org_mnt_opt;

	return err;
}

const struct super_operations erofs_sops = {
	.put_super = erofs_put_super,
	.alloc_inode = alloc_inode,
	.free_inode = free_inode,
	.statfs = erofs_statfs,
	.show_options = erofs_show_options,
	.remount_fs = erofs_remount,
};

module_init(erofs_module_init);
module_exit(erofs_module_exit);

MODULE_DESCRIPTION("Enhanced ROM File System");
MODULE_AUTHOR("Gao Xiang, Yu Chao, Miao Xie, CONSUMER BG, HUAWEI Inc.");
MODULE_LICENSE("GPL");
<|MERGE_RESOLUTION|>--- conflicted
+++ resolved
@@ -71,8 +71,6 @@
 	kmem_cache_free(erofs_inode_cachep, vi);
 }
 
-<<<<<<< HEAD
-=======
 static bool check_layout_compatibility(struct super_block *sb,
 				       struct erofs_super_block *layout)
 {
@@ -89,7 +87,6 @@
 	return true;
 }
 
->>>>>>> 4ff96fb5
 static int superblock_read(struct super_block *sb)
 {
 	struct erofs_sb_info *sbi;
