// SPDX-License-Identifier: GPL-2.0

#include <linux/bitops.h>
#include <linux/slab.h>
#include <linux/bio.h>
#include <linux/mm.h>
#include <linux/pagemap.h>
#include <linux/page-flags.h>
#include <linux/sched/mm.h>
#include <linux/spinlock.h>
#include <linux/blkdev.h>
#include <linux/swap.h>
#include <linux/writeback.h>
#include <linux/pagevec.h>
#include <linux/prefetch.h>
#include <linux/fsverity.h>
#include <linux/vmalloc.h>
#include "misc.h"
#include "extent_io.h"
#include "extent-io-tree.h"
#include "extent_map.h"
#include "ctree.h"
#include "btrfs_inode.h"
#include "bio.h"
#include "locking.h"
#include "rcu-string.h"
#include "backref.h"
#include "disk-io.h"
#include "subpage.h"
#include "zoned.h"
#include "block-group.h"
#include "compression.h"
#include "fs.h"
#include "accessors.h"
#include "file-item.h"
#include "file.h"
#include "dev-replace.h"
#include "super.h"
#include "transaction.h"

static struct kmem_cache *extent_buffer_cache;

#ifdef CONFIG_BTRFS_DEBUG
static inline void btrfs_leak_debug_add_eb(struct extent_buffer *eb)
{
	struct btrfs_fs_info *fs_info = eb->fs_info;
	unsigned long flags;

	spin_lock_irqsave(&fs_info->eb_leak_lock, flags);
	list_add(&eb->leak_list, &fs_info->allocated_ebs);
	spin_unlock_irqrestore(&fs_info->eb_leak_lock, flags);
}

static inline void btrfs_leak_debug_del_eb(struct extent_buffer *eb)
{
	struct btrfs_fs_info *fs_info = eb->fs_info;
	unsigned long flags;

	spin_lock_irqsave(&fs_info->eb_leak_lock, flags);
	list_del(&eb->leak_list);
	spin_unlock_irqrestore(&fs_info->eb_leak_lock, flags);
}

void btrfs_extent_buffer_leak_debug_check(struct btrfs_fs_info *fs_info)
{
	struct extent_buffer *eb;
	unsigned long flags;

	/*
	 * If we didn't get into open_ctree our allocated_ebs will not be
	 * initialized, so just skip this.
	 */
	if (!fs_info->allocated_ebs.next)
		return;

	WARN_ON(!list_empty(&fs_info->allocated_ebs));
	spin_lock_irqsave(&fs_info->eb_leak_lock, flags);
	while (!list_empty(&fs_info->allocated_ebs)) {
		eb = list_first_entry(&fs_info->allocated_ebs,
				      struct extent_buffer, leak_list);
		pr_err(
	"BTRFS: buffer leak start %llu len %lu refs %d bflags %lu owner %llu\n",
		       eb->start, eb->len, atomic_read(&eb->refs), eb->bflags,
		       btrfs_header_owner(eb));
		list_del(&eb->leak_list);
		kmem_cache_free(extent_buffer_cache, eb);
	}
	spin_unlock_irqrestore(&fs_info->eb_leak_lock, flags);
}
#else
#define btrfs_leak_debug_add_eb(eb)			do {} while (0)
#define btrfs_leak_debug_del_eb(eb)			do {} while (0)
#endif

/*
 * Structure to record info about the bio being assembled, and other info like
 * how many bytes are there before stripe/ordered extent boundary.
 */
struct btrfs_bio_ctrl {
	struct btrfs_bio *bbio;
	enum btrfs_compression_type compress_type;
	u32 len_to_oe_boundary;
	blk_opf_t opf;
	btrfs_bio_end_io_t end_io_func;
	struct writeback_control *wbc;
};

static void submit_one_bio(struct btrfs_bio_ctrl *bio_ctrl,
			   struct bio_list *bio_list)
{
	struct btrfs_bio *bbio = bio_ctrl->bbio;

	if (!bbio)
		return;

	/* Caller should ensure the bio has at least some range added */
	ASSERT(bbio->bio.bi_iter.bi_size);

	if (btrfs_op(&bbio->bio) == BTRFS_MAP_READ &&
	    bio_ctrl->compress_type != BTRFS_COMPRESS_NONE)
		btrfs_submit_compressed_read(bbio);
	else if (bio_list)
		bio_list_add(bio_list, &bbio->bio);
	else
		btrfs_submit_bio(bbio, 0);

	/* The bbio is owned by the end_io handler now */
	bio_ctrl->bbio = NULL;
}

/*
 * Submit or fail the current bio in the bio_ctrl structure.
 */
static void submit_write_bio(struct btrfs_bio_ctrl *bio_ctrl, int ret)
{
	struct btrfs_bio *bbio = bio_ctrl->bbio;

	if (!bbio)
		return;

	if (ret) {
		ASSERT(ret < 0);
		btrfs_bio_end_io(bbio, errno_to_blk_status(ret));
		/* The bio is owned by the end_io handler now */
		bio_ctrl->bbio = NULL;
	} else {
		submit_one_bio(bio_ctrl, NULL);
	}
}

static void btrfs_submit_pending_bios(struct bio_list *bio_list, int ret)
{
	struct bio *bio;

	if (ret) {
		blk_status_t status = errno_to_blk_status(ret);

		while ((bio = bio_list_pop(bio_list)))
			btrfs_bio_end_io(btrfs_bio(bio), status);
	} else {
		while ((bio = bio_list_pop(bio_list)))
			btrfs_submit_bio(btrfs_bio(bio), 0);
	}
}

int __init extent_buffer_init_cachep(void)
{
	extent_buffer_cache = kmem_cache_create("btrfs_extent_buffer",
			sizeof(struct extent_buffer), 0,
			SLAB_MEM_SPREAD, NULL);
	if (!extent_buffer_cache)
		return -ENOMEM;

	return 0;
}

void __cold extent_buffer_free_cachep(void)
{
	/*
	 * Make sure all delayed rcu free are flushed before we
	 * destroy caches.
	 */
	rcu_barrier();
	kmem_cache_destroy(extent_buffer_cache);
}

void extent_range_clear_dirty_for_io(struct inode *inode, u64 start, u64 end)
{
	unsigned long index = start >> PAGE_SHIFT;
	unsigned long end_index = end >> PAGE_SHIFT;
	struct page *page;

	while (index <= end_index) {
		page = find_get_page(inode->i_mapping, index);
		BUG_ON(!page); /* Pages should be in the extent_io_tree */
		clear_page_dirty_for_io(page);
		put_page(page);
		index++;
	}
}

static void process_one_page(struct btrfs_fs_info *fs_info,
			     struct page *page, struct page *locked_page,
			     unsigned long page_ops, u64 start, u64 end)
{
	u32 len;

	ASSERT(end + 1 - start != 0 && end + 1 - start < U32_MAX);
	len = end + 1 - start;

	if (page_ops & PAGE_SET_ORDERED)
		btrfs_page_clamp_set_ordered(fs_info, page, start, len);
	if (page_ops & PAGE_START_WRITEBACK) {
		btrfs_page_clamp_clear_dirty(fs_info, page, start, len);
		btrfs_page_clamp_set_writeback(fs_info, page, start, len);
	}
	if (page_ops & PAGE_END_WRITEBACK)
		btrfs_page_clamp_clear_writeback(fs_info, page, start, len);

	if (page != locked_page && (page_ops & PAGE_UNLOCK))
		btrfs_page_end_writer_lock(fs_info, page, start, len);
}

static void __process_pages_contig(struct address_space *mapping,
				   struct page *locked_page, u64 start, u64 end,
				   unsigned long page_ops)
{
	struct btrfs_fs_info *fs_info = btrfs_sb(mapping->host->i_sb);
	pgoff_t start_index = start >> PAGE_SHIFT;
	pgoff_t end_index = end >> PAGE_SHIFT;
	pgoff_t index = start_index;
	struct folio_batch fbatch;
	int i;

	folio_batch_init(&fbatch);
	while (index <= end_index) {
		int found_folios;

		found_folios = filemap_get_folios_contig(mapping, &index,
				end_index, &fbatch);
		for (i = 0; i < found_folios; i++) {
			struct folio *folio = fbatch.folios[i];

			process_one_page(fs_info, &folio->page, locked_page,
					 page_ops, start, end);
		}
		folio_batch_release(&fbatch);
		cond_resched();
	}
}

static noinline void __unlock_for_delalloc(struct inode *inode,
					   struct page *locked_page,
					   u64 start, u64 end)
{
	unsigned long index = start >> PAGE_SHIFT;
	unsigned long end_index = end >> PAGE_SHIFT;

	ASSERT(locked_page);
	if (index == locked_page->index && end_index == index)
		return;

	__process_pages_contig(inode->i_mapping, locked_page, start, end,
			       PAGE_UNLOCK);
}

static noinline int lock_delalloc_pages(struct inode *inode,
					struct page *locked_page,
					u64 start,
					u64 end)
{
	struct btrfs_fs_info *fs_info = btrfs_sb(inode->i_sb);
	struct address_space *mapping = inode->i_mapping;
	pgoff_t start_index = start >> PAGE_SHIFT;
	pgoff_t end_index = end >> PAGE_SHIFT;
	pgoff_t index = start_index;
	u64 processed_end = start;
	struct folio_batch fbatch;

	if (index == locked_page->index && index == end_index)
		return 0;

	folio_batch_init(&fbatch);
	while (index <= end_index) {
		unsigned int found_folios, i;

		found_folios = filemap_get_folios_contig(mapping, &index,
				end_index, &fbatch);
		if (found_folios == 0)
			goto out;

		for (i = 0; i < found_folios; i++) {
			struct page *page = &fbatch.folios[i]->page;
			u32 len = end + 1 - start;

			if (page == locked_page)
				continue;

			if (btrfs_page_start_writer_lock(fs_info, page, start,
							 len))
				goto out;

			if (!PageDirty(page) || page->mapping != mapping) {
				btrfs_page_end_writer_lock(fs_info, page, start,
							   len);
				goto out;
			}

			processed_end = page_offset(page) + PAGE_SIZE - 1;
		}
		folio_batch_release(&fbatch);
		cond_resched();
	}

	return 0;
out:
	folio_batch_release(&fbatch);
	if (processed_end > start)
		__unlock_for_delalloc(inode, locked_page, start, processed_end);
	return -EAGAIN;
}

/*
 * Find and lock a contiguous range of bytes in the file marked as delalloc, no
 * more than @max_bytes.
 *
 * @start:	The original start bytenr to search.
 *		Will store the extent range start bytenr.
 * @end:	The original end bytenr of the search range
 *		Will store the extent range end bytenr.
 *
 * Return true if we find a delalloc range which starts inside the original
 * range, and @start/@end will store the delalloc range start/end.
 *
 * Return false if we can't find any delalloc range which starts inside the
 * original range, and @start/@end will be the non-delalloc range start/end.
 */
EXPORT_FOR_TESTS
noinline_for_stack bool find_lock_delalloc_range(struct inode *inode,
				    struct page *locked_page, u64 *start,
				    u64 *end)
{
	struct btrfs_fs_info *fs_info = btrfs_sb(inode->i_sb);
	struct extent_io_tree *tree = &BTRFS_I(inode)->io_tree;
	const u64 orig_start = *start;
	const u64 orig_end = *end;
	/* The sanity tests may not set a valid fs_info. */
	u64 max_bytes = fs_info ? fs_info->max_extent_size : BTRFS_MAX_EXTENT_SIZE;
	u64 delalloc_start;
	u64 delalloc_end;
	bool found;
	struct extent_state *cached_state = NULL;
	int ret;
	int loops = 0;

	/* Caller should pass a valid @end to indicate the search range end */
	ASSERT(orig_end > orig_start);

	/* The range should at least cover part of the page */
	ASSERT(!(orig_start >= page_offset(locked_page) + PAGE_SIZE ||
		 orig_end <= page_offset(locked_page)));
again:
	/* step one, find a bunch of delalloc bytes starting at start */
	delalloc_start = *start;
	delalloc_end = 0;
	found = btrfs_find_delalloc_range(tree, &delalloc_start, &delalloc_end,
					  max_bytes, &cached_state);
	if (!found || delalloc_end <= *start || delalloc_start > orig_end) {
		*start = delalloc_start;

		/* @delalloc_end can be -1, never go beyond @orig_end */
		*end = min(delalloc_end, orig_end);
		free_extent_state(cached_state);
		return false;
	}

	/*
	 * start comes from the offset of locked_page.  We have to lock
	 * pages in order, so we can't process delalloc bytes before
	 * locked_page
	 */
	if (delalloc_start < *start)
		delalloc_start = *start;

	/*
	 * make sure to limit the number of pages we try to lock down
	 */
	if (delalloc_end + 1 - delalloc_start > max_bytes)
		delalloc_end = delalloc_start + max_bytes - 1;

	/* step two, lock all the pages after the page that has start */
	ret = lock_delalloc_pages(inode, locked_page,
				  delalloc_start, delalloc_end);
	ASSERT(!ret || ret == -EAGAIN);
	if (ret == -EAGAIN) {
		/* some of the pages are gone, lets avoid looping by
		 * shortening the size of the delalloc range we're searching
		 */
		free_extent_state(cached_state);
		cached_state = NULL;
		if (!loops) {
			max_bytes = PAGE_SIZE;
			loops = 1;
			goto again;
		} else {
			found = false;
			goto out_failed;
		}
	}

	/* step three, lock the state bits for the whole range */
	lock_extent(tree, delalloc_start, delalloc_end, &cached_state);

	/* then test to make sure it is all still delalloc */
	ret = test_range_bit(tree, delalloc_start, delalloc_end,
			     EXTENT_DELALLOC, 1, cached_state);
	if (!ret) {
		unlock_extent(tree, delalloc_start, delalloc_end,
			      &cached_state);
		__unlock_for_delalloc(inode, locked_page,
			      delalloc_start, delalloc_end);
		cond_resched();
		goto again;
	}
	free_extent_state(cached_state);
	*start = delalloc_start;
	*end = delalloc_end;
out_failed:
	return found;
}

void extent_clear_unlock_delalloc(struct btrfs_inode *inode, u64 start, u64 end,
				  struct page *locked_page,
				  u32 clear_bits, unsigned long page_ops)
{
	clear_extent_bit(&inode->io_tree, start, end, clear_bits, NULL);

	__process_pages_contig(inode->vfs_inode.i_mapping, locked_page,
			       start, end, page_ops);
}

static bool btrfs_verify_page(struct page *page, u64 start)
{
	if (!fsverity_active(page->mapping->host) ||
	    PageUptodate(page) ||
	    start >= i_size_read(page->mapping->host))
		return true;
	return fsverity_verify_page(page);
}

static void end_page_read(struct page *page, bool uptodate, u64 start, u32 len)
{
	struct btrfs_fs_info *fs_info = btrfs_sb(page->mapping->host->i_sb);

	ASSERT(page_offset(page) <= start &&
	       start + len <= page_offset(page) + PAGE_SIZE);

	if (uptodate && btrfs_verify_page(page, start))
		btrfs_page_set_uptodate(fs_info, page, start, len);
	else
		btrfs_page_clear_uptodate(fs_info, page, start, len);

	if (!btrfs_is_subpage(fs_info, page))
		unlock_page(page);
	else
		btrfs_subpage_end_reader(fs_info, page, start, len);
}

/*
 * after a writepage IO is done, we need to:
 * clear the uptodate bits on error
 * clear the writeback bits in the extent tree for this IO
 * end_page_writeback if the page has no more pending IO
 *
 * Scheduling is not allowed, so the extent state tree is expected
 * to have one and only one object corresponding to this IO.
 */
static void end_bio_extent_writepage(struct btrfs_bio *bbio)
{
	struct bio *bio = &bbio->bio;
	int error = blk_status_to_errno(bio->bi_status);
	struct bio_vec *bvec;
	struct bvec_iter_all iter_all;

	ASSERT(!bio_flagged(bio, BIO_CLONED));
	bio_for_each_segment_all(bvec, bio, iter_all) {
		struct page *page = bvec->bv_page;
		struct inode *inode = page->mapping->host;
		struct btrfs_fs_info *fs_info = btrfs_sb(inode->i_sb);
		const u32 sectorsize = fs_info->sectorsize;
		u64 start = page_offset(page) + bvec->bv_offset;
		u32 len = bvec->bv_len;

		/* Our read/write should always be sector aligned. */
		if (!IS_ALIGNED(bvec->bv_offset, sectorsize))
			btrfs_err(fs_info,
		"partial page write in btrfs with offset %u and length %u",
				  bvec->bv_offset, bvec->bv_len);
		else if (!IS_ALIGNED(bvec->bv_len, sectorsize))
			btrfs_info(fs_info,
		"incomplete page write with offset %u and length %u",
				   bvec->bv_offset, bvec->bv_len);

		btrfs_finish_ordered_extent(bbio->ordered, page, start, len, !error);
		if (error)
			mapping_set_error(page->mapping, error);
		btrfs_page_clear_writeback(fs_info, page, start, len);
	}

	bio_put(bio);
}

/*
 * Record previously processed extent range
 *
 * For endio_readpage_release_extent() to handle a full extent range, reducing
 * the extent io operations.
 */
struct processed_extent {
	struct btrfs_inode *inode;
	/* Start of the range in @inode */
	u64 start;
	/* End of the range in @inode */
	u64 end;
	bool uptodate;
};

/*
 * Try to release processed extent range
 *
 * May not release the extent range right now if the current range is
 * contiguous to processed extent.
 *
 * Will release processed extent when any of @inode, @uptodate, the range is
 * no longer contiguous to the processed range.
 *
 * Passing @inode == NULL will force processed extent to be released.
 */
static void endio_readpage_release_extent(struct processed_extent *processed,
			      struct btrfs_inode *inode, u64 start, u64 end,
			      bool uptodate)
{
	struct extent_state *cached = NULL;
	struct extent_io_tree *tree;

	/* The first extent, initialize @processed */
	if (!processed->inode)
		goto update;

	/*
	 * Contiguous to processed extent, just uptodate the end.
	 *
	 * Several things to notice:
	 *
	 * - bio can be merged as long as on-disk bytenr is contiguous
	 *   This means we can have page belonging to other inodes, thus need to
	 *   check if the inode still matches.
	 * - bvec can contain range beyond current page for multi-page bvec
	 *   Thus we need to do processed->end + 1 >= start check
	 */
	if (processed->inode == inode && processed->uptodate == uptodate &&
	    processed->end + 1 >= start && end >= processed->end) {
		processed->end = end;
		return;
	}

	tree = &processed->inode->io_tree;
	/*
	 * Now we don't have range contiguous to the processed range, release
	 * the processed range now.
	 */
	unlock_extent(tree, processed->start, processed->end, &cached);

update:
	/* Update processed to current range */
	processed->inode = inode;
	processed->start = start;
	processed->end = end;
	processed->uptodate = uptodate;
}

static void begin_page_read(struct btrfs_fs_info *fs_info, struct page *page)
{
	ASSERT(PageLocked(page));
	if (!btrfs_is_subpage(fs_info, page))
		return;

	ASSERT(PagePrivate(page));
	btrfs_subpage_start_reader(fs_info, page, page_offset(page), PAGE_SIZE);
}

/*
 * after a readpage IO is done, we need to:
 * clear the uptodate bits on error
 * set the uptodate bits if things worked
 * set the page up to date if all extents in the tree are uptodate
 * clear the lock bit in the extent tree
 * unlock the page if there are no other extents locked for it
 *
 * Scheduling is not allowed, so the extent state tree is expected
 * to have one and only one object corresponding to this IO.
 */
static void end_bio_extent_readpage(struct btrfs_bio *bbio)
{
	struct bio *bio = &bbio->bio;
	struct bio_vec *bvec;
	struct processed_extent processed = { 0 };
	/*
	 * The offset to the beginning of a bio, since one bio can never be
	 * larger than UINT_MAX, u32 here is enough.
	 */
	u32 bio_offset = 0;
	struct bvec_iter_all iter_all;

	ASSERT(!bio_flagged(bio, BIO_CLONED));
	bio_for_each_segment_all(bvec, bio, iter_all) {
		bool uptodate = !bio->bi_status;
		struct page *page = bvec->bv_page;
		struct inode *inode = page->mapping->host;
		struct btrfs_fs_info *fs_info = btrfs_sb(inode->i_sb);
		const u32 sectorsize = fs_info->sectorsize;
		u64 start;
		u64 end;
		u32 len;

		btrfs_debug(fs_info,
			"end_bio_extent_readpage: bi_sector=%llu, err=%d, mirror=%u",
			bio->bi_iter.bi_sector, bio->bi_status,
			bbio->mirror_num);

		/*
		 * We always issue full-sector reads, but if some block in a
		 * page fails to read, blk_update_request() will advance
		 * bv_offset and adjust bv_len to compensate.  Print a warning
		 * for unaligned offsets, and an error if they don't add up to
		 * a full sector.
		 */
		if (!IS_ALIGNED(bvec->bv_offset, sectorsize))
			btrfs_err(fs_info,
		"partial page read in btrfs with offset %u and length %u",
				  bvec->bv_offset, bvec->bv_len);
		else if (!IS_ALIGNED(bvec->bv_offset + bvec->bv_len,
				     sectorsize))
			btrfs_info(fs_info,
		"incomplete page read with offset %u and length %u",
				   bvec->bv_offset, bvec->bv_len);

		start = page_offset(page) + bvec->bv_offset;
		end = start + bvec->bv_len - 1;
		len = bvec->bv_len;

		if (likely(uptodate)) {
			loff_t i_size = i_size_read(inode);
			pgoff_t end_index = i_size >> PAGE_SHIFT;

			/*
			 * Zero out the remaining part if this range straddles
			 * i_size.
			 *
			 * Here we should only zero the range inside the bvec,
			 * not touch anything else.
			 *
			 * NOTE: i_size is exclusive while end is inclusive.
			 */
			if (page->index == end_index && i_size <= end) {
				u32 zero_start = max(offset_in_page(i_size),
						     offset_in_page(start));

				zero_user_segment(page, zero_start,
						  offset_in_page(end) + 1);
			}
		}

		/* Update page status and unlock. */
		end_page_read(page, uptodate, start, len);
		endio_readpage_release_extent(&processed, BTRFS_I(inode),
					      start, end, uptodate);

		ASSERT(bio_offset + len > bio_offset);
		bio_offset += len;

	}
	/* Release the last extent */
	endio_readpage_release_extent(&processed, NULL, 0, 0, false);
	bio_put(bio);
}

/*
 * Populate every free slot in a provided array with pages.
 *
 * @nr_pages:   number of pages to allocate
 * @page_array: the array to fill with pages; any existing non-null entries in
 * 		the array will be skipped
 *
 * Return: 0        if all pages were able to be allocated;
 *         -ENOMEM  otherwise, and the caller is responsible for freeing all
 *                  non-null page pointers in the array.
 */
int btrfs_alloc_page_array(unsigned int nr_pages, struct page **page_array)
{
	unsigned int allocated;

	for (allocated = 0; allocated < nr_pages;) {
		unsigned int last = allocated;

		allocated = alloc_pages_bulk_array(GFP_NOFS, nr_pages, page_array);

		if (allocated == nr_pages)
			return 0;

		/*
		 * During this iteration, no page could be allocated, even
		 * though alloc_pages_bulk_array() falls back to alloc_page()
		 * if  it could not bulk-allocate. So we must be out of memory.
		 */
		if (allocated == last)
			return -ENOMEM;

		memalloc_retry_wait(GFP_NOFS);
	}
	return 0;
}

static bool btrfs_bio_is_contig(struct btrfs_bio_ctrl *bio_ctrl,
				struct page *page, u64 disk_bytenr,
				unsigned int pg_offset)
{
	struct bio *bio = &bio_ctrl->bbio->bio;
	struct bio_vec *bvec = bio_last_bvec_all(bio);
	const sector_t sector = disk_bytenr >> SECTOR_SHIFT;

	if (bio_ctrl->compress_type != BTRFS_COMPRESS_NONE) {
		/*
		 * For compression, all IO should have its logical bytenr set
		 * to the starting bytenr of the compressed extent.
		 */
		return bio->bi_iter.bi_sector == sector;
	}

	/*
	 * The contig check requires the following conditions to be met:
	 *
	 * 1) The pages are belonging to the same inode
	 *    This is implied by the call chain.
	 *
	 * 2) The range has adjacent logical bytenr
	 *
	 * 3) The range has adjacent file offset
	 *    This is required for the usage of btrfs_bio->file_offset.
	 */
	return bio_end_sector(bio) == sector &&
		page_offset(bvec->bv_page) + bvec->bv_offset + bvec->bv_len ==
		page_offset(page) + pg_offset;
}

static void alloc_new_bio(struct btrfs_inode *inode,
			  struct btrfs_bio_ctrl *bio_ctrl,
			  u64 disk_bytenr, u64 file_offset)
{
	struct btrfs_fs_info *fs_info = inode->root->fs_info;
	struct btrfs_bio *bbio;

	bbio = btrfs_bio_alloc(BIO_MAX_VECS, bio_ctrl->opf, fs_info,
			       bio_ctrl->end_io_func, NULL);
	bbio->bio.bi_iter.bi_sector = disk_bytenr >> SECTOR_SHIFT;
	bbio->inode = inode;
	bbio->file_offset = file_offset;
	bio_ctrl->bbio = bbio;
	bio_ctrl->len_to_oe_boundary = U32_MAX;

	/* Limit data write bios to the ordered boundary. */
	if (bio_ctrl->wbc) {
		struct btrfs_ordered_extent *ordered;

		ordered = btrfs_lookup_ordered_extent(inode, file_offset);
		if (ordered) {
			bio_ctrl->len_to_oe_boundary = min_t(u32, U32_MAX,
					ordered->file_offset +
					ordered->disk_num_bytes - file_offset);
			bbio->ordered = ordered;
		}

		/*
		 * Pick the last added device to support cgroup writeback.  For
		 * multi-device file systems this means blk-cgroup policies have
		 * to always be set on the last added/replaced device.
		 * This is a bit odd but has been like that for a long time.
		 */
		bio_set_dev(&bbio->bio, fs_info->fs_devices->latest_dev->bdev);
		wbc_init_bio(bio_ctrl->wbc, &bbio->bio);
	}
}

/*
 * @disk_bytenr: logical bytenr where the write will be
 * @page:	page to add to the bio
 * @size:	portion of page that we want to write to
 * @pg_offset:	offset of the new bio or to check whether we are adding
 *              a contiguous page to the previous one
 *
 * The will either add the page into the existing @bio_ctrl->bbio, or allocate a
 * new one in @bio_ctrl->bbio.
 * The mirror number for this IO should already be initizlied in
 * @bio_ctrl->mirror_num.
 */
static void submit_extent_page(struct btrfs_bio_ctrl *bio_ctrl,
			       u64 disk_bytenr, struct page *page,
			       size_t size, unsigned long pg_offset,
			       struct bio_list *bio_list)
{
	struct btrfs_inode *inode = BTRFS_I(page->mapping->host);

	ASSERT(pg_offset + size <= PAGE_SIZE);
	ASSERT(bio_ctrl->end_io_func);

	if (bio_ctrl->bbio &&
	    !btrfs_bio_is_contig(bio_ctrl, page, disk_bytenr, pg_offset))
		submit_one_bio(bio_ctrl, bio_list);

	do {
		u32 len = size;

		/* Allocate new bio if needed */
		if (!bio_ctrl->bbio) {
			alloc_new_bio(inode, bio_ctrl, disk_bytenr,
				      page_offset(page) + pg_offset);
		}

		/* Cap to the current ordered extent boundary if there is one. */
		if (len > bio_ctrl->len_to_oe_boundary) {
			ASSERT(bio_ctrl->compress_type == BTRFS_COMPRESS_NONE);
			ASSERT(is_data_inode(&inode->vfs_inode));
			len = bio_ctrl->len_to_oe_boundary;
		}

		if (bio_add_page(&bio_ctrl->bbio->bio, page, len, pg_offset) != len) {
			/* bio full: move on to a new one */
			submit_one_bio(bio_ctrl, bio_list);
			continue;
		}

		if (bio_ctrl->wbc)
			wbc_account_cgroup_owner(bio_ctrl->wbc, page, len);

		size -= len;
		pg_offset += len;
		disk_bytenr += len;

		/*
		 * len_to_oe_boundary defaults to U32_MAX, which isn't page or
		 * sector aligned.  alloc_new_bio() then sets it to the end of
		 * our ordered extent for writes into zoned devices.
		 *
		 * When len_to_oe_boundary is tracking an ordered extent, we
		 * trust the ordered extent code to align things properly, and
		 * the check above to cap our write to the ordered extent
		 * boundary is correct.
		 *
		 * When len_to_oe_boundary is U32_MAX, the cap above would
		 * result in a 4095 byte IO for the last page right before
		 * we hit the bio limit of UINT_MAX.  bio_add_page() has all
		 * the checks required to make sure we don't overflow the bio,
		 * and we should just ignore len_to_oe_boundary completely
		 * unless we're using it to track an ordered extent.
		 *
		 * It's pretty hard to make a bio sized U32_MAX, but it can
		 * happen when the page cache is able to feed us contiguous
		 * pages for large extents.
		 */
		if (bio_ctrl->len_to_oe_boundary != U32_MAX)
			bio_ctrl->len_to_oe_boundary -= len;

		/* Ordered extent boundary: move on to a new bio. */
		if (bio_ctrl->len_to_oe_boundary == 0)
			submit_one_bio(bio_ctrl, bio_list);
	} while (size);
}

static int attach_extent_buffer_page(struct extent_buffer *eb,
				     struct page *page,
				     struct btrfs_subpage *prealloc)
{
	struct btrfs_fs_info *fs_info = eb->fs_info;
	int ret = 0;

	/*
	 * If the page is mapped to btree inode, we should hold the private
	 * lock to prevent race.
	 * For cloned or dummy extent buffers, their pages are not mapped and
	 * will not race with any other ebs.
	 */
	if (page->mapping)
		lockdep_assert_held(&page->mapping->private_lock);

	if (fs_info->nodesize >= PAGE_SIZE) {
		if (!PagePrivate(page))
			attach_page_private(page, eb);
		else
			WARN_ON(page->private != (unsigned long)eb);
		return 0;
	}

	/* Already mapped, just free prealloc */
	if (PagePrivate(page)) {
		btrfs_free_subpage(prealloc);
		return 0;
	}

	if (prealloc)
		/* Has preallocated memory for subpage */
		attach_page_private(page, prealloc);
	else
		/* Do new allocation to attach subpage */
		ret = btrfs_attach_subpage(fs_info, page,
					   BTRFS_SUBPAGE_METADATA);
	return ret;
}

int set_page_extent_mapped(struct page *page)
{
	struct btrfs_fs_info *fs_info;

	ASSERT(page->mapping);

	if (PagePrivate(page))
		return 0;

	fs_info = btrfs_sb(page->mapping->host->i_sb);

	if (btrfs_is_subpage(fs_info, page))
		return btrfs_attach_subpage(fs_info, page, BTRFS_SUBPAGE_DATA);

	attach_page_private(page, (void *)EXTENT_PAGE_PRIVATE);
	return 0;
}

void clear_page_extent_mapped(struct page *page)
{
	struct btrfs_fs_info *fs_info;

	ASSERT(page->mapping);

	if (!PagePrivate(page))
		return;

	fs_info = btrfs_sb(page->mapping->host->i_sb);
	if (btrfs_is_subpage(fs_info, page))
		return btrfs_detach_subpage(fs_info, page);

	detach_page_private(page);
}

static struct extent_map *
__get_extent_map(struct inode *inode, struct page *page, size_t pg_offset,
		 u64 start, u64 len, struct extent_map **em_cached)
{
	struct extent_map *em;

	if (em_cached && *em_cached) {
		em = *em_cached;
		if (extent_map_in_tree(em) && start >= em->start &&
		    start < extent_map_end(em)) {
			refcount_inc(&em->refs);
			return em;
		}

		free_extent_map(em);
		*em_cached = NULL;
	}

	em = btrfs_get_extent(BTRFS_I(inode), page, pg_offset, start, len);
	if (em_cached && !IS_ERR(em)) {
		BUG_ON(*em_cached);
		refcount_inc(&em->refs);
		*em_cached = em;
	}
	return em;
}
/*
 * basic readpage implementation.  Locked extent state structs are inserted
 * into the tree that are removed when the IO is done (by the end_io
 * handlers)
 * XXX JDM: This needs looking at to ensure proper page locking
 * return 0 on success, otherwise return error
 */
static int btrfs_do_readpage(struct page *page, struct extent_map **em_cached,
		      struct btrfs_bio_ctrl *bio_ctrl, u64 *prev_em_start)
{
	struct inode *inode = page->mapping->host;
	struct btrfs_fs_info *fs_info = btrfs_sb(inode->i_sb);
	u64 start = page_offset(page);
	const u64 end = start + PAGE_SIZE - 1;
	u64 cur = start;
	u64 extent_offset;
	u64 last_byte = i_size_read(inode);
	u64 block_start;
	struct extent_map *em;
	int ret = 0;
	size_t pg_offset = 0;
	size_t iosize;
	size_t blocksize = inode->i_sb->s_blocksize;
	struct extent_io_tree *tree = &BTRFS_I(inode)->io_tree;

	ret = set_page_extent_mapped(page);
	if (ret < 0) {
		unlock_extent(tree, start, end, NULL);
		unlock_page(page);
		return ret;
	}

	if (page->index == last_byte >> PAGE_SHIFT) {
		size_t zero_offset = offset_in_page(last_byte);

		if (zero_offset) {
			iosize = PAGE_SIZE - zero_offset;
			memzero_page(page, zero_offset, iosize);
		}
	}
	bio_ctrl->end_io_func = end_bio_extent_readpage;
	begin_page_read(fs_info, page);
	while (cur <= end) {
		enum btrfs_compression_type compress_type = BTRFS_COMPRESS_NONE;
		bool force_bio_submit = false;
		u64 disk_bytenr;

		ASSERT(IS_ALIGNED(cur, fs_info->sectorsize));
		if (cur >= last_byte) {
			iosize = PAGE_SIZE - pg_offset;
			memzero_page(page, pg_offset, iosize);
			unlock_extent(tree, cur, cur + iosize - 1, NULL);
			end_page_read(page, true, cur, iosize);
			break;
		}
		em = __get_extent_map(inode, page, pg_offset, cur,
				      end - cur + 1, em_cached);
		if (IS_ERR(em)) {
			unlock_extent(tree, cur, end, NULL);
			end_page_read(page, false, cur, end + 1 - cur);
			return PTR_ERR(em);
		}
		extent_offset = cur - em->start;
		BUG_ON(extent_map_end(em) <= cur);
		BUG_ON(end < cur);

		if (test_bit(EXTENT_FLAG_COMPRESSED, &em->flags))
			compress_type = em->compress_type;

		iosize = min(extent_map_end(em) - cur, end - cur + 1);
		iosize = ALIGN(iosize, blocksize);
		if (compress_type != BTRFS_COMPRESS_NONE)
			disk_bytenr = em->block_start;
		else
			disk_bytenr = em->block_start + extent_offset;
		block_start = em->block_start;
		if (test_bit(EXTENT_FLAG_PREALLOC, &em->flags))
			block_start = EXTENT_MAP_HOLE;

		/*
		 * If we have a file range that points to a compressed extent
		 * and it's followed by a consecutive file range that points
		 * to the same compressed extent (possibly with a different
		 * offset and/or length, so it either points to the whole extent
		 * or only part of it), we must make sure we do not submit a
		 * single bio to populate the pages for the 2 ranges because
		 * this makes the compressed extent read zero out the pages
		 * belonging to the 2nd range. Imagine the following scenario:
		 *
		 *  File layout
		 *  [0 - 8K]                     [8K - 24K]
		 *    |                               |
		 *    |                               |
		 * points to extent X,         points to extent X,
		 * offset 4K, length of 8K     offset 0, length 16K
		 *
		 * [extent X, compressed length = 4K uncompressed length = 16K]
		 *
		 * If the bio to read the compressed extent covers both ranges,
		 * it will decompress extent X into the pages belonging to the
		 * first range and then it will stop, zeroing out the remaining
		 * pages that belong to the other range that points to extent X.
		 * So here we make sure we submit 2 bios, one for the first
		 * range and another one for the third range. Both will target
		 * the same physical extent from disk, but we can't currently
		 * make the compressed bio endio callback populate the pages
		 * for both ranges because each compressed bio is tightly
		 * coupled with a single extent map, and each range can have
		 * an extent map with a different offset value relative to the
		 * uncompressed data of our extent and different lengths. This
		 * is a corner case so we prioritize correctness over
		 * non-optimal behavior (submitting 2 bios for the same extent).
		 */
		if (test_bit(EXTENT_FLAG_COMPRESSED, &em->flags) &&
		    prev_em_start && *prev_em_start != (u64)-1 &&
		    *prev_em_start != em->start)
			force_bio_submit = true;

		if (prev_em_start)
			*prev_em_start = em->start;

		free_extent_map(em);
		em = NULL;

		/* we've found a hole, just zero and go on */
		if (block_start == EXTENT_MAP_HOLE) {
			memzero_page(page, pg_offset, iosize);

			unlock_extent(tree, cur, cur + iosize - 1, NULL);
			end_page_read(page, true, cur, iosize);
			cur = cur + iosize;
			pg_offset += iosize;
			continue;
		}
		/* the get_extent function already copied into the page */
		if (block_start == EXTENT_MAP_INLINE) {
			unlock_extent(tree, cur, cur + iosize - 1, NULL);
			end_page_read(page, true, cur, iosize);
			cur = cur + iosize;
			pg_offset += iosize;
			continue;
		}

		if (bio_ctrl->compress_type != compress_type) {
			submit_one_bio(bio_ctrl, NULL);
			bio_ctrl->compress_type = compress_type;
		}

		if (force_bio_submit)
			submit_one_bio(bio_ctrl, NULL);
		submit_extent_page(bio_ctrl, disk_bytenr, page, iosize,
				   pg_offset, NULL);
		cur = cur + iosize;
		pg_offset += iosize;
	}

	return 0;
}

int btrfs_read_folio(struct file *file, struct folio *folio)
{
	struct page *page = &folio->page;
	struct btrfs_inode *inode = BTRFS_I(page->mapping->host);
	u64 start = page_offset(page);
	u64 end = start + PAGE_SIZE - 1;
	struct btrfs_bio_ctrl bio_ctrl = { .opf = REQ_OP_READ };
	int ret;

	btrfs_lock_and_flush_ordered_range(inode, start, end, NULL);

	ret = btrfs_do_readpage(page, NULL, &bio_ctrl, NULL);
	/*
	 * If btrfs_do_readpage() failed we will want to submit the assembled
	 * bio to do the cleanup.
	 */
	submit_one_bio(&bio_ctrl, NULL);
	return ret;
}

static inline void contiguous_readpages(struct page *pages[], int nr_pages,
					u64 start, u64 end,
					struct extent_map **em_cached,
					struct btrfs_bio_ctrl *bio_ctrl,
					u64 *prev_em_start)
{
	struct btrfs_inode *inode = BTRFS_I(pages[0]->mapping->host);
	int index;

	btrfs_lock_and_flush_ordered_range(inode, start, end, NULL);

	for (index = 0; index < nr_pages; index++) {
		btrfs_do_readpage(pages[index], em_cached, bio_ctrl,
				  prev_em_start);
		put_page(pages[index]);
	}
}

/*
 * helper for __extent_writepage, doing all of the delayed allocation setup.
 *
 * This returns 1 if btrfs_run_delalloc_range function did all the work required
 * to write the page (copy into inline extent).  In this case the IO has
 * been started and the page is already unlocked.
 *
 * This returns 0 if all went well (page still locked)
 * This returns < 0 if there were errors (page still locked)
 */
static noinline_for_stack int writepage_delalloc(struct btrfs_inode *inode,
		struct page *page, struct writeback_control *wbc)
{
	const u64 page_start = page_offset(page);
	const u64 page_end = page_start + PAGE_SIZE - 1;
	u64 delalloc_start = page_start;
	u64 delalloc_end = page_end;
	u64 delalloc_to_write = 0;
	bool found_delalloc = false;
	int ret = 0;

	while (delalloc_start < page_end) {
		delalloc_end = page_end;
		if (!find_lock_delalloc_range(&inode->vfs_inode, page,
					      &delalloc_start, &delalloc_end)) {
			delalloc_start = delalloc_end + 1;
			continue;
		}

		ret = btrfs_run_delalloc_range(inode, page, delalloc_start,
					       delalloc_end, wbc);
		if (ret < 0)
			return ret;

		delalloc_start = delalloc_end + 1;
		found_delalloc = true;
	}

	/*
	 * If we did not find any delalloc range in the io_tree, this must be
	 * the rare case of dirtying pages through get_user_pages without
	 * calling into ->page_mkwrite.
	 * While these are in the process of being fixed by switching to
	 * pin_user_pages, some are still around and need to be worked around
	 * by creating a delalloc reservation in a fixup worker, and waiting
	 * us to be called again with that reservation.
	 */
	if (!found_delalloc && btrfs_writepage_cow_fixup(page)) {
		redirty_page_for_writepage(wbc, page);
		unlock_page(page);
		return 1;
	}

	/*
	 * delalloc_end is already one less than the total length, so
	 * we don't subtract one from PAGE_SIZE
	 */
	delalloc_to_write +=
		DIV_ROUND_UP(delalloc_end + 1 - page_start, PAGE_SIZE);

	/*
	 * If btrfs_run_dealloc_range() already started I/O and unlocked
	 * the pages, we just need to account for them here.
	 */
	if (ret == 1) {
		wbc->nr_to_write -= delalloc_to_write;
		return 1;
	}

	if (wbc->nr_to_write < delalloc_to_write) {
		int thresh = 8192;

		if (delalloc_to_write < thresh * 2)
			thresh = delalloc_to_write;
		wbc->nr_to_write = min_t(u64, delalloc_to_write,
					 thresh);
	}

	return 0;
}

/*
 * Find the first byte we need to write.
 *
 * For subpage, one page can contain several sectors, and
 * __extent_writepage_io() will just grab all extent maps in the page
 * range and try to submit all non-inline/non-compressed extents.
 *
 * This is a big problem for subpage, we shouldn't re-submit already written
 * data at all.
 * This function will lookup subpage dirty bit to find which range we really
 * need to submit.
 *
 * Return the next dirty range in [@start, @end).
 * If no dirty range is found, @start will be page_offset(page) + PAGE_SIZE.
 */
static void find_next_dirty_byte(struct btrfs_fs_info *fs_info,
				 struct page *page, u64 *start, u64 *end)
{
	struct btrfs_subpage *subpage = (struct btrfs_subpage *)page->private;
	struct btrfs_subpage_info *spi = fs_info->subpage_info;
	u64 orig_start = *start;
	/* Declare as unsigned long so we can use bitmap ops */
	unsigned long flags;
	int range_start_bit;
	int range_end_bit;

	/*
	 * For regular sector size == page size case, since one page only
	 * contains one sector, we return the page offset directly.
	 */
	if (!btrfs_is_subpage(fs_info, page)) {
		*start = page_offset(page);
		*end = page_offset(page) + PAGE_SIZE;
		return;
	}

	range_start_bit = spi->dirty_offset +
			  (offset_in_page(orig_start) >> fs_info->sectorsize_bits);

	/* We should have the page locked, but just in case */
	spin_lock_irqsave(&subpage->lock, flags);
	bitmap_next_set_region(subpage->bitmaps, &range_start_bit, &range_end_bit,
			       spi->dirty_offset + spi->bitmap_nr_bits);
	spin_unlock_irqrestore(&subpage->lock, flags);

	range_start_bit -= spi->dirty_offset;
	range_end_bit -= spi->dirty_offset;

	*start = page_offset(page) + range_start_bit * fs_info->sectorsize;
	*end = page_offset(page) + range_end_bit * fs_info->sectorsize;
}

/*
 * helper for __extent_writepage.  This calls the writepage start hooks,
 * and does the loop to map the page into extents and bios.
 *
 * We return 1 if the IO is started and the page is unlocked,
 * 0 if all went well (page still locked)
 * < 0 if there were errors (page still locked)
 */
static noinline_for_stack int __extent_writepage_io(struct btrfs_inode *inode,
				 struct page *page,
				 struct btrfs_bio_ctrl *bio_ctrl, loff_t i_size)
{
	struct btrfs_fs_info *fs_info = inode->root->fs_info;
	u64 start = page_offset(page);
	u64 cur = start;
	u64 end = cur + PAGE_SIZE - 1;
	u64 extent_offset;
	u64 block_start;
	struct extent_map *em;
	struct bio_list bio_list = BIO_EMPTY_LIST;
	int ret = 0;
	int nr = 0;

	bio_ctrl->end_io_func = end_bio_extent_writepage;
	while (cur <= end) {
		u32 len = end - cur + 1;
		u64 disk_bytenr;
		u64 em_end;
		u64 dirty_range_start = cur;
		u64 dirty_range_end;
		u32 iosize;

		if (cur >= i_size) {
			btrfs_mark_ordered_io_finished(inode, page, cur, len,
						       true);
			/*
			 * This range is beyond i_size, thus we don't need to
			 * bother writing back.
			 * But we still need to clear the dirty subpage bit, or
			 * the next time the page gets dirtied, we will try to
			 * writeback the sectors with subpage dirty bits,
			 * causing writeback without ordered extent.
			 */
			btrfs_page_clear_dirty(fs_info, page, cur, len);
			break;
		}

		find_next_dirty_byte(fs_info, page, &dirty_range_start,
				     &dirty_range_end);
		if (cur < dirty_range_start) {
			cur = dirty_range_start;
			continue;
		}

		em = btrfs_get_extent(inode, NULL, 0, cur, len);
		if (IS_ERR(em)) {
			ret = PTR_ERR_OR_ZERO(em);
			goto out;
		}

		extent_offset = cur - em->start;
		em_end = extent_map_end(em);
		ASSERT(cur <= em_end);
		ASSERT(cur < end);
		ASSERT(IS_ALIGNED(em->start, fs_info->sectorsize));
		ASSERT(IS_ALIGNED(em->len, fs_info->sectorsize));

		block_start = em->block_start;
		disk_bytenr = em->block_start + extent_offset;

		ASSERT(!test_bit(EXTENT_FLAG_COMPRESSED, &em->flags));
		ASSERT(block_start != EXTENT_MAP_HOLE);
		ASSERT(block_start != EXTENT_MAP_INLINE);

		/*
		 * Note that em_end from extent_map_end() and dirty_range_end from
		 * find_next_dirty_byte() are all exclusive
		 */
		iosize = min(min(em_end, end + 1), dirty_range_end) - cur;
		free_extent_map(em);
		em = NULL;

		btrfs_set_range_writeback(inode, cur, cur + iosize - 1);
		if (!PageWriteback(page)) {
			btrfs_err(inode->root->fs_info,
				   "page %lu not writeback, cur %llu end %llu",
			       page->index, cur, end);
		}

		/*
		 * Although the PageDirty bit is cleared before entering this
		 * function, subpage dirty bit is not cleared.
		 * So clear subpage dirty bit here so next time we won't submit
		 * page for range already written to disk.
		 */
		btrfs_page_clear_dirty(fs_info, page, cur, iosize);

		submit_extent_page(bio_ctrl, disk_bytenr, page, iosize,
				   cur - page_offset(page), &bio_list);
		cur += iosize;
		nr++;
	}

	btrfs_page_assert_not_dirty(fs_info, page);
	ret = 0;
out:
	/* Make sure the mapping tag for page dirty gets cleared. */
	if (nr == 0) {
		set_page_writeback(page);
		end_page_writeback(page);
	}

	/*
	 * Submit all bios we queued up for this page.
	 *
	 * The bios are not submitted directly after building them as otherwise
	 * a very fast I/O completion on an earlier bio could clear the page
	 * writeback bit before the subsequent bios are even submitted.
	 */
	btrfs_submit_pending_bios(&bio_list, ret);

	if (ret) {
		u32 remaining = end + 1 - cur;

		btrfs_mark_ordered_io_finished(inode, page, cur, remaining,
					       false);
		btrfs_page_clear_uptodate(fs_info, page, cur, remaining);
		mapping_set_error(page->mapping, ret);
	}
	return ret;
}

/*
 * the writepage semantics are similar to regular writepage.  extent
 * records are inserted to lock ranges in the tree, and as dirty areas
 * are found, they are marked writeback.  Then the lock bits are removed
 * and the end_io handler clears the writeback ranges
 *
 * Return 0 if everything goes well.
 * Return <0 for error.
 */
static int __extent_writepage(struct page *page, struct btrfs_bio_ctrl *bio_ctrl)
{
	struct folio *folio = page_folio(page);
	struct inode *inode = page->mapping->host;
	int ret;
	size_t pg_offset;
	loff_t i_size = i_size_read(inode);
	unsigned long end_index = i_size >> PAGE_SHIFT;

	trace___extent_writepage(page, inode, bio_ctrl->wbc);

	WARN_ON(!PageLocked(page));

	pg_offset = offset_in_page(i_size);
	if (page->index > end_index ||
	   (page->index == end_index && !pg_offset)) {
		folio_invalidate(folio, 0, folio_size(folio));
		folio_unlock(folio);
		return 0;
	}

	if (page->index == end_index)
		memzero_page(page, pg_offset, PAGE_SIZE - pg_offset);

	ret = set_page_extent_mapped(page);
	if (ret < 0)
		goto error;

	ret = writepage_delalloc(BTRFS_I(inode), page, bio_ctrl->wbc);
	if (ret == 1)
		return 0;
	if (ret)
		goto error;

	ret = __extent_writepage_io(BTRFS_I(inode), page, bio_ctrl, i_size);
	/* __extent_writepage_io cleans up by itself on error. */
	bio_ctrl->wbc->nr_to_write--;
<<<<<<< HEAD

done:
	if (nr == 0) {
		/* make sure the mapping tag for page dirty gets cleared */
		set_page_writeback(page);
		end_page_writeback(page);
	}
	if (ret) {
		btrfs_mark_ordered_io_finished(BTRFS_I(inode), page, page_start,
					       PAGE_SIZE, !ret);
		mapping_set_error(page->mapping, ret);
	}
=======
	goto unlock_page;

error:
	/* Make sure the mapping tag for page dirty gets cleared. */
	set_page_writeback(page);
	end_page_writeback(page);
	mapping_set_error(page->mapping, ret);
unlock_page:
>>>>>>> 1886ed00
	unlock_page(page);
	ASSERT(ret <= 0);
	return ret;
}

void wait_on_extent_buffer_writeback(struct extent_buffer *eb)
{
	wait_on_bit_io(&eb->bflags, EXTENT_BUFFER_WRITEBACK,
		       TASK_UNINTERRUPTIBLE);
}

/*
 * Lock extent buffer status and pages for writeback.
 *
 * Return %false if the extent buffer doesn't need to be submitted (e.g. the
 * extent buffer is not dirty)
 * Return %true is the extent buffer is submitted to bio.
 */
static noinline_for_stack bool lock_extent_buffer_for_io(struct extent_buffer *eb,
			  struct writeback_control *wbc)
{
	struct btrfs_fs_info *fs_info = eb->fs_info;
	bool ret = false;

	btrfs_tree_lock(eb);
	while (test_bit(EXTENT_BUFFER_WRITEBACK, &eb->bflags)) {
		btrfs_tree_unlock(eb);
		if (wbc->sync_mode != WB_SYNC_ALL)
			return false;
		wait_on_extent_buffer_writeback(eb);
		btrfs_tree_lock(eb);
	}

	/*
	 * We need to do this to prevent races in people who check if the eb is
	 * under IO since we can end up having no IO bits set for a short period
	 * of time.
	 */
	spin_lock(&eb->refs_lock);
	if (test_and_clear_bit(EXTENT_BUFFER_DIRTY, &eb->bflags)) {
		set_bit(EXTENT_BUFFER_WRITEBACK, &eb->bflags);
		spin_unlock(&eb->refs_lock);
		btrfs_set_header_flag(eb, BTRFS_HEADER_FLAG_WRITTEN);
		percpu_counter_add_batch(&fs_info->dirty_metadata_bytes,
					 -eb->len,
					 fs_info->dirty_metadata_batch);
		ret = true;
	} else {
		spin_unlock(&eb->refs_lock);
	}
	btrfs_tree_unlock(eb);
	return ret;
}

static void set_btree_ioerr(struct extent_buffer *eb)
{
	struct btrfs_fs_info *fs_info = eb->fs_info;

	set_bit(EXTENT_BUFFER_WRITE_ERR, &eb->bflags);

	/*
	 * A read may stumble upon this buffer later, make sure that it gets an
	 * error and knows there was an error.
	 */
	clear_bit(EXTENT_BUFFER_UPTODATE, &eb->bflags);

	/*
	 * We need to set the mapping with the io error as well because a write
	 * error will flip the file system readonly, and then syncfs() will
	 * return a 0 because we are readonly if we don't modify the err seq for
	 * the superblock.
	 */
	mapping_set_error(eb->fs_info->btree_inode->i_mapping, -EIO);

	/*
	 * If writeback for a btree extent that doesn't belong to a log tree
	 * failed, increment the counter transaction->eb_write_errors.
	 * We do this because while the transaction is running and before it's
	 * committing (when we call filemap_fdata[write|wait]_range against
	 * the btree inode), we might have
	 * btree_inode->i_mapping->a_ops->writepages() called by the VM - if it
	 * returns an error or an error happens during writeback, when we're
	 * committing the transaction we wouldn't know about it, since the pages
	 * can be no longer dirty nor marked anymore for writeback (if a
	 * subsequent modification to the extent buffer didn't happen before the
	 * transaction commit), which makes filemap_fdata[write|wait]_range not
	 * able to find the pages tagged with SetPageError at transaction
	 * commit time. So if this happens we must abort the transaction,
	 * otherwise we commit a super block with btree roots that point to
	 * btree nodes/leafs whose content on disk is invalid - either garbage
	 * or the content of some node/leaf from a past generation that got
	 * cowed or deleted and is no longer valid.
	 *
	 * Note: setting AS_EIO/AS_ENOSPC in the btree inode's i_mapping would
	 * not be enough - we need to distinguish between log tree extents vs
	 * non-log tree extents, and the next filemap_fdatawait_range() call
	 * will catch and clear such errors in the mapping - and that call might
	 * be from a log sync and not from a transaction commit. Also, checking
	 * for the eb flag EXTENT_BUFFER_WRITE_ERR at transaction commit time is
	 * not done and would not be reliable - the eb might have been released
	 * from memory and reading it back again means that flag would not be
	 * set (since it's a runtime flag, not persisted on disk).
	 *
	 * Using the flags below in the btree inode also makes us achieve the
	 * goal of AS_EIO/AS_ENOSPC when writepages() returns success, started
	 * writeback for all dirty pages and before filemap_fdatawait_range()
	 * is called, the writeback for all dirty pages had already finished
	 * with errors - because we were not using AS_EIO/AS_ENOSPC,
	 * filemap_fdatawait_range() would return success, as it could not know
	 * that writeback errors happened (the pages were no longer tagged for
	 * writeback).
	 */
	switch (eb->log_index) {
	case -1:
		set_bit(BTRFS_FS_BTREE_ERR, &fs_info->flags);
		break;
	case 0:
		set_bit(BTRFS_FS_LOG1_ERR, &fs_info->flags);
		break;
	case 1:
		set_bit(BTRFS_FS_LOG2_ERR, &fs_info->flags);
		break;
	default:
		BUG(); /* unexpected, logic error */
	}
}

/*
 * The endio specific version which won't touch any unsafe spinlock in endio
 * context.
 */
static struct extent_buffer *find_extent_buffer_nolock(
		struct btrfs_fs_info *fs_info, u64 start)
{
	struct extent_buffer *eb;

	rcu_read_lock();
	eb = radix_tree_lookup(&fs_info->buffer_radix,
			       start >> fs_info->sectorsize_bits);
	if (eb && atomic_inc_not_zero(&eb->refs)) {
		rcu_read_unlock();
		return eb;
	}
	rcu_read_unlock();
	return NULL;
}

static void extent_buffer_write_end_io(struct btrfs_bio *bbio)
{
	struct extent_buffer *eb = bbio->private;
	struct btrfs_fs_info *fs_info = eb->fs_info;
	bool uptodate = !bbio->bio.bi_status;
	struct bvec_iter_all iter_all;
	struct bio_vec *bvec;
	u32 bio_offset = 0;

	if (!uptodate)
		set_btree_ioerr(eb);

	bio_for_each_segment_all(bvec, &bbio->bio, iter_all) {
		u64 start = eb->start + bio_offset;
		struct page *page = bvec->bv_page;
		u32 len = bvec->bv_len;

		btrfs_page_clear_writeback(fs_info, page, start, len);
		bio_offset += len;
	}

	clear_bit(EXTENT_BUFFER_WRITEBACK, &eb->bflags);
	smp_mb__after_atomic();
	wake_up_bit(&eb->bflags, EXTENT_BUFFER_WRITEBACK);

	bio_put(&bbio->bio);
}

static void prepare_eb_write(struct extent_buffer *eb)
{
	u32 nritems;
	unsigned long start;
	unsigned long end;

	clear_bit(EXTENT_BUFFER_WRITE_ERR, &eb->bflags);

	/* Set btree blocks beyond nritems with 0 to avoid stale content */
	nritems = btrfs_header_nritems(eb);
	if (btrfs_header_level(eb) > 0) {
		end = btrfs_node_key_ptr_offset(eb, nritems);
		memzero_extent_buffer(eb, end, eb->len - end);
	} else {
		/*
		 * Leaf:
		 * header 0 1 2 .. N ... data_N .. data_2 data_1 data_0
		 */
		start = btrfs_item_nr_offset(eb, nritems);
		end = btrfs_item_nr_offset(eb, 0);
		if (nritems == 0)
			end += BTRFS_LEAF_DATA_SIZE(eb->fs_info);
		else
			end += btrfs_item_offset(eb, nritems - 1);
		memzero_extent_buffer(eb, start, end - start);
	}
}

static noinline_for_stack void write_one_eb(struct extent_buffer *eb,
					    struct writeback_control *wbc)
{
	struct btrfs_fs_info *fs_info = eb->fs_info;
	struct btrfs_bio *bbio;

	prepare_eb_write(eb);

	bbio = btrfs_bio_alloc(INLINE_EXTENT_BUFFER_PAGES,
			       REQ_OP_WRITE | REQ_META | wbc_to_write_flags(wbc),
			       eb->fs_info, extent_buffer_write_end_io, eb);
	bbio->bio.bi_iter.bi_sector = eb->start >> SECTOR_SHIFT;
	bio_set_dev(&bbio->bio, fs_info->fs_devices->latest_dev->bdev);
	wbc_init_bio(wbc, &bbio->bio);
	bbio->inode = BTRFS_I(eb->fs_info->btree_inode);
	bbio->file_offset = eb->start;
	if (fs_info->nodesize < PAGE_SIZE) {
		struct page *p = eb->pages[0];

		lock_page(p);
		btrfs_subpage_set_writeback(fs_info, p, eb->start, eb->len);
		if (btrfs_subpage_clear_and_test_dirty(fs_info, p, eb->start,
						       eb->len)) {
			clear_page_dirty_for_io(p);
			wbc->nr_to_write--;
		}
		__bio_add_page(&bbio->bio, p, eb->len, eb->start - page_offset(p));
		wbc_account_cgroup_owner(wbc, p, eb->len);
		unlock_page(p);
	} else {
		for (int i = 0; i < num_extent_pages(eb); i++) {
			struct page *p = eb->pages[i];

			lock_page(p);
			clear_page_dirty_for_io(p);
			set_page_writeback(p);
			__bio_add_page(&bbio->bio, p, PAGE_SIZE, 0);
			wbc_account_cgroup_owner(wbc, p, PAGE_SIZE);
			wbc->nr_to_write--;
			unlock_page(p);
		}
	}
	btrfs_submit_bio(bbio, 0);
}

/*
 * Submit one subpage btree page.
 *
 * The main difference to submit_eb_page() is:
 * - Page locking
 *   For subpage, we don't rely on page locking at all.
 *
 * - Flush write bio
 *   We only flush bio if we may be unable to fit current extent buffers into
 *   current bio.
 *
 * Return >=0 for the number of submitted extent buffers.
 * Return <0 for fatal error.
 */
static int submit_eb_subpage(struct page *page, struct writeback_control *wbc)
{
	struct btrfs_fs_info *fs_info = btrfs_sb(page->mapping->host->i_sb);
	int submitted = 0;
	u64 page_start = page_offset(page);
	int bit_start = 0;
	int sectors_per_node = fs_info->nodesize >> fs_info->sectorsize_bits;

	/* Lock and write each dirty extent buffers in the range */
	while (bit_start < fs_info->subpage_info->bitmap_nr_bits) {
		struct btrfs_subpage *subpage = (struct btrfs_subpage *)page->private;
		struct extent_buffer *eb;
		unsigned long flags;
		u64 start;

		/*
		 * Take private lock to ensure the subpage won't be detached
		 * in the meantime.
		 */
		spin_lock(&page->mapping->private_lock);
		if (!PagePrivate(page)) {
			spin_unlock(&page->mapping->private_lock);
			break;
		}
		spin_lock_irqsave(&subpage->lock, flags);
		if (!test_bit(bit_start + fs_info->subpage_info->dirty_offset,
			      subpage->bitmaps)) {
			spin_unlock_irqrestore(&subpage->lock, flags);
			spin_unlock(&page->mapping->private_lock);
			bit_start++;
			continue;
		}

		start = page_start + bit_start * fs_info->sectorsize;
		bit_start += sectors_per_node;

		/*
		 * Here we just want to grab the eb without touching extra
		 * spin locks, so call find_extent_buffer_nolock().
		 */
		eb = find_extent_buffer_nolock(fs_info, start);
		spin_unlock_irqrestore(&subpage->lock, flags);
		spin_unlock(&page->mapping->private_lock);

		/*
		 * The eb has already reached 0 refs thus find_extent_buffer()
		 * doesn't return it. We don't need to write back such eb
		 * anyway.
		 */
		if (!eb)
			continue;

		if (lock_extent_buffer_for_io(eb, wbc)) {
			write_one_eb(eb, wbc);
			submitted++;
		}
		free_extent_buffer(eb);
	}
	return submitted;
}

/*
 * Submit all page(s) of one extent buffer.
 *
 * @page:	the page of one extent buffer
 * @eb_context:	to determine if we need to submit this page, if current page
 *		belongs to this eb, we don't need to submit
 *
 * The caller should pass each page in their bytenr order, and here we use
 * @eb_context to determine if we have submitted pages of one extent buffer.
 *
 * If we have, we just skip until we hit a new page that doesn't belong to
 * current @eb_context.
 *
 * If not, we submit all the page(s) of the extent buffer.
 *
 * Return >0 if we have submitted the extent buffer successfully.
 * Return 0 if we don't need to submit the page, as it's already submitted by
 * previous call.
 * Return <0 for fatal error.
 */
static int submit_eb_page(struct page *page, struct btrfs_eb_write_context *ctx)
{
	struct writeback_control *wbc = ctx->wbc;
	struct address_space *mapping = page->mapping;
	struct extent_buffer *eb;
	int ret;

	if (!PagePrivate(page))
		return 0;

	if (btrfs_sb(page->mapping->host->i_sb)->nodesize < PAGE_SIZE)
		return submit_eb_subpage(page, wbc);

	spin_lock(&mapping->private_lock);
	if (!PagePrivate(page)) {
		spin_unlock(&mapping->private_lock);
		return 0;
	}

	eb = (struct extent_buffer *)page->private;

	/*
	 * Shouldn't happen and normally this would be a BUG_ON but no point
	 * crashing the machine for something we can survive anyway.
	 */
	if (WARN_ON(!eb)) {
		spin_unlock(&mapping->private_lock);
		return 0;
	}

	if (eb == ctx->eb) {
		spin_unlock(&mapping->private_lock);
		return 0;
	}
	ret = atomic_inc_not_zero(&eb->refs);
	spin_unlock(&mapping->private_lock);
	if (!ret)
		return 0;

	ctx->eb = eb;

	ret = btrfs_check_meta_write_pointer(eb->fs_info, ctx);
	if (ret) {
		if (ret == -EBUSY)
			ret = 0;
		free_extent_buffer(eb);
		return ret;
	}

	if (!lock_extent_buffer_for_io(eb, wbc)) {
		free_extent_buffer(eb);
		return 0;
	}
	/* Implies write in zoned mode. */
	if (ctx->zoned_bg) {
		/* Mark the last eb in the block group. */
		btrfs_schedule_zone_finish_bg(ctx->zoned_bg, eb);
		ctx->zoned_bg->meta_write_pointer += eb->len;
	}
	write_one_eb(eb, wbc);
	free_extent_buffer(eb);
	return 1;
}

int btree_write_cache_pages(struct address_space *mapping,
				   struct writeback_control *wbc)
{
	struct btrfs_eb_write_context ctx = { .wbc = wbc };
	struct btrfs_fs_info *fs_info = BTRFS_I(mapping->host)->root->fs_info;
	int ret = 0;
	int done = 0;
	int nr_to_write_done = 0;
	struct folio_batch fbatch;
	unsigned int nr_folios;
	pgoff_t index;
	pgoff_t end;		/* Inclusive */
	int scanned = 0;
	xa_mark_t tag;

	folio_batch_init(&fbatch);
	if (wbc->range_cyclic) {
		index = mapping->writeback_index; /* Start from prev offset */
		end = -1;
		/*
		 * Start from the beginning does not need to cycle over the
		 * range, mark it as scanned.
		 */
		scanned = (index == 0);
	} else {
		index = wbc->range_start >> PAGE_SHIFT;
		end = wbc->range_end >> PAGE_SHIFT;
		scanned = 1;
	}
	if (wbc->sync_mode == WB_SYNC_ALL)
		tag = PAGECACHE_TAG_TOWRITE;
	else
		tag = PAGECACHE_TAG_DIRTY;
	btrfs_zoned_meta_io_lock(fs_info);
retry:
	if (wbc->sync_mode == WB_SYNC_ALL)
		tag_pages_for_writeback(mapping, index, end);
	while (!done && !nr_to_write_done && (index <= end) &&
	       (nr_folios = filemap_get_folios_tag(mapping, &index, end,
					    tag, &fbatch))) {
		unsigned i;

		for (i = 0; i < nr_folios; i++) {
			struct folio *folio = fbatch.folios[i];

			ret = submit_eb_page(&folio->page, &ctx);
			if (ret == 0)
				continue;
			if (ret < 0) {
				done = 1;
				break;
			}

			/*
			 * the filesystem may choose to bump up nr_to_write.
			 * We have to make sure to honor the new nr_to_write
			 * at any time
			 */
			nr_to_write_done = wbc->nr_to_write <= 0;
		}
		folio_batch_release(&fbatch);
		cond_resched();
	}
	if (!scanned && !done) {
		/*
		 * We hit the last page and there is more work to be done: wrap
		 * back to the start of the file
		 */
		scanned = 1;
		index = 0;
		goto retry;
	}
	/*
	 * If something went wrong, don't allow any metadata write bio to be
	 * submitted.
	 *
	 * This would prevent use-after-free if we had dirty pages not
	 * cleaned up, which can still happen by fuzzed images.
	 *
	 * - Bad extent tree
	 *   Allowing existing tree block to be allocated for other trees.
	 *
	 * - Log tree operations
	 *   Exiting tree blocks get allocated to log tree, bumps its
	 *   generation, then get cleaned in tree re-balance.
	 *   Such tree block will not be written back, since it's clean,
	 *   thus no WRITTEN flag set.
	 *   And after log writes back, this tree block is not traced by
	 *   any dirty extent_io_tree.
	 *
	 * - Offending tree block gets re-dirtied from its original owner
	 *   Since it has bumped generation, no WRITTEN flag, it can be
	 *   reused without COWing. This tree block will not be traced
	 *   by btrfs_transaction::dirty_pages.
	 *
	 *   Now such dirty tree block will not be cleaned by any dirty
	 *   extent io tree. Thus we don't want to submit such wild eb
	 *   if the fs already has error.
	 *
	 * We can get ret > 0 from submit_extent_page() indicating how many ebs
	 * were submitted. Reset it to 0 to avoid false alerts for the caller.
	 */
	if (ret > 0)
		ret = 0;
	if (!ret && BTRFS_FS_ERROR(fs_info))
		ret = -EROFS;

	if (ctx.zoned_bg)
		btrfs_put_block_group(ctx.zoned_bg);
	btrfs_zoned_meta_io_unlock(fs_info);
	return ret;
}

/*
 * Walk the list of dirty pages of the given address space and write all of them.
 *
 * @mapping:   address space structure to write
 * @wbc:       subtract the number of written pages from *@wbc->nr_to_write
 * @bio_ctrl:  holds context for the write, namely the bio
 *
 * If a page is already under I/O, write_cache_pages() skips it, even
 * if it's dirty.  This is desirable behaviour for memory-cleaning writeback,
 * but it is INCORRECT for data-integrity system calls such as fsync().  fsync()
 * and msync() need to guarantee that all the data which was dirty at the time
 * the call was made get new I/O started against them.  If wbc->sync_mode is
 * WB_SYNC_ALL then we were called for data integrity and we must wait for
 * existing IO to complete.
 */
static int extent_write_cache_pages(struct address_space *mapping,
			     struct btrfs_bio_ctrl *bio_ctrl)
{
	struct writeback_control *wbc = bio_ctrl->wbc;
	struct inode *inode = mapping->host;
	int ret = 0;
	int done = 0;
	int nr_to_write_done = 0;
	struct folio_batch fbatch;
	unsigned int nr_folios;
	pgoff_t index;
	pgoff_t end;		/* Inclusive */
	pgoff_t done_index;
	int range_whole = 0;
	int scanned = 0;
	xa_mark_t tag;

	/*
	 * We have to hold onto the inode so that ordered extents can do their
	 * work when the IO finishes.  The alternative to this is failing to add
	 * an ordered extent if the igrab() fails there and that is a huge pain
	 * to deal with, so instead just hold onto the inode throughout the
	 * writepages operation.  If it fails here we are freeing up the inode
	 * anyway and we'd rather not waste our time writing out stuff that is
	 * going to be truncated anyway.
	 */
	if (!igrab(inode))
		return 0;

	folio_batch_init(&fbatch);
	if (wbc->range_cyclic) {
		index = mapping->writeback_index; /* Start from prev offset */
		end = -1;
		/*
		 * Start from the beginning does not need to cycle over the
		 * range, mark it as scanned.
		 */
		scanned = (index == 0);
	} else {
		index = wbc->range_start >> PAGE_SHIFT;
		end = wbc->range_end >> PAGE_SHIFT;
		if (wbc->range_start == 0 && wbc->range_end == LLONG_MAX)
			range_whole = 1;
		scanned = 1;
	}

	/*
	 * We do the tagged writepage as long as the snapshot flush bit is set
	 * and we are the first one who do the filemap_flush() on this inode.
	 *
	 * The nr_to_write == LONG_MAX is needed to make sure other flushers do
	 * not race in and drop the bit.
	 */
	if (range_whole && wbc->nr_to_write == LONG_MAX &&
	    test_and_clear_bit(BTRFS_INODE_SNAPSHOT_FLUSH,
			       &BTRFS_I(inode)->runtime_flags))
		wbc->tagged_writepages = 1;

	if (wbc->sync_mode == WB_SYNC_ALL || wbc->tagged_writepages)
		tag = PAGECACHE_TAG_TOWRITE;
	else
		tag = PAGECACHE_TAG_DIRTY;
retry:
	if (wbc->sync_mode == WB_SYNC_ALL || wbc->tagged_writepages)
		tag_pages_for_writeback(mapping, index, end);
	done_index = index;
	while (!done && !nr_to_write_done && (index <= end) &&
			(nr_folios = filemap_get_folios_tag(mapping, &index,
							end, tag, &fbatch))) {
		unsigned i;

		for (i = 0; i < nr_folios; i++) {
			struct folio *folio = fbatch.folios[i];

			done_index = folio_next_index(folio);
			/*
			 * At this point we hold neither the i_pages lock nor
			 * the page lock: the page may be truncated or
			 * invalidated (changing page->mapping to NULL),
			 * or even swizzled back from swapper_space to
			 * tmpfs file mapping
			 */
			if (!folio_trylock(folio)) {
				submit_write_bio(bio_ctrl, 0);
				folio_lock(folio);
			}

			if (unlikely(folio->mapping != mapping)) {
				folio_unlock(folio);
				continue;
			}

			if (!folio_test_dirty(folio)) {
				/* Someone wrote it for us. */
				folio_unlock(folio);
				continue;
			}

			if (wbc->sync_mode != WB_SYNC_NONE) {
				if (folio_test_writeback(folio))
					submit_write_bio(bio_ctrl, 0);
				folio_wait_writeback(folio);
			}

			if (folio_test_writeback(folio) ||
			    !folio_clear_dirty_for_io(folio)) {
				folio_unlock(folio);
				continue;
			}

			ret = __extent_writepage(&folio->page, bio_ctrl);
			if (ret < 0) {
				done = 1;
				break;
			}

			/*
			 * The filesystem may choose to bump up nr_to_write.
			 * We have to make sure to honor the new nr_to_write
			 * at any time.
			 */
			nr_to_write_done = (wbc->sync_mode == WB_SYNC_NONE &&
					    wbc->nr_to_write <= 0);
		}
		folio_batch_release(&fbatch);
		cond_resched();
	}
	if (!scanned && !done) {
		/*
		 * We hit the last page and there is more work to be done: wrap
		 * back to the start of the file
		 */
		scanned = 1;
		index = 0;

		/*
		 * If we're looping we could run into a page that is locked by a
		 * writer and that writer could be waiting on writeback for a
		 * page in our current bio, and thus deadlock, so flush the
		 * write bio here.
		 */
		submit_write_bio(bio_ctrl, 0);
		goto retry;
	}

	if (wbc->range_cyclic || (wbc->nr_to_write > 0 && range_whole))
		mapping->writeback_index = done_index;

	btrfs_add_delayed_iput(BTRFS_I(inode));
	return ret;
}

/*
 * Submit the pages in the range to bio for call sites which delalloc range has
 * already been ran (aka, ordered extent inserted) and all pages are still
 * locked.
 */
void extent_write_locked_range(struct inode *inode, struct page *locked_page,
			       u64 start, u64 end, struct writeback_control *wbc,
			       bool pages_dirty)
{
	int ret = 0;
	struct address_space *mapping = inode->i_mapping;
	struct btrfs_fs_info *fs_info = btrfs_sb(inode->i_sb);
	const u32 sectorsize = fs_info->sectorsize;
	loff_t i_size = i_size_read(inode);
	u64 cur = start;
	struct btrfs_bio_ctrl bio_ctrl = {
		.wbc = wbc,
		.opf = REQ_OP_WRITE | wbc_to_write_flags(wbc),
	};

	if (wbc->no_cgroup_owner)
		bio_ctrl.opf |= REQ_BTRFS_CGROUP_PUNT;

	ASSERT(IS_ALIGNED(start, sectorsize) && IS_ALIGNED(end + 1, sectorsize));

	while (cur <= end) {
		u64 cur_end = min(round_down(cur, PAGE_SIZE) + PAGE_SIZE - 1, end);
		u32 cur_len = cur_end + 1 - cur;
		struct page *page;

		page = find_get_page(mapping, cur >> PAGE_SHIFT);
		ASSERT(PageLocked(page));
		if (pages_dirty && page != locked_page) {
			ASSERT(PageDirty(page));
			clear_page_dirty_for_io(page);
		}

		/*
		 * The entire page range that we were called on is locked and
		 * covered by an ordered_extent.  Make sure we continue the
		 * loop after an initial writeback error to unwind these as well
		 * as clearing the dirty bit on the page by starting and ending
		 * writeback.
		 */
		if (ret) {
			btrfs_mark_ordered_io_finished(BTRFS_I(inode), page,
<<<<<<< HEAD
						       cur, cur_len, !ret);
			mapping_set_error(page->mapping, ret);
=======
						       cur, cur_len, false);
			btrfs_page_clear_uptodate(fs_info, page, cur, cur_len);
			set_page_writeback(page);
			end_page_writeback(page);
		} else {
			ret = __extent_writepage_io(BTRFS_I(inode), page,
						    &bio_ctrl, i_size);
>>>>>>> 1886ed00
		}
		btrfs_page_unlock_writer(fs_info, page, cur, cur_len);
		put_page(page);
		cur = cur_end + 1;
	}

	submit_write_bio(&bio_ctrl, ret);
}

int extent_writepages(struct address_space *mapping,
		      struct writeback_control *wbc)
{
	struct inode *inode = mapping->host;
	int ret = 0;
	struct btrfs_bio_ctrl bio_ctrl = {
		.wbc = wbc,
		.opf = REQ_OP_WRITE | wbc_to_write_flags(wbc),
	};

	/*
	 * Allow only a single thread to do the reloc work in zoned mode to
	 * protect the write pointer updates.
	 */
	btrfs_zoned_data_reloc_lock(BTRFS_I(inode));
	ret = extent_write_cache_pages(mapping, &bio_ctrl);
	submit_write_bio(&bio_ctrl, ret);
	btrfs_zoned_data_reloc_unlock(BTRFS_I(inode));
	return ret;
}

void extent_readahead(struct readahead_control *rac)
{
	struct btrfs_bio_ctrl bio_ctrl = { .opf = REQ_OP_READ | REQ_RAHEAD };
	struct page *pagepool[16];
	struct extent_map *em_cached = NULL;
	u64 prev_em_start = (u64)-1;
	int nr;

	while ((nr = readahead_page_batch(rac, pagepool))) {
		u64 contig_start = readahead_pos(rac);
		u64 contig_end = contig_start + readahead_batch_length(rac) - 1;

		contiguous_readpages(pagepool, nr, contig_start, contig_end,
				&em_cached, &bio_ctrl, &prev_em_start);
	}

	if (em_cached)
		free_extent_map(em_cached);
	submit_one_bio(&bio_ctrl, NULL);
}

/*
 * basic invalidate_folio code, this waits on any locked or writeback
 * ranges corresponding to the folio, and then deletes any extent state
 * records from the tree
 */
int extent_invalidate_folio(struct extent_io_tree *tree,
			  struct folio *folio, size_t offset)
{
	struct extent_state *cached_state = NULL;
	u64 start = folio_pos(folio);
	u64 end = start + folio_size(folio) - 1;
	size_t blocksize = folio->mapping->host->i_sb->s_blocksize;

	/* This function is only called for the btree inode */
	ASSERT(tree->owner == IO_TREE_BTREE_INODE_IO);

	start += ALIGN(offset, blocksize);
	if (start > end)
		return 0;

	lock_extent(tree, start, end, &cached_state);
	folio_wait_writeback(folio);

	/*
	 * Currently for btree io tree, only EXTENT_LOCKED is utilized,
	 * so here we only need to unlock the extent range to free any
	 * existing extent state.
	 */
	unlock_extent(tree, start, end, &cached_state);
	return 0;
}

/*
 * a helper for release_folio, this tests for areas of the page that
 * are locked or under IO and drops the related state bits if it is safe
 * to drop the page.
 */
static int try_release_extent_state(struct extent_io_tree *tree,
				    struct page *page, gfp_t mask)
{
	u64 start = page_offset(page);
	u64 end = start + PAGE_SIZE - 1;
	int ret = 1;

	if (test_range_bit(tree, start, end, EXTENT_LOCKED, 0, NULL)) {
		ret = 0;
	} else {
		u32 clear_bits = ~(EXTENT_LOCKED | EXTENT_NODATASUM |
				   EXTENT_DELALLOC_NEW | EXTENT_CTLBITS);

		/*
		 * At this point we can safely clear everything except the
		 * locked bit, the nodatasum bit and the delalloc new bit.
		 * The delalloc new bit will be cleared by ordered extent
		 * completion.
		 */
		ret = __clear_extent_bit(tree, start, end, clear_bits, NULL, NULL);

		/* if clear_extent_bit failed for enomem reasons,
		 * we can't allow the release to continue.
		 */
		if (ret < 0)
			ret = 0;
		else
			ret = 1;
	}
	return ret;
}

/*
 * a helper for release_folio.  As long as there are no locked extents
 * in the range corresponding to the page, both state records and extent
 * map records are removed
 */
int try_release_extent_mapping(struct page *page, gfp_t mask)
{
	struct extent_map *em;
	u64 start = page_offset(page);
	u64 end = start + PAGE_SIZE - 1;
	struct btrfs_inode *btrfs_inode = BTRFS_I(page->mapping->host);
	struct extent_io_tree *tree = &btrfs_inode->io_tree;
	struct extent_map_tree *map = &btrfs_inode->extent_tree;

	if (gfpflags_allow_blocking(mask) &&
	    page->mapping->host->i_size > SZ_16M) {
		u64 len;
		while (start <= end) {
			struct btrfs_fs_info *fs_info;
			u64 cur_gen;

			len = end - start + 1;
			write_lock(&map->lock);
			em = lookup_extent_mapping(map, start, len);
			if (!em) {
				write_unlock(&map->lock);
				break;
			}
			if (test_bit(EXTENT_FLAG_PINNED, &em->flags) ||
			    em->start != start) {
				write_unlock(&map->lock);
				free_extent_map(em);
				break;
			}
			if (test_range_bit(tree, em->start,
					   extent_map_end(em) - 1,
					   EXTENT_LOCKED, 0, NULL))
				goto next;
			/*
			 * If it's not in the list of modified extents, used
			 * by a fast fsync, we can remove it. If it's being
			 * logged we can safely remove it since fsync took an
			 * extra reference on the em.
			 */
			if (list_empty(&em->list) ||
			    test_bit(EXTENT_FLAG_LOGGING, &em->flags))
				goto remove_em;
			/*
			 * If it's in the list of modified extents, remove it
			 * only if its generation is older then the current one,
			 * in which case we don't need it for a fast fsync.
			 * Otherwise don't remove it, we could be racing with an
			 * ongoing fast fsync that could miss the new extent.
			 */
			fs_info = btrfs_inode->root->fs_info;
			spin_lock(&fs_info->trans_lock);
			cur_gen = fs_info->generation;
			spin_unlock(&fs_info->trans_lock);
			if (em->generation >= cur_gen)
				goto next;
remove_em:
			/*
			 * We only remove extent maps that are not in the list of
			 * modified extents or that are in the list but with a
			 * generation lower then the current generation, so there
			 * is no need to set the full fsync flag on the inode (it
			 * hurts the fsync performance for workloads with a data
			 * size that exceeds or is close to the system's memory).
			 */
			remove_extent_mapping(map, em);
			/* once for the rb tree */
			free_extent_map(em);
next:
			start = extent_map_end(em);
			write_unlock(&map->lock);

			/* once for us */
			free_extent_map(em);

			cond_resched(); /* Allow large-extent preemption. */
		}
	}
	return try_release_extent_state(tree, page, mask);
}

/*
 * To cache previous fiemap extent
 *
 * Will be used for merging fiemap extent
 */
struct fiemap_cache {
	u64 offset;
	u64 phys;
	u64 len;
	u32 flags;
	bool cached;
};

/*
 * Helper to submit fiemap extent.
 *
 * Will try to merge current fiemap extent specified by @offset, @phys,
 * @len and @flags with cached one.
 * And only when we fails to merge, cached one will be submitted as
 * fiemap extent.
 *
 * Return value is the same as fiemap_fill_next_extent().
 */
static int emit_fiemap_extent(struct fiemap_extent_info *fieinfo,
				struct fiemap_cache *cache,
				u64 offset, u64 phys, u64 len, u32 flags)
{
	int ret = 0;

	/* Set at the end of extent_fiemap(). */
	ASSERT((flags & FIEMAP_EXTENT_LAST) == 0);

	if (!cache->cached)
		goto assign;

	/*
	 * Sanity check, extent_fiemap() should have ensured that new
	 * fiemap extent won't overlap with cached one.
	 * Not recoverable.
	 *
	 * NOTE: Physical address can overlap, due to compression
	 */
	if (cache->offset + cache->len > offset) {
		WARN_ON(1);
		return -EINVAL;
	}

	/*
	 * Only merges fiemap extents if
	 * 1) Their logical addresses are continuous
	 *
	 * 2) Their physical addresses are continuous
	 *    So truly compressed (physical size smaller than logical size)
	 *    extents won't get merged with each other
	 *
	 * 3) Share same flags
	 */
	if (cache->offset + cache->len  == offset &&
	    cache->phys + cache->len == phys  &&
	    cache->flags == flags) {
		cache->len += len;
		return 0;
	}

	/* Not mergeable, need to submit cached one */
	ret = fiemap_fill_next_extent(fieinfo, cache->offset, cache->phys,
				      cache->len, cache->flags);
	cache->cached = false;
	if (ret)
		return ret;
assign:
	cache->cached = true;
	cache->offset = offset;
	cache->phys = phys;
	cache->len = len;
	cache->flags = flags;

	return 0;
}

/*
 * Emit last fiemap cache
 *
 * The last fiemap cache may still be cached in the following case:
 * 0		      4k		    8k
 * |<- Fiemap range ->|
 * |<------------  First extent ----------->|
 *
 * In this case, the first extent range will be cached but not emitted.
 * So we must emit it before ending extent_fiemap().
 */
static int emit_last_fiemap_cache(struct fiemap_extent_info *fieinfo,
				  struct fiemap_cache *cache)
{
	int ret;

	if (!cache->cached)
		return 0;

	ret = fiemap_fill_next_extent(fieinfo, cache->offset, cache->phys,
				      cache->len, cache->flags);
	cache->cached = false;
	if (ret > 0)
		ret = 0;
	return ret;
}

static int fiemap_next_leaf_item(struct btrfs_inode *inode, struct btrfs_path *path)
{
	struct extent_buffer *clone;
	struct btrfs_key key;
	int slot;
	int ret;

	path->slots[0]++;
	if (path->slots[0] < btrfs_header_nritems(path->nodes[0]))
		return 0;

	ret = btrfs_next_leaf(inode->root, path);
	if (ret != 0)
		return ret;

	/*
	 * Don't bother with cloning if there are no more file extent items for
	 * our inode.
	 */
	btrfs_item_key_to_cpu(path->nodes[0], &key, path->slots[0]);
	if (key.objectid != btrfs_ino(inode) || key.type != BTRFS_EXTENT_DATA_KEY)
		return 1;

	/* See the comment at fiemap_search_slot() about why we clone. */
	clone = btrfs_clone_extent_buffer(path->nodes[0]);
	if (!clone)
		return -ENOMEM;

	slot = path->slots[0];
	btrfs_release_path(path);
	path->nodes[0] = clone;
	path->slots[0] = slot;

	return 0;
}

/*
 * Search for the first file extent item that starts at a given file offset or
 * the one that starts immediately before that offset.
 * Returns: 0 on success, < 0 on error, 1 if not found.
 */
static int fiemap_search_slot(struct btrfs_inode *inode, struct btrfs_path *path,
			      u64 file_offset)
{
	const u64 ino = btrfs_ino(inode);
	struct btrfs_root *root = inode->root;
	struct extent_buffer *clone;
	struct btrfs_key key;
	int slot;
	int ret;

	key.objectid = ino;
	key.type = BTRFS_EXTENT_DATA_KEY;
	key.offset = file_offset;

	ret = btrfs_search_slot(NULL, root, &key, path, 0, 0);
	if (ret < 0)
		return ret;

	if (ret > 0 && path->slots[0] > 0) {
		btrfs_item_key_to_cpu(path->nodes[0], &key, path->slots[0] - 1);
		if (key.objectid == ino && key.type == BTRFS_EXTENT_DATA_KEY)
			path->slots[0]--;
	}

	if (path->slots[0] >= btrfs_header_nritems(path->nodes[0])) {
		ret = btrfs_next_leaf(root, path);
		if (ret != 0)
			return ret;

		btrfs_item_key_to_cpu(path->nodes[0], &key, path->slots[0]);
		if (key.objectid != ino || key.type != BTRFS_EXTENT_DATA_KEY)
			return 1;
	}

	/*
	 * We clone the leaf and use it during fiemap. This is because while
	 * using the leaf we do expensive things like checking if an extent is
	 * shared, which can take a long time. In order to prevent blocking
	 * other tasks for too long, we use a clone of the leaf. We have locked
	 * the file range in the inode's io tree, so we know none of our file
	 * extent items can change. This way we avoid blocking other tasks that
	 * want to insert items for other inodes in the same leaf or b+tree
	 * rebalance operations (triggered for example when someone is trying
	 * to push items into this leaf when trying to insert an item in a
	 * neighbour leaf).
	 * We also need the private clone because holding a read lock on an
	 * extent buffer of the subvolume's b+tree will make lockdep unhappy
	 * when we call fiemap_fill_next_extent(), because that may cause a page
	 * fault when filling the user space buffer with fiemap data.
	 */
	clone = btrfs_clone_extent_buffer(path->nodes[0]);
	if (!clone)
		return -ENOMEM;

	slot = path->slots[0];
	btrfs_release_path(path);
	path->nodes[0] = clone;
	path->slots[0] = slot;

	return 0;
}

/*
 * Process a range which is a hole or a prealloc extent in the inode's subvolume
 * btree. If @disk_bytenr is 0, we are dealing with a hole, otherwise a prealloc
 * extent. The end offset (@end) is inclusive.
 */
static int fiemap_process_hole(struct btrfs_inode *inode,
			       struct fiemap_extent_info *fieinfo,
			       struct fiemap_cache *cache,
			       struct extent_state **delalloc_cached_state,
			       struct btrfs_backref_share_check_ctx *backref_ctx,
			       u64 disk_bytenr, u64 extent_offset,
			       u64 extent_gen,
			       u64 start, u64 end)
{
	const u64 i_size = i_size_read(&inode->vfs_inode);
	u64 cur_offset = start;
	u64 last_delalloc_end = 0;
	u32 prealloc_flags = FIEMAP_EXTENT_UNWRITTEN;
	bool checked_extent_shared = false;
	int ret;

	/*
	 * There can be no delalloc past i_size, so don't waste time looking for
	 * it beyond i_size.
	 */
	while (cur_offset < end && cur_offset < i_size) {
		u64 delalloc_start;
		u64 delalloc_end;
		u64 prealloc_start;
		u64 prealloc_len = 0;
		bool delalloc;

		delalloc = btrfs_find_delalloc_in_range(inode, cur_offset, end,
							delalloc_cached_state,
							&delalloc_start,
							&delalloc_end);
		if (!delalloc)
			break;

		/*
		 * If this is a prealloc extent we have to report every section
		 * of it that has no delalloc.
		 */
		if (disk_bytenr != 0) {
			if (last_delalloc_end == 0) {
				prealloc_start = start;
				prealloc_len = delalloc_start - start;
			} else {
				prealloc_start = last_delalloc_end + 1;
				prealloc_len = delalloc_start - prealloc_start;
			}
		}

		if (prealloc_len > 0) {
			if (!checked_extent_shared && fieinfo->fi_extents_max) {
				ret = btrfs_is_data_extent_shared(inode,
								  disk_bytenr,
								  extent_gen,
								  backref_ctx);
				if (ret < 0)
					return ret;
				else if (ret > 0)
					prealloc_flags |= FIEMAP_EXTENT_SHARED;

				checked_extent_shared = true;
			}
			ret = emit_fiemap_extent(fieinfo, cache, prealloc_start,
						 disk_bytenr + extent_offset,
						 prealloc_len, prealloc_flags);
			if (ret)
				return ret;
			extent_offset += prealloc_len;
		}

		ret = emit_fiemap_extent(fieinfo, cache, delalloc_start, 0,
					 delalloc_end + 1 - delalloc_start,
					 FIEMAP_EXTENT_DELALLOC |
					 FIEMAP_EXTENT_UNKNOWN);
		if (ret)
			return ret;

		last_delalloc_end = delalloc_end;
		cur_offset = delalloc_end + 1;
		extent_offset += cur_offset - delalloc_start;
		cond_resched();
	}

	/*
	 * Either we found no delalloc for the whole prealloc extent or we have
	 * a prealloc extent that spans i_size or starts at or after i_size.
	 */
	if (disk_bytenr != 0 && last_delalloc_end < end) {
		u64 prealloc_start;
		u64 prealloc_len;

		if (last_delalloc_end == 0) {
			prealloc_start = start;
			prealloc_len = end + 1 - start;
		} else {
			prealloc_start = last_delalloc_end + 1;
			prealloc_len = end + 1 - prealloc_start;
		}

		if (!checked_extent_shared && fieinfo->fi_extents_max) {
			ret = btrfs_is_data_extent_shared(inode,
							  disk_bytenr,
							  extent_gen,
							  backref_ctx);
			if (ret < 0)
				return ret;
			else if (ret > 0)
				prealloc_flags |= FIEMAP_EXTENT_SHARED;
		}
		ret = emit_fiemap_extent(fieinfo, cache, prealloc_start,
					 disk_bytenr + extent_offset,
					 prealloc_len, prealloc_flags);
		if (ret)
			return ret;
	}

	return 0;
}

static int fiemap_find_last_extent_offset(struct btrfs_inode *inode,
					  struct btrfs_path *path,
					  u64 *last_extent_end_ret)
{
	const u64 ino = btrfs_ino(inode);
	struct btrfs_root *root = inode->root;
	struct extent_buffer *leaf;
	struct btrfs_file_extent_item *ei;
	struct btrfs_key key;
	u64 disk_bytenr;
	int ret;

	/*
	 * Lookup the last file extent. We're not using i_size here because
	 * there might be preallocation past i_size.
	 */
	ret = btrfs_lookup_file_extent(NULL, root, path, ino, (u64)-1, 0);
	/* There can't be a file extent item at offset (u64)-1 */
	ASSERT(ret != 0);
	if (ret < 0)
		return ret;

	/*
	 * For a non-existing key, btrfs_search_slot() always leaves us at a
	 * slot > 0, except if the btree is empty, which is impossible because
	 * at least it has the inode item for this inode and all the items for
	 * the root inode 256.
	 */
	ASSERT(path->slots[0] > 0);
	path->slots[0]--;
	leaf = path->nodes[0];
	btrfs_item_key_to_cpu(leaf, &key, path->slots[0]);
	if (key.objectid != ino || key.type != BTRFS_EXTENT_DATA_KEY) {
		/* No file extent items in the subvolume tree. */
		*last_extent_end_ret = 0;
		return 0;
	}

	/*
	 * For an inline extent, the disk_bytenr is where inline data starts at,
	 * so first check if we have an inline extent item before checking if we
	 * have an implicit hole (disk_bytenr == 0).
	 */
	ei = btrfs_item_ptr(leaf, path->slots[0], struct btrfs_file_extent_item);
	if (btrfs_file_extent_type(leaf, ei) == BTRFS_FILE_EXTENT_INLINE) {
		*last_extent_end_ret = btrfs_file_extent_end(path);
		return 0;
	}

	/*
	 * Find the last file extent item that is not a hole (when NO_HOLES is
	 * not enabled). This should take at most 2 iterations in the worst
	 * case: we have one hole file extent item at slot 0 of a leaf and
	 * another hole file extent item as the last item in the previous leaf.
	 * This is because we merge file extent items that represent holes.
	 */
	disk_bytenr = btrfs_file_extent_disk_bytenr(leaf, ei);
	while (disk_bytenr == 0) {
		ret = btrfs_previous_item(root, path, ino, BTRFS_EXTENT_DATA_KEY);
		if (ret < 0) {
			return ret;
		} else if (ret > 0) {
			/* No file extent items that are not holes. */
			*last_extent_end_ret = 0;
			return 0;
		}
		leaf = path->nodes[0];
		ei = btrfs_item_ptr(leaf, path->slots[0],
				    struct btrfs_file_extent_item);
		disk_bytenr = btrfs_file_extent_disk_bytenr(leaf, ei);
	}

	*last_extent_end_ret = btrfs_file_extent_end(path);
	return 0;
}

int extent_fiemap(struct btrfs_inode *inode, struct fiemap_extent_info *fieinfo,
		  u64 start, u64 len)
{
	const u64 ino = btrfs_ino(inode);
	struct extent_state *cached_state = NULL;
	struct extent_state *delalloc_cached_state = NULL;
	struct btrfs_path *path;
	struct fiemap_cache cache = { 0 };
	struct btrfs_backref_share_check_ctx *backref_ctx;
	u64 last_extent_end;
	u64 prev_extent_end;
	u64 lockstart;
	u64 lockend;
	bool stopped = false;
	int ret;

	backref_ctx = btrfs_alloc_backref_share_check_ctx();
	path = btrfs_alloc_path();
	if (!backref_ctx || !path) {
		ret = -ENOMEM;
		goto out;
	}

	lockstart = round_down(start, inode->root->fs_info->sectorsize);
	lockend = round_up(start + len, inode->root->fs_info->sectorsize);
	prev_extent_end = lockstart;

	btrfs_inode_lock(inode, BTRFS_ILOCK_SHARED);
	lock_extent(&inode->io_tree, lockstart, lockend, &cached_state);

	ret = fiemap_find_last_extent_offset(inode, path, &last_extent_end);
	if (ret < 0)
		goto out_unlock;
	btrfs_release_path(path);

	path->reada = READA_FORWARD;
	ret = fiemap_search_slot(inode, path, lockstart);
	if (ret < 0) {
		goto out_unlock;
	} else if (ret > 0) {
		/*
		 * No file extent item found, but we may have delalloc between
		 * the current offset and i_size. So check for that.
		 */
		ret = 0;
		goto check_eof_delalloc;
	}

	while (prev_extent_end < lockend) {
		struct extent_buffer *leaf = path->nodes[0];
		struct btrfs_file_extent_item *ei;
		struct btrfs_key key;
		u64 extent_end;
		u64 extent_len;
		u64 extent_offset = 0;
		u64 extent_gen;
		u64 disk_bytenr = 0;
		u64 flags = 0;
		int extent_type;
		u8 compression;

		btrfs_item_key_to_cpu(leaf, &key, path->slots[0]);
		if (key.objectid != ino || key.type != BTRFS_EXTENT_DATA_KEY)
			break;

		extent_end = btrfs_file_extent_end(path);

		/*
		 * The first iteration can leave us at an extent item that ends
		 * before our range's start. Move to the next item.
		 */
		if (extent_end <= lockstart)
			goto next_item;

		backref_ctx->curr_leaf_bytenr = leaf->start;

		/* We have in implicit hole (NO_HOLES feature enabled). */
		if (prev_extent_end < key.offset) {
			const u64 range_end = min(key.offset, lockend) - 1;

			ret = fiemap_process_hole(inode, fieinfo, &cache,
						  &delalloc_cached_state,
						  backref_ctx, 0, 0, 0,
						  prev_extent_end, range_end);
			if (ret < 0) {
				goto out_unlock;
			} else if (ret > 0) {
				/* fiemap_fill_next_extent() told us to stop. */
				stopped = true;
				break;
			}

			/* We've reached the end of the fiemap range, stop. */
			if (key.offset >= lockend) {
				stopped = true;
				break;
			}
		}

		extent_len = extent_end - key.offset;
		ei = btrfs_item_ptr(leaf, path->slots[0],
				    struct btrfs_file_extent_item);
		compression = btrfs_file_extent_compression(leaf, ei);
		extent_type = btrfs_file_extent_type(leaf, ei);
		extent_gen = btrfs_file_extent_generation(leaf, ei);

		if (extent_type != BTRFS_FILE_EXTENT_INLINE) {
			disk_bytenr = btrfs_file_extent_disk_bytenr(leaf, ei);
			if (compression == BTRFS_COMPRESS_NONE)
				extent_offset = btrfs_file_extent_offset(leaf, ei);
		}

		if (compression != BTRFS_COMPRESS_NONE)
			flags |= FIEMAP_EXTENT_ENCODED;

		if (extent_type == BTRFS_FILE_EXTENT_INLINE) {
			flags |= FIEMAP_EXTENT_DATA_INLINE;
			flags |= FIEMAP_EXTENT_NOT_ALIGNED;
			ret = emit_fiemap_extent(fieinfo, &cache, key.offset, 0,
						 extent_len, flags);
		} else if (extent_type == BTRFS_FILE_EXTENT_PREALLOC) {
			ret = fiemap_process_hole(inode, fieinfo, &cache,
						  &delalloc_cached_state,
						  backref_ctx,
						  disk_bytenr, extent_offset,
						  extent_gen, key.offset,
						  extent_end - 1);
		} else if (disk_bytenr == 0) {
			/* We have an explicit hole. */
			ret = fiemap_process_hole(inode, fieinfo, &cache,
						  &delalloc_cached_state,
						  backref_ctx, 0, 0, 0,
						  key.offset, extent_end - 1);
		} else {
			/* We have a regular extent. */
			if (fieinfo->fi_extents_max) {
				ret = btrfs_is_data_extent_shared(inode,
								  disk_bytenr,
								  extent_gen,
								  backref_ctx);
				if (ret < 0)
					goto out_unlock;
				else if (ret > 0)
					flags |= FIEMAP_EXTENT_SHARED;
			}

			ret = emit_fiemap_extent(fieinfo, &cache, key.offset,
						 disk_bytenr + extent_offset,
						 extent_len, flags);
		}

		if (ret < 0) {
			goto out_unlock;
		} else if (ret > 0) {
			/* fiemap_fill_next_extent() told us to stop. */
			stopped = true;
			break;
		}

		prev_extent_end = extent_end;
next_item:
		if (fatal_signal_pending(current)) {
			ret = -EINTR;
			goto out_unlock;
		}

		ret = fiemap_next_leaf_item(inode, path);
		if (ret < 0) {
			goto out_unlock;
		} else if (ret > 0) {
			/* No more file extent items for this inode. */
			break;
		}
		cond_resched();
	}

check_eof_delalloc:
	/*
	 * Release (and free) the path before emitting any final entries to
	 * fiemap_fill_next_extent() to keep lockdep happy. This is because
	 * once we find no more file extent items exist, we may have a
	 * non-cloned leaf, and fiemap_fill_next_extent() can trigger page
	 * faults when copying data to the user space buffer.
	 */
	btrfs_free_path(path);
	path = NULL;

	if (!stopped && prev_extent_end < lockend) {
		ret = fiemap_process_hole(inode, fieinfo, &cache,
					  &delalloc_cached_state, backref_ctx,
					  0, 0, 0, prev_extent_end, lockend - 1);
		if (ret < 0)
			goto out_unlock;
		prev_extent_end = lockend;
	}

	if (cache.cached && cache.offset + cache.len >= last_extent_end) {
		const u64 i_size = i_size_read(&inode->vfs_inode);

		if (prev_extent_end < i_size) {
			u64 delalloc_start;
			u64 delalloc_end;
			bool delalloc;

			delalloc = btrfs_find_delalloc_in_range(inode,
								prev_extent_end,
								i_size - 1,
								&delalloc_cached_state,
								&delalloc_start,
								&delalloc_end);
			if (!delalloc)
				cache.flags |= FIEMAP_EXTENT_LAST;
		} else {
			cache.flags |= FIEMAP_EXTENT_LAST;
		}
	}

	ret = emit_last_fiemap_cache(fieinfo, &cache);

out_unlock:
	unlock_extent(&inode->io_tree, lockstart, lockend, &cached_state);
	btrfs_inode_unlock(inode, BTRFS_ILOCK_SHARED);
out:
	free_extent_state(delalloc_cached_state);
	btrfs_free_backref_share_ctx(backref_ctx);
	btrfs_free_path(path);
	return ret;
}

static void __free_extent_buffer(struct extent_buffer *eb)
{
	kmem_cache_free(extent_buffer_cache, eb);
}

static int extent_buffer_under_io(const struct extent_buffer *eb)
{
	return (test_bit(EXTENT_BUFFER_WRITEBACK, &eb->bflags) ||
		test_bit(EXTENT_BUFFER_DIRTY, &eb->bflags));
}

static bool page_range_has_eb(struct btrfs_fs_info *fs_info, struct page *page)
{
	struct btrfs_subpage *subpage;

	lockdep_assert_held(&page->mapping->private_lock);

	if (PagePrivate(page)) {
		subpage = (struct btrfs_subpage *)page->private;
		if (atomic_read(&subpage->eb_refs))
			return true;
		/*
		 * Even there is no eb refs here, we may still have
		 * end_page_read() call relying on page::private.
		 */
		if (atomic_read(&subpage->readers))
			return true;
	}
	return false;
}

static void detach_extent_buffer_page(struct extent_buffer *eb, struct page *page)
{
	struct btrfs_fs_info *fs_info = eb->fs_info;
	const bool mapped = !test_bit(EXTENT_BUFFER_UNMAPPED, &eb->bflags);

	/*
	 * For mapped eb, we're going to change the page private, which should
	 * be done under the private_lock.
	 */
	if (mapped)
		spin_lock(&page->mapping->private_lock);

	if (!PagePrivate(page)) {
		if (mapped)
			spin_unlock(&page->mapping->private_lock);
		return;
	}

	if (fs_info->nodesize >= PAGE_SIZE) {
		/*
		 * We do this since we'll remove the pages after we've
		 * removed the eb from the radix tree, so we could race
		 * and have this page now attached to the new eb.  So
		 * only clear page_private if it's still connected to
		 * this eb.
		 */
		if (PagePrivate(page) &&
		    page->private == (unsigned long)eb) {
			BUG_ON(test_bit(EXTENT_BUFFER_DIRTY, &eb->bflags));
			BUG_ON(PageDirty(page));
			BUG_ON(PageWriteback(page));
			/*
			 * We need to make sure we haven't be attached
			 * to a new eb.
			 */
			detach_page_private(page);
		}
		if (mapped)
			spin_unlock(&page->mapping->private_lock);
		return;
	}

	/*
	 * For subpage, we can have dummy eb with page private.  In this case,
	 * we can directly detach the private as such page is only attached to
	 * one dummy eb, no sharing.
	 */
	if (!mapped) {
		btrfs_detach_subpage(fs_info, page);
		return;
	}

	btrfs_page_dec_eb_refs(fs_info, page);

	/*
	 * We can only detach the page private if there are no other ebs in the
	 * page range and no unfinished IO.
	 */
	if (!page_range_has_eb(fs_info, page))
		btrfs_detach_subpage(fs_info, page);

	spin_unlock(&page->mapping->private_lock);
}

/* Release all pages attached to the extent buffer */
static void btrfs_release_extent_buffer_pages(struct extent_buffer *eb)
{
	int i;
	int num_pages;

	ASSERT(!extent_buffer_under_io(eb));

	num_pages = num_extent_pages(eb);
	if (eb->vaddr)
		vm_unmap_ram(eb->vaddr, num_pages);
	for (i = 0; i < num_pages; i++) {
		struct page *page = eb->pages[i];

		if (!page)
			continue;

		detach_extent_buffer_page(eb, page);

		/* One for when we allocated the page */
		put_page(page);
	}
}

/*
 * Helper for releasing the extent buffer.
 */
static inline void btrfs_release_extent_buffer(struct extent_buffer *eb)
{
	btrfs_release_extent_buffer_pages(eb);
	btrfs_leak_debug_del_eb(eb);
	__free_extent_buffer(eb);
}

static struct extent_buffer *
__alloc_extent_buffer(struct btrfs_fs_info *fs_info, u64 start,
		      unsigned long len)
{
	struct extent_buffer *eb = NULL;

	eb = kmem_cache_zalloc(extent_buffer_cache, GFP_NOFS|__GFP_NOFAIL);
	eb->start = start;
	eb->len = len;
	eb->fs_info = fs_info;
	init_rwsem(&eb->lock);

	btrfs_leak_debug_add_eb(eb);

	spin_lock_init(&eb->refs_lock);
	atomic_set(&eb->refs, 1);

	ASSERT(len <= BTRFS_MAX_METADATA_BLOCKSIZE);

	return eb;
}

struct extent_buffer *btrfs_clone_extent_buffer(const struct extent_buffer *src)
{
	int i;
	struct extent_buffer *new;
	bool pages_contig = true;
	int num_pages = num_extent_pages(src);
	int ret;

	new = __alloc_extent_buffer(src->fs_info, src->start, src->len);
	if (new == NULL)
		return NULL;

	/*
	 * Set UNMAPPED before calling btrfs_release_extent_buffer(), as
	 * btrfs_release_extent_buffer() have different behavior for
	 * UNMAPPED subpage extent buffer.
	 */
	set_bit(EXTENT_BUFFER_UNMAPPED, &new->bflags);

	ret = btrfs_alloc_page_array(num_pages, new->pages);
	if (ret) {
		btrfs_release_extent_buffer(new);
		return NULL;
	}

	for (i = 0; i < num_pages; i++) {
		int ret;
		struct page *p = new->pages[i];

		if (i && p != new->pages[i - 1] + 1)
			pages_contig = false;

		ret = attach_extent_buffer_page(new, p, NULL);
		if (ret < 0) {
			btrfs_release_extent_buffer(new);
			return NULL;
		}
		WARN_ON(PageDirty(p));
	}
	if (!pages_contig) {
		unsigned int nofs_flag;
		int retried = 0;

		nofs_flag = memalloc_nofs_save();
		do {
			new->vaddr = vm_map_ram(new->pages, num_pages, NUMA_NO_NODE);
			if (new->vaddr)
				break;
			vm_unmap_aliases();
		} while ((retried++) <= 1);
		memalloc_nofs_restore(nofs_flag);
		if (!new->vaddr) {
			btrfs_release_extent_buffer(new);
			return NULL;
		}
	}
	copy_extent_buffer_full(new, src);
	set_extent_buffer_uptodate(new);

	return new;
}

struct extent_buffer *__alloc_dummy_extent_buffer(struct btrfs_fs_info *fs_info,
						  u64 start, unsigned long len)
{
	struct extent_buffer *eb;
	bool pages_contig = true;
	int num_pages;
	int i;
	int ret;

	eb = __alloc_extent_buffer(fs_info, start, len);
	if (!eb)
		return NULL;

	num_pages = num_extent_pages(eb);
	ret = btrfs_alloc_page_array(num_pages, eb->pages);
	if (ret)
		goto err;

	for (i = 0; i < num_pages; i++) {
		struct page *p = eb->pages[i];

		if (i && p != eb->pages[i - 1] + 1)
			pages_contig = false;

		ret = attach_extent_buffer_page(eb, p, NULL);
		if (ret < 0)
			goto err;
	}

	if (!pages_contig) {
		unsigned int nofs_flag;
		int retried = 0;

		nofs_flag = memalloc_nofs_save();
		do {
			eb->vaddr = vm_map_ram(eb->pages, num_pages, -1);
			if (eb->vaddr)
				break;
			vm_unmap_aliases();
		} while ((retried++) <= 1);
		memalloc_nofs_restore(nofs_flag);
		if (!eb->vaddr)
			goto err;
	}
	set_extent_buffer_uptodate(eb);
	btrfs_set_header_nritems(eb, 0);
	set_bit(EXTENT_BUFFER_UNMAPPED, &eb->bflags);

	return eb;
err:
	for (i = 0; i < num_pages; i++) {
		if (eb->pages[i]) {
			detach_extent_buffer_page(eb, eb->pages[i]);
			__free_page(eb->pages[i]);
		}
	}
	__free_extent_buffer(eb);
	return NULL;
}

struct extent_buffer *alloc_dummy_extent_buffer(struct btrfs_fs_info *fs_info,
						u64 start)
{
	return __alloc_dummy_extent_buffer(fs_info, start, fs_info->nodesize);
}

static void check_buffer_tree_ref(struct extent_buffer *eb)
{
	int refs;
	/*
	 * The TREE_REF bit is first set when the extent_buffer is added
	 * to the radix tree. It is also reset, if unset, when a new reference
	 * is created by find_extent_buffer.
	 *
	 * It is only cleared in two cases: freeing the last non-tree
	 * reference to the extent_buffer when its STALE bit is set or
	 * calling release_folio when the tree reference is the only reference.
	 *
	 * In both cases, care is taken to ensure that the extent_buffer's
	 * pages are not under io. However, release_folio can be concurrently
	 * called with creating new references, which is prone to race
	 * conditions between the calls to check_buffer_tree_ref in those
	 * codepaths and clearing TREE_REF in try_release_extent_buffer.
	 *
	 * The actual lifetime of the extent_buffer in the radix tree is
	 * adequately protected by the refcount, but the TREE_REF bit and
	 * its corresponding reference are not. To protect against this
	 * class of races, we call check_buffer_tree_ref from the codepaths
	 * which trigger io. Note that once io is initiated, TREE_REF can no
	 * longer be cleared, so that is the moment at which any such race is
	 * best fixed.
	 */
	refs = atomic_read(&eb->refs);
	if (refs >= 2 && test_bit(EXTENT_BUFFER_TREE_REF, &eb->bflags))
		return;

	spin_lock(&eb->refs_lock);
	if (!test_and_set_bit(EXTENT_BUFFER_TREE_REF, &eb->bflags))
		atomic_inc(&eb->refs);
	spin_unlock(&eb->refs_lock);
}

static void mark_extent_buffer_accessed(struct extent_buffer *eb,
		struct page *accessed)
{
	int num_pages, i;

	check_buffer_tree_ref(eb);

	num_pages = num_extent_pages(eb);
	for (i = 0; i < num_pages; i++) {
		struct page *p = eb->pages[i];

		if (p != accessed)
			mark_page_accessed(p);
	}
}

struct extent_buffer *find_extent_buffer(struct btrfs_fs_info *fs_info,
					 u64 start)
{
	struct extent_buffer *eb;

	eb = find_extent_buffer_nolock(fs_info, start);
	if (!eb)
		return NULL;
	/*
	 * Lock our eb's refs_lock to avoid races with free_extent_buffer().
	 * When we get our eb it might be flagged with EXTENT_BUFFER_STALE and
	 * another task running free_extent_buffer() might have seen that flag
	 * set, eb->refs == 2, that the buffer isn't under IO (dirty and
	 * writeback flags not set) and it's still in the tree (flag
	 * EXTENT_BUFFER_TREE_REF set), therefore being in the process of
	 * decrementing the extent buffer's reference count twice.  So here we
	 * could race and increment the eb's reference count, clear its stale
	 * flag, mark it as dirty and drop our reference before the other task
	 * finishes executing free_extent_buffer, which would later result in
	 * an attempt to free an extent buffer that is dirty.
	 */
	if (test_bit(EXTENT_BUFFER_STALE, &eb->bflags)) {
		spin_lock(&eb->refs_lock);
		spin_unlock(&eb->refs_lock);
	}
	mark_extent_buffer_accessed(eb, NULL);
	return eb;
}

#ifdef CONFIG_BTRFS_FS_RUN_SANITY_TESTS
struct extent_buffer *alloc_test_extent_buffer(struct btrfs_fs_info *fs_info,
					u64 start)
{
	struct extent_buffer *eb, *exists = NULL;
	int ret;

	eb = find_extent_buffer(fs_info, start);
	if (eb)
		return eb;
	eb = alloc_dummy_extent_buffer(fs_info, start);
	if (!eb)
		return ERR_PTR(-ENOMEM);
	eb->fs_info = fs_info;
again:
	ret = radix_tree_preload(GFP_NOFS);
	if (ret) {
		exists = ERR_PTR(ret);
		goto free_eb;
	}
	spin_lock(&fs_info->buffer_lock);
	ret = radix_tree_insert(&fs_info->buffer_radix,
				start >> fs_info->sectorsize_bits, eb);
	spin_unlock(&fs_info->buffer_lock);
	radix_tree_preload_end();
	if (ret == -EEXIST) {
		exists = find_extent_buffer(fs_info, start);
		if (exists)
			goto free_eb;
		else
			goto again;
	}
	check_buffer_tree_ref(eb);
	set_bit(EXTENT_BUFFER_IN_TREE, &eb->bflags);

	return eb;
free_eb:
	btrfs_release_extent_buffer(eb);
	return exists;
}
#endif

static struct extent_buffer *grab_extent_buffer(
		struct btrfs_fs_info *fs_info, struct page *page)
{
	struct extent_buffer *exists;

	/*
	 * For subpage case, we completely rely on radix tree to ensure we
	 * don't try to insert two ebs for the same bytenr.  So here we always
	 * return NULL and just continue.
	 */
	if (fs_info->nodesize < PAGE_SIZE)
		return NULL;

	/* Page not yet attached to an extent buffer */
	if (!PagePrivate(page))
		return NULL;

	/*
	 * We could have already allocated an eb for this page and attached one
	 * so lets see if we can get a ref on the existing eb, and if we can we
	 * know it's good and we can just return that one, else we know we can
	 * just overwrite page->private.
	 */
	exists = (struct extent_buffer *)page->private;
	if (atomic_inc_not_zero(&exists->refs))
		return exists;

	WARN_ON(PageDirty(page));
	detach_page_private(page);
	return NULL;
}

static int check_eb_alignment(struct btrfs_fs_info *fs_info, u64 start)
{
	if (!IS_ALIGNED(start, fs_info->sectorsize)) {
		btrfs_err(fs_info, "bad tree block start %llu", start);
		return -EINVAL;
	}

	if (fs_info->nodesize < PAGE_SIZE &&
	    offset_in_page(start) + fs_info->nodesize > PAGE_SIZE) {
		btrfs_err(fs_info,
		"tree block crosses page boundary, start %llu nodesize %u",
			  start, fs_info->nodesize);
		return -EINVAL;
	}
	if (fs_info->nodesize >= PAGE_SIZE &&
	    !PAGE_ALIGNED(start)) {
		btrfs_err(fs_info,
		"tree block is not page aligned, start %llu nodesize %u",
			  start, fs_info->nodesize);
		return -EINVAL;
	}
	if (!IS_ALIGNED(start, fs_info->nodesize) &&
	    !test_and_set_bit(BTRFS_FS_UNALIGNED_TREE_BLOCK, &fs_info->flags)) {
		btrfs_warn(fs_info,
"tree block not nodesize aligned, start %llu nodesize %u, can be resolved by a full metadata balance",
			      start, fs_info->nodesize);
	}
	return 0;
}

struct extent_buffer *alloc_extent_buffer(struct btrfs_fs_info *fs_info,
					  u64 start, u64 owner_root, int level)
{
	unsigned long len = fs_info->nodesize;
	int num_pages;
	int i;
	unsigned long index = start >> PAGE_SHIFT;
	struct extent_buffer *eb;
	struct extent_buffer *exists = NULL;
	struct page *p;
	struct address_space *mapping = fs_info->btree_inode->i_mapping;
	struct btrfs_subpage *prealloc = NULL;
	u64 lockdep_owner = owner_root;
	bool pages_contig = true;
	int uptodate = 1;
	int ret;

	if (check_eb_alignment(fs_info, start))
		return ERR_PTR(-EINVAL);

#if BITS_PER_LONG == 32
	if (start >= MAX_LFS_FILESIZE) {
		btrfs_err_rl(fs_info,
		"extent buffer %llu is beyond 32bit page cache limit", start);
		btrfs_err_32bit_limit(fs_info);
		return ERR_PTR(-EOVERFLOW);
	}
	if (start >= BTRFS_32BIT_EARLY_WARN_THRESHOLD)
		btrfs_warn_32bit_limit(fs_info);
#endif

	eb = find_extent_buffer(fs_info, start);
	if (eb)
		return eb;

	eb = __alloc_extent_buffer(fs_info, start, len);
	if (!eb)
		return ERR_PTR(-ENOMEM);

	/*
	 * The reloc trees are just snapshots, so we need them to appear to be
	 * just like any other fs tree WRT lockdep.
	 */
	if (lockdep_owner == BTRFS_TREE_RELOC_OBJECTID)
		lockdep_owner = BTRFS_FS_TREE_OBJECTID;

	btrfs_set_buffer_lockdep_class(lockdep_owner, eb, level);

	num_pages = num_extent_pages(eb);

	/*
	 * Preallocate page->private for subpage case, so that we won't
	 * allocate memory with private_lock nor page lock hold.
	 *
	 * The memory will be freed by attach_extent_buffer_page() or freed
	 * manually if we exit earlier.
	 */
	if (fs_info->nodesize < PAGE_SIZE) {
		prealloc = btrfs_alloc_subpage(fs_info, BTRFS_SUBPAGE_METADATA);
		if (IS_ERR(prealloc)) {
			exists = ERR_CAST(prealloc);
			goto free_eb;
		}
	}

	for (i = 0; i < num_pages; i++, index++) {
		p = find_or_create_page(mapping, index, GFP_NOFS|__GFP_NOFAIL);
		if (!p) {
			exists = ERR_PTR(-ENOMEM);
			btrfs_free_subpage(prealloc);
			goto free_eb;
		}

		spin_lock(&mapping->private_lock);
		exists = grab_extent_buffer(fs_info, p);
		if (exists) {
			spin_unlock(&mapping->private_lock);
			unlock_page(p);
			put_page(p);
			mark_extent_buffer_accessed(exists, p);
			btrfs_free_subpage(prealloc);
			goto free_eb;
		}
		/* Should not fail, as we have preallocated the memory */
		ret = attach_extent_buffer_page(eb, p, prealloc);
		ASSERT(!ret);

		if (i && p != eb->pages[i - 1] + 1)
			pages_contig = false;

		/*
		 * To inform we have extra eb under allocation, so that
		 * detach_extent_buffer_page() won't release the page private
		 * when the eb hasn't yet been inserted into radix tree.
		 *
		 * The ref will be decreased when the eb released the page, in
		 * detach_extent_buffer_page().
		 * Thus needs no special handling in error path.
		 */
		btrfs_page_inc_eb_refs(fs_info, p);
		spin_unlock(&mapping->private_lock);

		WARN_ON(btrfs_page_test_dirty(fs_info, p, eb->start, eb->len));
		eb->pages[i] = p;
		if (!btrfs_page_test_uptodate(fs_info, p, eb->start, eb->len))
			uptodate = 0;

		/*
		 * We can't unlock the pages just yet since the extent buffer
		 * hasn't been properly inserted in the radix tree, this
		 * opens a race with btree_release_folio which can free a page
		 * while we are still filling in all pages for the buffer and
		 * we could crash.
		 */
	}

	/*
	 * If pages are not contiguous, here we map it into a contiguous virtual
	 * range to make later access easier.
	 */
	if (!pages_contig) {
		unsigned int nofs_flag;
		int retried = 0;

		nofs_flag = memalloc_nofs_save();
		do {
			eb->vaddr = vm_map_ram(eb->pages, num_pages, NUMA_NO_NODE);
			if (eb->vaddr)
				break;
			vm_unmap_aliases();
		} while ((retried++) <= 1);
		memalloc_nofs_restore(nofs_flag);
		if (!eb->vaddr) {
			exists = ERR_PTR(-ENOMEM);
			goto free_eb;
		}
	}
	if (uptodate)
		set_bit(EXTENT_BUFFER_UPTODATE, &eb->bflags);
again:
	ret = radix_tree_preload(GFP_NOFS);
	if (ret) {
		exists = ERR_PTR(ret);
		goto free_eb;
	}

	spin_lock(&fs_info->buffer_lock);
	ret = radix_tree_insert(&fs_info->buffer_radix,
				start >> fs_info->sectorsize_bits, eb);
	spin_unlock(&fs_info->buffer_lock);
	radix_tree_preload_end();
	if (ret == -EEXIST) {
		exists = find_extent_buffer(fs_info, start);
		if (exists)
			goto free_eb;
		else
			goto again;
	}
	/* add one reference for the tree */
	check_buffer_tree_ref(eb);
	set_bit(EXTENT_BUFFER_IN_TREE, &eb->bflags);

	/*
	 * Now it's safe to unlock the pages because any calls to
	 * btree_release_folio will correctly detect that a page belongs to a
	 * live buffer and won't free them prematurely.
	 */
	for (i = 0; i < num_pages; i++)
		unlock_page(eb->pages[i]);
	return eb;

free_eb:
	WARN_ON(!atomic_dec_and_test(&eb->refs));
	for (i = 0; i < num_pages; i++) {
		if (eb->pages[i])
			unlock_page(eb->pages[i]);
	}

	btrfs_release_extent_buffer(eb);
	return exists;
}

static inline void btrfs_release_extent_buffer_rcu(struct rcu_head *head)
{
	struct extent_buffer *eb =
			container_of(head, struct extent_buffer, rcu_head);

	__free_extent_buffer(eb);
}

static int release_extent_buffer(struct extent_buffer *eb)
	__releases(&eb->refs_lock)
{
	lockdep_assert_held(&eb->refs_lock);

	WARN_ON(atomic_read(&eb->refs) == 0);
	if (atomic_dec_and_test(&eb->refs)) {
		if (test_and_clear_bit(EXTENT_BUFFER_IN_TREE, &eb->bflags)) {
			struct btrfs_fs_info *fs_info = eb->fs_info;

			spin_unlock(&eb->refs_lock);

			spin_lock(&fs_info->buffer_lock);
			radix_tree_delete(&fs_info->buffer_radix,
					  eb->start >> fs_info->sectorsize_bits);
			spin_unlock(&fs_info->buffer_lock);
		} else {
			spin_unlock(&eb->refs_lock);
		}

		btrfs_leak_debug_del_eb(eb);
		/* Should be safe to release our pages at this point */
		btrfs_release_extent_buffer_pages(eb);
#ifdef CONFIG_BTRFS_FS_RUN_SANITY_TESTS
		if (unlikely(test_bit(EXTENT_BUFFER_UNMAPPED, &eb->bflags))) {
			__free_extent_buffer(eb);
			return 1;
		}
#endif
		call_rcu(&eb->rcu_head, btrfs_release_extent_buffer_rcu);
		return 1;
	}
	spin_unlock(&eb->refs_lock);

	return 0;
}

void free_extent_buffer(struct extent_buffer *eb)
{
	int refs;
	if (!eb)
		return;

	refs = atomic_read(&eb->refs);
	while (1) {
		if ((!test_bit(EXTENT_BUFFER_UNMAPPED, &eb->bflags) && refs <= 3)
		    || (test_bit(EXTENT_BUFFER_UNMAPPED, &eb->bflags) &&
			refs == 1))
			break;
		if (atomic_try_cmpxchg(&eb->refs, &refs, refs - 1))
			return;
	}

	spin_lock(&eb->refs_lock);
	if (atomic_read(&eb->refs) == 2 &&
	    test_bit(EXTENT_BUFFER_STALE, &eb->bflags) &&
	    !extent_buffer_under_io(eb) &&
	    test_and_clear_bit(EXTENT_BUFFER_TREE_REF, &eb->bflags))
		atomic_dec(&eb->refs);

	/*
	 * I know this is terrible, but it's temporary until we stop tracking
	 * the uptodate bits and such for the extent buffers.
	 */
	release_extent_buffer(eb);
}

void free_extent_buffer_stale(struct extent_buffer *eb)
{
	if (!eb)
		return;

	spin_lock(&eb->refs_lock);
	set_bit(EXTENT_BUFFER_STALE, &eb->bflags);

	if (atomic_read(&eb->refs) == 2 && !extent_buffer_under_io(eb) &&
	    test_and_clear_bit(EXTENT_BUFFER_TREE_REF, &eb->bflags))
		atomic_dec(&eb->refs);
	release_extent_buffer(eb);
}

static void btree_clear_page_dirty(struct page *page)
{
	ASSERT(PageDirty(page));
	ASSERT(PageLocked(page));
	clear_page_dirty_for_io(page);
	xa_lock_irq(&page->mapping->i_pages);
	if (!PageDirty(page))
		__xa_clear_mark(&page->mapping->i_pages,
				page_index(page), PAGECACHE_TAG_DIRTY);
	xa_unlock_irq(&page->mapping->i_pages);
}

static void clear_subpage_extent_buffer_dirty(const struct extent_buffer *eb)
{
	struct btrfs_fs_info *fs_info = eb->fs_info;
	struct page *page = eb->pages[0];
	bool last;

	/* btree_clear_page_dirty() needs page locked */
	lock_page(page);
	last = btrfs_subpage_clear_and_test_dirty(fs_info, page, eb->start,
						  eb->len);
	if (last)
		btree_clear_page_dirty(page);
	unlock_page(page);
	WARN_ON(atomic_read(&eb->refs) == 0);
}

void btrfs_clear_buffer_dirty(struct btrfs_trans_handle *trans,
			      struct extent_buffer *eb)
{
	struct btrfs_fs_info *fs_info = eb->fs_info;
	int i;
	int num_pages;
	struct page *page;

	btrfs_assert_tree_write_locked(eb);

	if (trans && btrfs_header_generation(eb) != trans->transid)
		return;

	if (!test_and_clear_bit(EXTENT_BUFFER_DIRTY, &eb->bflags))
		return;

	percpu_counter_add_batch(&fs_info->dirty_metadata_bytes, -eb->len,
				 fs_info->dirty_metadata_batch);

	if (eb->fs_info->nodesize < PAGE_SIZE)
		return clear_subpage_extent_buffer_dirty(eb);

	num_pages = num_extent_pages(eb);

	for (i = 0; i < num_pages; i++) {
		page = eb->pages[i];
		if (!PageDirty(page))
			continue;
		lock_page(page);
		btree_clear_page_dirty(page);
		unlock_page(page);
	}
	WARN_ON(atomic_read(&eb->refs) == 0);
}

void set_extent_buffer_dirty(struct extent_buffer *eb)
{
	int i;
	int num_pages;
	bool was_dirty;

	check_buffer_tree_ref(eb);

	was_dirty = test_and_set_bit(EXTENT_BUFFER_DIRTY, &eb->bflags);

	num_pages = num_extent_pages(eb);
	WARN_ON(atomic_read(&eb->refs) == 0);
	WARN_ON(!test_bit(EXTENT_BUFFER_TREE_REF, &eb->bflags));

	if (!was_dirty) {
		bool subpage = eb->fs_info->nodesize < PAGE_SIZE;

		/*
		 * For subpage case, we can have other extent buffers in the
		 * same page, and in clear_subpage_extent_buffer_dirty() we
		 * have to clear page dirty without subpage lock held.
		 * This can cause race where our page gets dirty cleared after
		 * we just set it.
		 *
		 * Thankfully, clear_subpage_extent_buffer_dirty() has locked
		 * its page for other reasons, we can use page lock to prevent
		 * the above race.
		 */
		if (subpage)
			lock_page(eb->pages[0]);
		for (i = 0; i < num_pages; i++)
			btrfs_page_set_dirty(eb->fs_info, eb->pages[i],
					     eb->start, eb->len);
		if (subpage)
			unlock_page(eb->pages[0]);
		percpu_counter_add_batch(&eb->fs_info->dirty_metadata_bytes,
					 eb->len,
					 eb->fs_info->dirty_metadata_batch);
	}
#ifdef CONFIG_BTRFS_DEBUG
	for (i = 0; i < num_pages; i++)
		ASSERT(PageDirty(eb->pages[i]));
#endif
}

void clear_extent_buffer_uptodate(struct extent_buffer *eb)
{
	struct btrfs_fs_info *fs_info = eb->fs_info;
	struct page *page;
	int num_pages;
	int i;

	clear_bit(EXTENT_BUFFER_UPTODATE, &eb->bflags);
	num_pages = num_extent_pages(eb);
	for (i = 0; i < num_pages; i++) {
		page = eb->pages[i];
		if (!page)
			continue;

		/*
		 * This is special handling for metadata subpage, as regular
		 * btrfs_is_subpage() can not handle cloned/dummy metadata.
		 */
		if (fs_info->nodesize >= PAGE_SIZE)
			ClearPageUptodate(page);
		else
			btrfs_subpage_clear_uptodate(fs_info, page, eb->start,
						     eb->len);
	}
}

void set_extent_buffer_uptodate(struct extent_buffer *eb)
{
	struct btrfs_fs_info *fs_info = eb->fs_info;
	struct page *page;
	int num_pages;
	int i;

	set_bit(EXTENT_BUFFER_UPTODATE, &eb->bflags);
	num_pages = num_extent_pages(eb);
	for (i = 0; i < num_pages; i++) {
		page = eb->pages[i];

		/*
		 * This is special handling for metadata subpage, as regular
		 * btrfs_is_subpage() can not handle cloned/dummy metadata.
		 */
		if (fs_info->nodesize >= PAGE_SIZE)
			SetPageUptodate(page);
		else
			btrfs_subpage_set_uptodate(fs_info, page, eb->start,
						   eb->len);
	}
}

static void extent_buffer_read_end_io(struct btrfs_bio *bbio)
{
	struct extent_buffer *eb = bbio->private;
	struct btrfs_fs_info *fs_info = eb->fs_info;
	bool uptodate = !bbio->bio.bi_status;
	struct bvec_iter_all iter_all;
	struct bio_vec *bvec;
	u32 bio_offset = 0;

	eb->read_mirror = bbio->mirror_num;

	if (uptodate &&
	    btrfs_validate_extent_buffer(eb, &bbio->parent_check) < 0)
		uptodate = false;

	if (uptodate) {
		set_extent_buffer_uptodate(eb);
	} else {
		clear_extent_buffer_uptodate(eb);
		set_bit(EXTENT_BUFFER_READ_ERR, &eb->bflags);
	}

	bio_for_each_segment_all(bvec, &bbio->bio, iter_all) {
		u64 start = eb->start + bio_offset;
		struct page *page = bvec->bv_page;
		u32 len = bvec->bv_len;

		if (uptodate)
			btrfs_page_set_uptodate(fs_info, page, start, len);
		else
			btrfs_page_clear_uptodate(fs_info, page, start, len);

		bio_offset += len;
	}

	clear_bit(EXTENT_BUFFER_READING, &eb->bflags);
	smp_mb__after_atomic();
	wake_up_bit(&eb->bflags, EXTENT_BUFFER_READING);
	free_extent_buffer(eb);

	bio_put(&bbio->bio);
}

int read_extent_buffer_pages(struct extent_buffer *eb, int wait, int mirror_num,
			     struct btrfs_tree_parent_check *check)
{
	int num_pages = num_extent_pages(eb), i;
	struct btrfs_bio *bbio;

	if (test_bit(EXTENT_BUFFER_UPTODATE, &eb->bflags))
		return 0;

	/*
	 * We could have had EXTENT_BUFFER_UPTODATE cleared by the write
	 * operation, which could potentially still be in flight.  In this case
	 * we simply want to return an error.
	 */
	if (unlikely(test_bit(EXTENT_BUFFER_WRITE_ERR, &eb->bflags)))
		return -EIO;

	/* Someone else is already reading the buffer, just wait for it. */
	if (test_and_set_bit(EXTENT_BUFFER_READING, &eb->bflags))
		goto done;

	clear_bit(EXTENT_BUFFER_READ_ERR, &eb->bflags);
	eb->read_mirror = 0;
	check_buffer_tree_ref(eb);
	atomic_inc(&eb->refs);

	bbio = btrfs_bio_alloc(INLINE_EXTENT_BUFFER_PAGES,
			       REQ_OP_READ | REQ_META, eb->fs_info,
			       extent_buffer_read_end_io, eb);
	bbio->bio.bi_iter.bi_sector = eb->start >> SECTOR_SHIFT;
	bbio->inode = BTRFS_I(eb->fs_info->btree_inode);
	bbio->file_offset = eb->start;
	memcpy(&bbio->parent_check, check, sizeof(*check));
	if (eb->fs_info->nodesize < PAGE_SIZE) {
		__bio_add_page(&bbio->bio, eb->pages[0], eb->len,
			       eb->start - page_offset(eb->pages[0]));
	} else {
		for (i = 0; i < num_pages; i++)
			__bio_add_page(&bbio->bio, eb->pages[i], PAGE_SIZE, 0);
	}
	btrfs_submit_bio(bbio, mirror_num);

done:
	if (wait == WAIT_COMPLETE) {
		wait_on_bit_io(&eb->bflags, EXTENT_BUFFER_READING, TASK_UNINTERRUPTIBLE);
		if (!test_bit(EXTENT_BUFFER_UPTODATE, &eb->bflags))
			return -EIO;
	}

	return 0;
}

static bool report_eb_range(const struct extent_buffer *eb, unsigned long start,
			    unsigned long len)
{
	btrfs_warn(eb->fs_info,
		"access to eb bytenr %llu len %lu out of range start %lu len %lu",
		eb->start, eb->len, start, len);
	WARN_ON(IS_ENABLED(CONFIG_BTRFS_DEBUG));

	return true;
}

/*
 * Check if the [start, start + len) range is valid before reading/writing
 * the eb.
 * NOTE: @start and @len are offset inside the eb, not logical address.
 *
 * Caller should not touch the dst/src memory if this function returns error.
 */
static inline int check_eb_range(const struct extent_buffer *eb,
				 unsigned long start, unsigned long len)
{
	unsigned long offset;

	/* start, start + len should not go beyond eb->len nor overflow */
	if (unlikely(check_add_overflow(start, len, &offset) || offset > eb->len))
		return report_eb_range(eb, start, len);

	return false;
}

void read_extent_buffer(const struct extent_buffer *eb, void *dstv,
			unsigned long start, unsigned long len)
{
	void *eb_addr = btrfs_get_eb_addr(eb);

	if (check_eb_range(eb, start, len))
		return;

	memcpy(dstv, eb_addr + start, len);
}

int read_extent_buffer_to_user_nofault(const struct extent_buffer *eb,
				       void __user *dstv,
				       unsigned long start, unsigned long len)
{
	void *eb_addr = btrfs_get_eb_addr(eb);
	int ret;

	WARN_ON(start > eb->len);
	WARN_ON(start + len > eb->start + eb->len);

	ret = copy_to_user_nofault(dstv, eb_addr + start, len);
	if (ret)
		return -EFAULT;
	return 0;
}

int memcmp_extent_buffer(const struct extent_buffer *eb, const void *ptrv,
			 unsigned long start, unsigned long len)
{
	void *eb_addr = btrfs_get_eb_addr(eb);

	if (check_eb_range(eb, start, len))
		return -EINVAL;

	return memcmp(ptrv, eb_addr + start, len);
}

/*
 * Check that the extent buffer is uptodate.
 *
 * For regular sector size == PAGE_SIZE case, check if @page is uptodate.
 * For subpage case, check if the range covered by the eb has EXTENT_UPTODATE.
 */
static void assert_eb_page_uptodate(const struct extent_buffer *eb,
				    struct page *page)
{
	struct btrfs_fs_info *fs_info = eb->fs_info;

	/*
	 * If we are using the commit root we could potentially clear a page
	 * Uptodate while we're using the extent buffer that we've previously
	 * looked up.  We don't want to complain in this case, as the page was
	 * valid before, we just didn't write it out.  Instead we want to catch
	 * the case where we didn't actually read the block properly, which
	 * would have !PageUptodate and !EXTENT_BUFFER_WRITE_ERR.
	 */
	if (test_bit(EXTENT_BUFFER_WRITE_ERR, &eb->bflags))
		return;

	if (fs_info->nodesize < PAGE_SIZE) {
		if (WARN_ON(!btrfs_subpage_test_uptodate(fs_info, page,
							 eb->start, eb->len)))
			btrfs_subpage_dump_bitmap(fs_info, page, eb->start, eb->len);
	} else {
		WARN_ON(!PageUptodate(page));
	}
}

void write_extent_buffer(const struct extent_buffer *eb, const void *srcv,
			 unsigned long start, unsigned long len)
{
	void *eb_addr = btrfs_get_eb_addr(eb);

	memcpy(eb_addr + start, srcv, len);
}

static void memset_extent_buffer(const struct extent_buffer *eb, int c,
				 unsigned long start, unsigned long len)
{
	void *eb_addr = btrfs_get_eb_addr(eb);

	memset(eb_addr + start, c, len);
}

void memzero_extent_buffer(const struct extent_buffer *eb, unsigned long start,
			   unsigned long len)
{
	if (check_eb_range(eb, start, len))
		return;
	return memset_extent_buffer(eb, 0, start, len);
}

void copy_extent_buffer_full(const struct extent_buffer *dst,
			     const struct extent_buffer *src)
{
	void *dst_addr = btrfs_get_eb_addr(dst);
	void *src_addr = btrfs_get_eb_addr(src);

	ASSERT(dst->len == src->len);

	memcpy(dst_addr, src_addr, dst->len);
}

void copy_extent_buffer(const struct extent_buffer *dst,
			const struct extent_buffer *src,
			unsigned long dst_offset, unsigned long src_offset,
			unsigned long len)
{
	u64 dst_len = dst->len;
	void *dst_addr = btrfs_get_eb_addr(dst);
	void *src_addr = btrfs_get_eb_addr(src);

	if (check_eb_range(dst, dst_offset, len) ||
	    check_eb_range(src, src_offset, len))
		return;

	WARN_ON(src->len != dst_len);

	memcpy(dst_addr + dst_offset, src_addr + src_offset, len);
}

/*
 * Determine whether a bit in a bitmap item is set.
 *
 * @eb:     the extent buffer
 * @start:  offset of the bitmap item in the extent buffer
 * @nr:     bit number to test
 */
int extent_buffer_test_bit(const struct extent_buffer *eb, unsigned long start,
			   unsigned long nr)
{
	const u8 *kaddr = btrfs_get_eb_addr(eb);
	const unsigned long first_byte = start + BIT_BYTE(nr);

	assert_eb_page_uptodate(eb, eb->pages[first_byte >> PAGE_SHIFT]);
	return 1U & (kaddr[first_byte] >> (nr & (BITS_PER_BYTE - 1)));
}

static u8 *extent_buffer_get_byte(const struct extent_buffer *eb, unsigned long bytenr)
{
	if (check_eb_range(eb, bytenr, 1))
		return NULL;
	return btrfs_get_eb_addr(eb) + bytenr;
}

/*
 * Set an area of a bitmap to 1.
 *
 * @eb:     the extent buffer
 * @start:  offset of the bitmap item in the extent buffer
 * @pos:    bit number of the first bit
 * @len:    number of bits to set
 */
void extent_buffer_bitmap_set(const struct extent_buffer *eb, unsigned long start,
			      unsigned long pos, unsigned long len)
{
	unsigned int first_byte = start + BIT_BYTE(pos);
	unsigned int last_byte = start + BIT_BYTE(pos + len - 1);
	const bool same_byte = (first_byte == last_byte);
	u8 mask = BITMAP_FIRST_BYTE_MASK(pos);
	u8 *kaddr;

	if (same_byte)
		mask &= BITMAP_LAST_BYTE_MASK(pos + len);

	/* Handle the first byte. */
	kaddr = extent_buffer_get_byte(eb, first_byte);
	*kaddr |= mask;
	if (same_byte)
		return;

	/* Handle the byte aligned part. */
	ASSERT(first_byte + 1 <= last_byte);
	memset_extent_buffer(eb, 0xff, first_byte + 1, last_byte - first_byte - 1);

	/* Handle the last byte. */
	kaddr = extent_buffer_get_byte(eb, last_byte);
	*kaddr |= BITMAP_LAST_BYTE_MASK(pos + len);
}


/*
 * Clear an area of a bitmap.
 *
 * @eb:     the extent buffer
 * @start:  offset of the bitmap item in the extent buffer
 * @pos:    bit number of the first bit
 * @len:    number of bits to clear
 */
void extent_buffer_bitmap_clear(const struct extent_buffer *eb,
				unsigned long start, unsigned long pos,
				unsigned long len)
{
	unsigned int first_byte = start + BIT_BYTE(pos);
	unsigned int last_byte = start + BIT_BYTE(pos + len - 1);
	const bool same_byte = (first_byte == last_byte);
	u8 mask = BITMAP_FIRST_BYTE_MASK(pos);
	u8 *kaddr;

	if (same_byte)
		mask &= BITMAP_LAST_BYTE_MASK(pos + len);

	/* Handle the first byte. */
	kaddr = extent_buffer_get_byte(eb, first_byte);
	*kaddr &= ~mask;
	if (same_byte)
		return;

	/* Handle the byte aligned part. */
	ASSERT(first_byte + 1 <= last_byte);
	memset_extent_buffer(eb, 0, first_byte + 1, last_byte - first_byte - 1);

	/* Handle the last byte. */
	kaddr = extent_buffer_get_byte(eb, last_byte);
	*kaddr &= ~BITMAP_LAST_BYTE_MASK(pos + len);
}

static inline bool areas_overlap(unsigned long src, unsigned long dst, unsigned long len)
{
	unsigned long distance = (src > dst) ? src - dst : dst - src;
	return distance < len;
}

void memcpy_extent_buffer(const struct extent_buffer *dst,
			  unsigned long dst_offset, unsigned long src_offset,
			  unsigned long len)
{
	void *eb_addr = btrfs_get_eb_addr(dst);

	if (check_eb_range(dst, dst_offset, len) ||
	    check_eb_range(dst, src_offset, len))
		return;

	if (areas_overlap(dst_offset, src_offset, len))
		memmove(eb_addr + dst_offset, eb_addr + src_offset, len);
	else
		memcpy(eb_addr + dst_offset, eb_addr + src_offset, len);
}

void memmove_extent_buffer(const struct extent_buffer *dst,
			   unsigned long dst_offset, unsigned long src_offset,
			   unsigned long len)
{
	void *eb_addr = btrfs_get_eb_addr(dst);

	if (check_eb_range(dst, dst_offset, len) ||
	    check_eb_range(dst, src_offset, len))
		return;

	memmove(eb_addr + dst_offset, eb_addr + src_offset, len);
}

#define GANG_LOOKUP_SIZE	16
static struct extent_buffer *get_next_extent_buffer(
		struct btrfs_fs_info *fs_info, struct page *page, u64 bytenr)
{
	struct extent_buffer *gang[GANG_LOOKUP_SIZE];
	struct extent_buffer *found = NULL;
	u64 page_start = page_offset(page);
	u64 cur = page_start;

	ASSERT(in_range(bytenr, page_start, PAGE_SIZE));
	lockdep_assert_held(&fs_info->buffer_lock);

	while (cur < page_start + PAGE_SIZE) {
		int ret;
		int i;

		ret = radix_tree_gang_lookup(&fs_info->buffer_radix,
				(void **)gang, cur >> fs_info->sectorsize_bits,
				min_t(unsigned int, GANG_LOOKUP_SIZE,
				      PAGE_SIZE / fs_info->nodesize));
		if (ret == 0)
			goto out;
		for (i = 0; i < ret; i++) {
			/* Already beyond page end */
			if (gang[i]->start >= page_start + PAGE_SIZE)
				goto out;
			/* Found one */
			if (gang[i]->start >= bytenr) {
				found = gang[i];
				goto out;
			}
		}
		cur = gang[ret - 1]->start + gang[ret - 1]->len;
	}
out:
	return found;
}

static int try_release_subpage_extent_buffer(struct page *page)
{
	struct btrfs_fs_info *fs_info = btrfs_sb(page->mapping->host->i_sb);
	u64 cur = page_offset(page);
	const u64 end = page_offset(page) + PAGE_SIZE;
	int ret;

	while (cur < end) {
		struct extent_buffer *eb = NULL;

		/*
		 * Unlike try_release_extent_buffer() which uses page->private
		 * to grab buffer, for subpage case we rely on radix tree, thus
		 * we need to ensure radix tree consistency.
		 *
		 * We also want an atomic snapshot of the radix tree, thus go
		 * with spinlock rather than RCU.
		 */
		spin_lock(&fs_info->buffer_lock);
		eb = get_next_extent_buffer(fs_info, page, cur);
		if (!eb) {
			/* No more eb in the page range after or at cur */
			spin_unlock(&fs_info->buffer_lock);
			break;
		}
		cur = eb->start + eb->len;

		/*
		 * The same as try_release_extent_buffer(), to ensure the eb
		 * won't disappear out from under us.
		 */
		spin_lock(&eb->refs_lock);
		if (atomic_read(&eb->refs) != 1 || extent_buffer_under_io(eb)) {
			spin_unlock(&eb->refs_lock);
			spin_unlock(&fs_info->buffer_lock);
			break;
		}
		spin_unlock(&fs_info->buffer_lock);

		/*
		 * If tree ref isn't set then we know the ref on this eb is a
		 * real ref, so just return, this eb will likely be freed soon
		 * anyway.
		 */
		if (!test_and_clear_bit(EXTENT_BUFFER_TREE_REF, &eb->bflags)) {
			spin_unlock(&eb->refs_lock);
			break;
		}

		/*
		 * Here we don't care about the return value, we will always
		 * check the page private at the end.  And
		 * release_extent_buffer() will release the refs_lock.
		 */
		release_extent_buffer(eb);
	}
	/*
	 * Finally to check if we have cleared page private, as if we have
	 * released all ebs in the page, the page private should be cleared now.
	 */
	spin_lock(&page->mapping->private_lock);
	if (!PagePrivate(page))
		ret = 1;
	else
		ret = 0;
	spin_unlock(&page->mapping->private_lock);
	return ret;

}

int try_release_extent_buffer(struct page *page)
{
	struct extent_buffer *eb;

	if (btrfs_sb(page->mapping->host->i_sb)->nodesize < PAGE_SIZE)
		return try_release_subpage_extent_buffer(page);

	/*
	 * We need to make sure nobody is changing page->private, as we rely on
	 * page->private as the pointer to extent buffer.
	 */
	spin_lock(&page->mapping->private_lock);
	if (!PagePrivate(page)) {
		spin_unlock(&page->mapping->private_lock);
		return 1;
	}

	eb = (struct extent_buffer *)page->private;
	BUG_ON(!eb);

	/*
	 * This is a little awful but should be ok, we need to make sure that
	 * the eb doesn't disappear out from under us while we're looking at
	 * this page.
	 */
	spin_lock(&eb->refs_lock);
	if (atomic_read(&eb->refs) != 1 || extent_buffer_under_io(eb)) {
		spin_unlock(&eb->refs_lock);
		spin_unlock(&page->mapping->private_lock);
		return 0;
	}
	spin_unlock(&page->mapping->private_lock);

	/*
	 * If tree ref isn't set then we know the ref on this eb is a real ref,
	 * so just return, this page will likely be freed soon anyway.
	 */
	if (!test_and_clear_bit(EXTENT_BUFFER_TREE_REF, &eb->bflags)) {
		spin_unlock(&eb->refs_lock);
		return 0;
	}

	return release_extent_buffer(eb);
}

/*
 * Attempt to readahead a child block.
 *
 * @fs_info:	the fs_info
 * @bytenr:	bytenr to read
 * @owner_root: objectid of the root that owns this eb
 * @gen:	generation for the uptodate check, can be 0
 * @level:	level for the eb
 *
 * Attempt to readahead a tree block at @bytenr.  If @gen is 0 then we do a
 * normal uptodate check of the eb, without checking the generation.  If we have
 * to read the block we will not block on anything.
 */
void btrfs_readahead_tree_block(struct btrfs_fs_info *fs_info,
				u64 bytenr, u64 owner_root, u64 gen, int level)
{
	struct btrfs_tree_parent_check check = {
		.has_first_key = 0,
		.level = level,
		.transid = gen
	};
	struct extent_buffer *eb;
	int ret;

	eb = btrfs_find_create_tree_block(fs_info, bytenr, owner_root, level);
	if (IS_ERR(eb))
		return;

	if (btrfs_buffer_uptodate(eb, gen, 1)) {
		free_extent_buffer(eb);
		return;
	}

	ret = read_extent_buffer_pages(eb, WAIT_NONE, 0, &check);
	if (ret < 0)
		free_extent_buffer_stale(eb);
	else
		free_extent_buffer(eb);
}

/*
 * Readahead a node's child block.
 *
 * @node:	parent node we're reading from
 * @slot:	slot in the parent node for the child we want to read
 *
 * A helper for btrfs_readahead_tree_block, we simply read the bytenr pointed at
 * the slot in the node provided.
 */
void btrfs_readahead_node_child(struct extent_buffer *node, int slot)
{
	btrfs_readahead_tree_block(node->fs_info,
				   btrfs_node_blockptr(node, slot),
				   btrfs_header_owner(node),
				   btrfs_node_ptr_generation(node, slot),
				   btrfs_header_level(node) - 1);
}<|MERGE_RESOLUTION|>--- conflicted
+++ resolved
@@ -1484,20 +1484,6 @@
 	ret = __extent_writepage_io(BTRFS_I(inode), page, bio_ctrl, i_size);
 	/* __extent_writepage_io cleans up by itself on error. */
 	bio_ctrl->wbc->nr_to_write--;
-<<<<<<< HEAD
-
-done:
-	if (nr == 0) {
-		/* make sure the mapping tag for page dirty gets cleared */
-		set_page_writeback(page);
-		end_page_writeback(page);
-	}
-	if (ret) {
-		btrfs_mark_ordered_io_finished(BTRFS_I(inode), page, page_start,
-					       PAGE_SIZE, !ret);
-		mapping_set_error(page->mapping, ret);
-	}
-=======
 	goto unlock_page;
 
 error:
@@ -1506,7 +1492,6 @@
 	end_page_writeback(page);
 	mapping_set_error(page->mapping, ret);
 unlock_page:
->>>>>>> 1886ed00
 	unlock_page(page);
 	ASSERT(ret <= 0);
 	return ret;
@@ -2240,10 +2225,6 @@
 		 */
 		if (ret) {
 			btrfs_mark_ordered_io_finished(BTRFS_I(inode), page,
-<<<<<<< HEAD
-						       cur, cur_len, !ret);
-			mapping_set_error(page->mapping, ret);
-=======
 						       cur, cur_len, false);
 			btrfs_page_clear_uptodate(fs_info, page, cur, cur_len);
 			set_page_writeback(page);
@@ -2251,7 +2232,6 @@
 		} else {
 			ret = __extent_writepage_io(BTRFS_I(inode), page,
 						    &bio_ctrl, i_size);
->>>>>>> 1886ed00
 		}
 		btrfs_page_unlock_writer(fs_info, page, cur, cur_len);
 		put_page(page);
