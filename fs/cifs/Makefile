# SPDX-License-Identifier: GPL-2.0
#
# Makefile for Linux CIFS/SMB2/SMB3 VFS client
#
ccflags-y += -I$(src)		# needed for trace events
obj-$(CONFIG_CIFS) += cifs.o

cifs-y := trace.o cifsfs.o cifs_debug.o connect.o dir.o file.o \
	  inode.o link.o misc.o netmisc.o smbencrypt.o transport.o \
<<<<<<< HEAD
	  cifs_unicode.o nterr.o cifsencrypt.o \
=======
	  cached_dir.o cifs_unicode.o nterr.o cifsencrypt.o \
>>>>>>> 7365df19
	  readdir.o ioctl.o sess.o export.o unc.o winucase.o \
	  smb2ops.o smb2maperror.o smb2transport.o \
	  smb2misc.o smb2pdu.o smb2inode.o smb2file.o cifsacl.o fs_context.o \
	  dns_resolve.o cifs_spnego_negtokeninit.asn1.o asn1.o

$(obj)/asn1.o: $(obj)/cifs_spnego_negtokeninit.asn1.h

$(obj)/cifs_spnego_negtokeninit.asn1.o: $(obj)/cifs_spnego_negtokeninit.asn1.c $(obj)/cifs_spnego_negtokeninit.asn1.h

cifs-$(CONFIG_CIFS_XATTR) += xattr.o

cifs-$(CONFIG_CIFS_UPCALL) += cifs_spnego.o

cifs-$(CONFIG_CIFS_DFS_UPCALL) += cifs_dfs_ref.o dfs_cache.o

cifs-$(CONFIG_CIFS_SWN_UPCALL) += netlink.o cifs_swn.o

cifs-$(CONFIG_CIFS_FSCACHE) += fscache.o

cifs-$(CONFIG_CIFS_SMB_DIRECT) += smbdirect.o

cifs-$(CONFIG_CIFS_ROOT) += cifsroot.o

<<<<<<< HEAD
cifs-$(CONFIG_CIFS_ALLOW_INSECURE_LEGACY) += smb1ops.o
=======
cifs-$(CONFIG_CIFS_ALLOW_INSECURE_LEGACY) += smb1ops.o cifssmb.o
>>>>>>> 7365df19
<|MERGE_RESOLUTION|>--- conflicted
+++ resolved
@@ -7,11 +7,7 @@
 
 cifs-y := trace.o cifsfs.o cifs_debug.o connect.o dir.o file.o \
 	  inode.o link.o misc.o netmisc.o smbencrypt.o transport.o \
-<<<<<<< HEAD
-	  cifs_unicode.o nterr.o cifsencrypt.o \
-=======
 	  cached_dir.o cifs_unicode.o nterr.o cifsencrypt.o \
->>>>>>> 7365df19
 	  readdir.o ioctl.o sess.o export.o unc.o winucase.o \
 	  smb2ops.o smb2maperror.o smb2transport.o \
 	  smb2misc.o smb2pdu.o smb2inode.o smb2file.o cifsacl.o fs_context.o \
@@ -35,8 +31,4 @@
 
 cifs-$(CONFIG_CIFS_ROOT) += cifsroot.o
 
-<<<<<<< HEAD
-cifs-$(CONFIG_CIFS_ALLOW_INSECURE_LEGACY) += smb1ops.o
-=======
-cifs-$(CONFIG_CIFS_ALLOW_INSECURE_LEGACY) += smb1ops.o cifssmb.o
->>>>>>> 7365df19
+cifs-$(CONFIG_CIFS_ALLOW_INSECURE_LEGACY) += smb1ops.o cifssmb.o