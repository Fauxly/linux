#include <linux/proc_fs.h>
#include <linux/nsproxy.h>
#include <linux/sched.h>
#include <linux/ptrace.h>
#include <linux/fs_struct.h>
#include <linux/mount.h>
#include <linux/path.h>
#include <linux/namei.h>
#include <linux/file.h>
#include <linux/utsname.h>
#include <net/net_namespace.h>
#include <linux/ipc_namespace.h>
#include <linux/pid_namespace.h>
#include <linux/user_namespace.h>
#include "internal.h"


static const struct proc_ns_operations *ns_entries[] = {
#ifdef CONFIG_NET_NS
	&netns_operations,
#endif
#ifdef CONFIG_UTS_NS
	&utsns_operations,
#endif
#ifdef CONFIG_IPC_NS
	&ipcns_operations,
#endif
#ifdef CONFIG_PID_NS
	&pidns_operations,
#endif
#ifdef CONFIG_USER_NS
	&userns_operations,
#endif
	&mntns_operations,
};

static const struct file_operations ns_file_operations = {
	.llseek		= no_llseek,
};

static const struct inode_operations ns_inode_operations = {
	.setattr	= proc_setattr,
};

static int ns_delete_dentry(const struct dentry *dentry)
{
	/* Don't cache namespace inodes when not in use */
	return 1;
}

static char *ns_dname(struct dentry *dentry, char *buffer, int buflen)
{
	struct inode *inode = dentry->d_inode;
	const struct proc_ns_operations *ns_ops = PROC_I(inode)->ns.ns_ops;

	return dynamic_dname(dentry, buffer, buflen, "%s:[%lu]",
		ns_ops->name, inode->i_ino);
}

const struct dentry_operations ns_dentry_operations =
{
	.d_delete	= ns_delete_dentry,
	.d_dname	= ns_dname,
};

static struct dentry *proc_ns_get_dentry(struct super_block *sb,
	struct task_struct *task, const struct proc_ns_operations *ns_ops)
{
	struct dentry *dentry, *result;
	struct inode *inode;
	struct proc_inode *ei;
	struct qstr qname = { .name = "", };
	void *ns;

	ns = ns_ops->get(task);
	if (!ns)
		return ERR_PTR(-ENOENT);

	dentry = d_alloc_pseudo(sb, &qname);
	if (!dentry) {
		ns_ops->put(ns);
		return ERR_PTR(-ENOMEM);
	}

	inode = iget_locked(sb, ns_ops->inum(ns));
	if (!inode) {
		dput(dentry);
		ns_ops->put(ns);
		return ERR_PTR(-ENOMEM);
	}

	ei = PROC_I(inode);
	if (inode->i_state & I_NEW) {
		inode->i_mtime = inode->i_atime = inode->i_ctime = CURRENT_TIME;
		inode->i_op = &ns_inode_operations;
		inode->i_mode = S_IFREG | S_IRUGO;
		inode->i_fop = &ns_file_operations;
		ei->ns.ns_ops = ns_ops;
		ei->ns.ns = ns;
		unlock_new_inode(inode);
	} else {
		ns_ops->put(ns);
	}

	d_set_d_op(dentry, &ns_dentry_operations);
	result = d_instantiate_unique(dentry, inode);
	if (result) {
		dput(dentry);
		dentry = result;
	}

	return dentry;
}

static void *proc_ns_follow_link(struct dentry *dentry, struct nameidata *nd)
{
	struct inode *inode = dentry->d_inode;
	struct super_block *sb = inode->i_sb;
	struct proc_inode *ei = PROC_I(inode);
	struct task_struct *task;
	struct path ns_path;
	void *error = ERR_PTR(-EACCES);

	task = get_proc_task(inode);
	if (!task)
		goto out;

	if (!ptrace_may_access(task, PTRACE_MODE_READ))
		goto out_put_task;

<<<<<<< HEAD
	ns_path.dentry = proc_ns_get_dentry(sb, task, ei->ns_ops);
=======
	ns_path.dentry = proc_ns_get_dentry(sb, task, ei->ns.ns_ops);
>>>>>>> e4aa937e
	if (IS_ERR(ns_path.dentry)) {
		error = ERR_CAST(ns_path.dentry);
		goto out_put_task;
	}

	ns_path.mnt = mntget(nd->path.mnt);
	nd_jump_link(nd, &ns_path);
	error = NULL;

out_put_task:
	put_task_struct(task);
out:
	return error;
}

static int proc_ns_readlink(struct dentry *dentry, char __user *buffer, int buflen)
{
	struct inode *inode = dentry->d_inode;
	struct proc_inode *ei = PROC_I(inode);
	const struct proc_ns_operations *ns_ops = ei->ns.ns_ops;
	struct task_struct *task;
	void *ns;
	char name[50];
	int len = -EACCES;

	task = get_proc_task(inode);
	if (!task)
		goto out;

	if (!ptrace_may_access(task, PTRACE_MODE_READ))
		goto out_put_task;

	len = -ENOENT;
	ns = ns_ops->get(task);
	if (!ns)
		goto out_put_task;

	snprintf(name, sizeof(name), "%s:[%u]", ns_ops->name, ns_ops->inum(ns));
	len = strlen(name);

	if (len > buflen)
		len = buflen;
	if (copy_to_user(buffer, name, len))
		len = -EFAULT;

	ns_ops->put(ns);
out_put_task:
	put_task_struct(task);
out:
	return len;
}

static const struct inode_operations proc_ns_link_inode_operations = {
	.readlink	= proc_ns_readlink,
	.follow_link	= proc_ns_follow_link,
	.setattr	= proc_setattr,
};

static struct dentry *proc_ns_instantiate(struct inode *dir,
	struct dentry *dentry, struct task_struct *task, const void *ptr)
{
	const struct proc_ns_operations *ns_ops = ptr;
	struct inode *inode;
	struct proc_inode *ei;
	struct dentry *error = ERR_PTR(-ENOENT);

	inode = proc_pid_make_inode(dir->i_sb, task);
	if (!inode)
		goto out;

	ei = PROC_I(inode);
	inode->i_mode = S_IFLNK|S_IRWXUGO;
	inode->i_op = &proc_ns_link_inode_operations;
	ei->ns.ns_ops = ns_ops;

	d_set_d_op(dentry, &pid_dentry_operations);
	d_add(dentry, inode);
	/* Close the race of the process dying before we return the dentry */
	if (pid_revalidate(dentry, 0))
		error = NULL;
out:
	return error;
}

static int proc_ns_fill_cache(struct file *filp, void *dirent,
	filldir_t filldir, struct task_struct *task,
	const struct proc_ns_operations *ops)
{
	return proc_fill_cache(filp, dirent, filldir,
				ops->name, strlen(ops->name),
				proc_ns_instantiate, task, ops);
}

static int proc_ns_dir_readdir(struct file *filp, void *dirent,
				filldir_t filldir)
{
	int i;
	struct dentry *dentry = filp->f_path.dentry;
	struct inode *inode = dentry->d_inode;
	struct task_struct *task = get_proc_task(inode);
	const struct proc_ns_operations **entry, **last;
	ino_t ino;
	int ret;

	ret = -ENOENT;
	if (!task)
		goto out_no_task;

	ret = 0;
	i = filp->f_pos;
	switch (i) {
	case 0:
		ino = inode->i_ino;
		if (filldir(dirent, ".", 1, i, ino, DT_DIR) < 0)
			goto out;
		i++;
		filp->f_pos++;
		/* fall through */
	case 1:
		ino = parent_ino(dentry);
		if (filldir(dirent, "..", 2, i, ino, DT_DIR) < 0)
			goto out;
		i++;
		filp->f_pos++;
		/* fall through */
	default:
		i -= 2;
		if (i >= ARRAY_SIZE(ns_entries)) {
			ret = 1;
			goto out;
		}
		entry = ns_entries + i;
		last = &ns_entries[ARRAY_SIZE(ns_entries) - 1];
		while (entry <= last) {
			if (proc_ns_fill_cache(filp, dirent, filldir,
						task, *entry) < 0)
				goto out;
			filp->f_pos++;
			entry++;
		}
	}

	ret = 1;
out:
	put_task_struct(task);
out_no_task:
	return ret;
}

const struct file_operations proc_ns_dir_operations = {
	.read		= generic_read_dir,
	.readdir	= proc_ns_dir_readdir,
};

static struct dentry *proc_ns_dir_lookup(struct inode *dir,
				struct dentry *dentry, unsigned int flags)
{
	struct dentry *error;
	struct task_struct *task = get_proc_task(dir);
	const struct proc_ns_operations **entry, **last;
	unsigned int len = dentry->d_name.len;

	error = ERR_PTR(-ENOENT);

	if (!task)
		goto out_no_task;

	last = &ns_entries[ARRAY_SIZE(ns_entries)];
	for (entry = ns_entries; entry < last; entry++) {
		if (strlen((*entry)->name) != len)
			continue;
		if (!memcmp(dentry->d_name.name, (*entry)->name, len))
			break;
	}
	if (entry == last)
		goto out;

	error = proc_ns_instantiate(dir, dentry, task, *entry);
out:
	put_task_struct(task);
out_no_task:
	return error;
}

const struct inode_operations proc_ns_dir_inode_operations = {
	.lookup		= proc_ns_dir_lookup,
	.getattr	= pid_getattr,
	.setattr	= proc_setattr,
};

struct file *proc_ns_fget(int fd)
{
	struct file *file;

	file = fget(fd);
	if (!file)
		return ERR_PTR(-EBADF);

	if (file->f_op != &ns_file_operations)
		goto out_invalid;

	return file;

out_invalid:
	fput(file);
	return ERR_PTR(-EINVAL);
}

struct proc_ns *get_proc_ns(struct inode *inode)
{
	return &PROC_I(inode)->ns;
}

bool proc_ns_inode(struct inode *inode)
{
	return inode->i_fop == &ns_file_operations;
}<|MERGE_RESOLUTION|>--- conflicted
+++ resolved
@@ -128,11 +128,7 @@
 	if (!ptrace_may_access(task, PTRACE_MODE_READ))
 		goto out_put_task;
 
-<<<<<<< HEAD
-	ns_path.dentry = proc_ns_get_dentry(sb, task, ei->ns_ops);
-=======
 	ns_path.dentry = proc_ns_get_dentry(sb, task, ei->ns.ns_ops);
->>>>>>> e4aa937e
 	if (IS_ERR(ns_path.dentry)) {
 		error = ERR_CAST(ns_path.dentry);
 		goto out_put_task;
