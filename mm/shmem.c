/*
 * Resizable virtual memory filesystem for Linux.
 *
 * Copyright (C) 2000 Linus Torvalds.
 *		 2000 Transmeta Corp.
 *		 2000-2001 Christoph Rohland
 *		 2000-2001 SAP AG
 *		 2002 Red Hat Inc.
 * Copyright (C) 2002-2011 Hugh Dickins.
 * Copyright (C) 2011 Google Inc.
 * Copyright (C) 2002-2005 VERITAS Software Corporation.
 * Copyright (C) 2004 Andi Kleen, SuSE Labs
 *
 * Extended attribute support for tmpfs:
 * Copyright (c) 2004, Luke Kenneth Casson Leighton <lkcl@lkcl.net>
 * Copyright (c) 2004 Red Hat, Inc., James Morris <jmorris@redhat.com>
 *
 * tiny-shmem:
 * Copyright (c) 2004, 2008 Matt Mackall <mpm@selenic.com>
 *
 * This file is released under the GPL.
 */

#include <linux/fs.h>
#include <linux/init.h>
#include <linux/vfs.h>
#include <linux/mount.h>
#include <linux/ramfs.h>
#include <linux/pagemap.h>
#include <linux/file.h>
#include <linux/mm.h>
#include <linux/random.h>
#include <linux/sched/signal.h>
#include <linux/export.h>
#include <linux/swap.h>
#include <linux/uio.h>
#include <linux/khugepaged.h>
#include <linux/hugetlb.h>
#include <linux/frontswap.h>
#include <linux/fs_parser.h>

#include <asm/tlbflush.h> /* for arch/microblaze update_mmu_cache() */

static struct vfsmount *shm_mnt;

#ifdef CONFIG_SHMEM
/*
 * This virtual memory filesystem is heavily based on the ramfs. It
 * extends ramfs by the ability to use swap and honor resource limits
 * which makes it a completely usable filesystem.
 */

#include <linux/xattr.h>
#include <linux/exportfs.h>
#include <linux/posix_acl.h>
#include <linux/posix_acl_xattr.h>
#include <linux/mman.h>
#include <linux/string.h>
#include <linux/slab.h>
#include <linux/backing-dev.h>
#include <linux/shmem_fs.h>
#include <linux/writeback.h>
#include <linux/blkdev.h>
#include <linux/pagevec.h>
#include <linux/percpu_counter.h>
#include <linux/falloc.h>
#include <linux/splice.h>
#include <linux/security.h>
#include <linux/swapops.h>
#include <linux/mempolicy.h>
#include <linux/namei.h>
#include <linux/ctype.h>
#include <linux/migrate.h>
#include <linux/highmem.h>
#include <linux/seq_file.h>
#include <linux/magic.h>
#include <linux/syscalls.h>
#include <linux/fcntl.h>
#include <uapi/linux/memfd.h>
#include <linux/userfaultfd_k.h>
#include <linux/rmap.h>
#include <linux/uuid.h>

#include <linux/uaccess.h>
#include <asm/pgtable.h>

#include "internal.h"

#define BLOCKS_PER_PAGE  (PAGE_SIZE/512)
#define VM_ACCT(size)    (PAGE_ALIGN(size) >> PAGE_SHIFT)

/* Pretend that each entry is of this size in directory's i_size */
#define BOGO_DIRENT_SIZE 20

/* Symlink up to this size is kmalloc'ed instead of using a swappable page */
#define SHORT_SYMLINK_LEN 128

/*
 * shmem_fallocate communicates with shmem_fault or shmem_writepage via
 * inode->i_private (with i_mutex making sure that it has only one user at
 * a time): we would prefer not to enlarge the shmem inode just for that.
 */
struct shmem_falloc {
	wait_queue_head_t *waitq; /* faults into hole wait for punch to end */
	pgoff_t start;		/* start of range currently being fallocated */
	pgoff_t next;		/* the next page offset to be fallocated */
	pgoff_t nr_falloced;	/* how many new pages have been fallocated */
	pgoff_t nr_unswapped;	/* how often writepage refused to swap out */
};

struct shmem_options {
	unsigned long long blocks;
	unsigned long long inodes;
	struct mempolicy *mpol;
	kuid_t uid;
	kgid_t gid;
	umode_t mode;
	int huge;
	int seen;
#define SHMEM_SEEN_BLOCKS 1
#define SHMEM_SEEN_INODES 2
#define SHMEM_SEEN_HUGE 4
};

#ifdef CONFIG_TMPFS
static unsigned long shmem_default_max_blocks(void)
{
	return totalram_pages() / 2;
}

static unsigned long shmem_default_max_inodes(void)
{
	unsigned long nr_pages = totalram_pages();

	return min(nr_pages - totalhigh_pages(), nr_pages / 2);
}
#endif

static bool shmem_should_replace_page(struct page *page, gfp_t gfp);
static int shmem_replace_page(struct page **pagep, gfp_t gfp,
				struct shmem_inode_info *info, pgoff_t index);
static int shmem_swapin_page(struct inode *inode, pgoff_t index,
			     struct page **pagep, enum sgp_type sgp,
			     gfp_t gfp, struct vm_area_struct *vma,
			     vm_fault_t *fault_type);
static int shmem_getpage_gfp(struct inode *inode, pgoff_t index,
		struct page **pagep, enum sgp_type sgp,
		gfp_t gfp, struct vm_area_struct *vma,
		struct vm_fault *vmf, vm_fault_t *fault_type);

int shmem_getpage(struct inode *inode, pgoff_t index,
		struct page **pagep, enum sgp_type sgp)
{
	return shmem_getpage_gfp(inode, index, pagep, sgp,
		mapping_gfp_mask(inode->i_mapping), NULL, NULL, NULL);
}

static inline struct shmem_sb_info *SHMEM_SB(struct super_block *sb)
{
	return sb->s_fs_info;
}

/*
 * shmem_file_setup pre-accounts the whole fixed size of a VM object,
 * for shared memory and for shared anonymous (/dev/zero) mappings
 * (unless MAP_NORESERVE and sysctl_overcommit_memory <= 1),
 * consistent with the pre-accounting of private mappings ...
 */
static inline int shmem_acct_size(unsigned long flags, loff_t size)
{
	return (flags & VM_NORESERVE) ?
		0 : security_vm_enough_memory_mm(current->mm, VM_ACCT(size));
}

static inline void shmem_unacct_size(unsigned long flags, loff_t size)
{
	if (!(flags & VM_NORESERVE))
		vm_unacct_memory(VM_ACCT(size));
}

static inline int shmem_reacct_size(unsigned long flags,
		loff_t oldsize, loff_t newsize)
{
	if (!(flags & VM_NORESERVE)) {
		if (VM_ACCT(newsize) > VM_ACCT(oldsize))
			return security_vm_enough_memory_mm(current->mm,
					VM_ACCT(newsize) - VM_ACCT(oldsize));
		else if (VM_ACCT(newsize) < VM_ACCT(oldsize))
			vm_unacct_memory(VM_ACCT(oldsize) - VM_ACCT(newsize));
	}
	return 0;
}

/*
 * ... whereas tmpfs objects are accounted incrementally as
 * pages are allocated, in order to allow large sparse files.
 * shmem_getpage reports shmem_acct_block failure as -ENOSPC not -ENOMEM,
 * so that a failure on a sparse tmpfs mapping will give SIGBUS not OOM.
 */
static inline int shmem_acct_block(unsigned long flags, long pages)
{
	if (!(flags & VM_NORESERVE))
		return 0;

	return security_vm_enough_memory_mm(current->mm,
			pages * VM_ACCT(PAGE_SIZE));
}

static inline void shmem_unacct_blocks(unsigned long flags, long pages)
{
	if (flags & VM_NORESERVE)
		vm_unacct_memory(pages * VM_ACCT(PAGE_SIZE));
}

static inline bool shmem_inode_acct_block(struct inode *inode, long pages)
{
	struct shmem_inode_info *info = SHMEM_I(inode);
	struct shmem_sb_info *sbinfo = SHMEM_SB(inode->i_sb);

	if (shmem_acct_block(info->flags, pages))
		return false;

	if (sbinfo->max_blocks) {
		if (percpu_counter_compare(&sbinfo->used_blocks,
					   sbinfo->max_blocks - pages) > 0)
			goto unacct;
		percpu_counter_add(&sbinfo->used_blocks, pages);
	}

	return true;

unacct:
	shmem_unacct_blocks(info->flags, pages);
	return false;
}

static inline void shmem_inode_unacct_blocks(struct inode *inode, long pages)
{
	struct shmem_inode_info *info = SHMEM_I(inode);
	struct shmem_sb_info *sbinfo = SHMEM_SB(inode->i_sb);

	if (sbinfo->max_blocks)
		percpu_counter_sub(&sbinfo->used_blocks, pages);
	shmem_unacct_blocks(info->flags, pages);
}

static const struct super_operations shmem_ops;
static const struct address_space_operations shmem_aops;
static const struct file_operations shmem_file_operations;
static const struct inode_operations shmem_inode_operations;
static const struct inode_operations shmem_dir_inode_operations;
static const struct inode_operations shmem_special_inode_operations;
static const struct vm_operations_struct shmem_vm_ops;
static struct file_system_type shmem_fs_type;

bool vma_is_shmem(struct vm_area_struct *vma)
{
	return vma->vm_ops == &shmem_vm_ops;
}

static LIST_HEAD(shmem_swaplist);
static DEFINE_MUTEX(shmem_swaplist_mutex);

static int shmem_reserve_inode(struct super_block *sb)
{
	struct shmem_sb_info *sbinfo = SHMEM_SB(sb);
	if (sbinfo->max_inodes) {
		spin_lock(&sbinfo->stat_lock);
		if (!sbinfo->free_inodes) {
			spin_unlock(&sbinfo->stat_lock);
			return -ENOSPC;
		}
		sbinfo->free_inodes--;
		spin_unlock(&sbinfo->stat_lock);
	}
	return 0;
}

static void shmem_free_inode(struct super_block *sb)
{
	struct shmem_sb_info *sbinfo = SHMEM_SB(sb);
	if (sbinfo->max_inodes) {
		spin_lock(&sbinfo->stat_lock);
		sbinfo->free_inodes++;
		spin_unlock(&sbinfo->stat_lock);
	}
}

/**
 * shmem_recalc_inode - recalculate the block usage of an inode
 * @inode: inode to recalc
 *
 * We have to calculate the free blocks since the mm can drop
 * undirtied hole pages behind our back.
 *
 * But normally   info->alloced == inode->i_mapping->nrpages + info->swapped
 * So mm freed is info->alloced - (inode->i_mapping->nrpages + info->swapped)
 *
 * It has to be called with the spinlock held.
 */
static void shmem_recalc_inode(struct inode *inode)
{
	struct shmem_inode_info *info = SHMEM_I(inode);
	long freed;

	freed = info->alloced - info->swapped - inode->i_mapping->nrpages;
	if (freed > 0) {
		info->alloced -= freed;
		inode->i_blocks -= freed * BLOCKS_PER_PAGE;
		shmem_inode_unacct_blocks(inode, freed);
	}
}

bool shmem_charge(struct inode *inode, long pages)
{
	struct shmem_inode_info *info = SHMEM_I(inode);
	unsigned long flags;

	if (!shmem_inode_acct_block(inode, pages))
		return false;

	/* nrpages adjustment first, then shmem_recalc_inode() when balanced */
	inode->i_mapping->nrpages += pages;

	spin_lock_irqsave(&info->lock, flags);
	info->alloced += pages;
	inode->i_blocks += pages * BLOCKS_PER_PAGE;
	shmem_recalc_inode(inode);
	spin_unlock_irqrestore(&info->lock, flags);

	return true;
}

void shmem_uncharge(struct inode *inode, long pages)
{
	struct shmem_inode_info *info = SHMEM_I(inode);
	unsigned long flags;

	/* nrpages adjustment done by __delete_from_page_cache() or caller */

	spin_lock_irqsave(&info->lock, flags);
	info->alloced -= pages;
	inode->i_blocks -= pages * BLOCKS_PER_PAGE;
	shmem_recalc_inode(inode);
	spin_unlock_irqrestore(&info->lock, flags);

	shmem_inode_unacct_blocks(inode, pages);
}

/*
 * Replace item expected in xarray by a new item, while holding xa_lock.
 */
static int shmem_replace_entry(struct address_space *mapping,
			pgoff_t index, void *expected, void *replacement)
{
	XA_STATE(xas, &mapping->i_pages, index);
	void *item;

	VM_BUG_ON(!expected);
	VM_BUG_ON(!replacement);
	item = xas_load(&xas);
	if (item != expected)
		return -ENOENT;
	xas_store(&xas, replacement);
	return 0;
}

/*
 * Sometimes, before we decide whether to proceed or to fail, we must check
 * that an entry was not already brought back from swap by a racing thread.
 *
 * Checking page is not enough: by the time a SwapCache page is locked, it
 * might be reused, and again be SwapCache, using the same swap as before.
 */
static bool shmem_confirm_swap(struct address_space *mapping,
			       pgoff_t index, swp_entry_t swap)
{
	return xa_load(&mapping->i_pages, index) == swp_to_radix_entry(swap);
}

/*
 * Definitions for "huge tmpfs": tmpfs mounted with the huge= option
 *
 * SHMEM_HUGE_NEVER:
 *	disables huge pages for the mount;
 * SHMEM_HUGE_ALWAYS:
 *	enables huge pages for the mount;
 * SHMEM_HUGE_WITHIN_SIZE:
 *	only allocate huge pages if the page will be fully within i_size,
 *	also respect fadvise()/madvise() hints;
 * SHMEM_HUGE_ADVISE:
 *	only allocate huge pages if requested with fadvise()/madvise();
 */

#define SHMEM_HUGE_NEVER	0
#define SHMEM_HUGE_ALWAYS	1
#define SHMEM_HUGE_WITHIN_SIZE	2
#define SHMEM_HUGE_ADVISE	3

/*
 * Special values.
 * Only can be set via /sys/kernel/mm/transparent_hugepage/shmem_enabled:
 *
 * SHMEM_HUGE_DENY:
 *	disables huge on shm_mnt and all mounts, for emergency use;
 * SHMEM_HUGE_FORCE:
 *	enables huge on shm_mnt and all mounts, w/o needing option, for testing;
 *
 */
#define SHMEM_HUGE_DENY		(-1)
#define SHMEM_HUGE_FORCE	(-2)

#ifdef CONFIG_TRANSPARENT_HUGE_PAGECACHE
/* ifdef here to avoid bloating shmem.o when not necessary */

static int shmem_huge __read_mostly;

#if defined(CONFIG_SYSFS)
static int shmem_parse_huge(const char *str)
{
	if (!strcmp(str, "never"))
		return SHMEM_HUGE_NEVER;
	if (!strcmp(str, "always"))
		return SHMEM_HUGE_ALWAYS;
	if (!strcmp(str, "within_size"))
		return SHMEM_HUGE_WITHIN_SIZE;
	if (!strcmp(str, "advise"))
		return SHMEM_HUGE_ADVISE;
	if (!strcmp(str, "deny"))
		return SHMEM_HUGE_DENY;
	if (!strcmp(str, "force"))
		return SHMEM_HUGE_FORCE;
	return -EINVAL;
}
#endif

#if defined(CONFIG_SYSFS) || defined(CONFIG_TMPFS)
static const char *shmem_format_huge(int huge)
{
	switch (huge) {
	case SHMEM_HUGE_NEVER:
		return "never";
	case SHMEM_HUGE_ALWAYS:
		return "always";
	case SHMEM_HUGE_WITHIN_SIZE:
		return "within_size";
	case SHMEM_HUGE_ADVISE:
		return "advise";
	case SHMEM_HUGE_DENY:
		return "deny";
	case SHMEM_HUGE_FORCE:
		return "force";
	default:
		VM_BUG_ON(1);
		return "bad_val";
	}
}
#endif

static unsigned long shmem_unused_huge_shrink(struct shmem_sb_info *sbinfo,
		struct shrink_control *sc, unsigned long nr_to_split)
{
	LIST_HEAD(list), *pos, *next;
	LIST_HEAD(to_remove);
	struct inode *inode;
	struct shmem_inode_info *info;
	struct page *page;
	unsigned long batch = sc ? sc->nr_to_scan : 128;
	int removed = 0, split = 0;

	if (list_empty(&sbinfo->shrinklist))
		return SHRINK_STOP;

	spin_lock(&sbinfo->shrinklist_lock);
	list_for_each_safe(pos, next, &sbinfo->shrinklist) {
		info = list_entry(pos, struct shmem_inode_info, shrinklist);

		/* pin the inode */
		inode = igrab(&info->vfs_inode);

		/* inode is about to be evicted */
		if (!inode) {
			list_del_init(&info->shrinklist);
			removed++;
			goto next;
		}

		/* Check if there's anything to gain */
		if (round_up(inode->i_size, PAGE_SIZE) ==
				round_up(inode->i_size, HPAGE_PMD_SIZE)) {
			list_move(&info->shrinklist, &to_remove);
			removed++;
			goto next;
		}

		list_move(&info->shrinklist, &list);
next:
		if (!--batch)
			break;
	}
	spin_unlock(&sbinfo->shrinklist_lock);

	list_for_each_safe(pos, next, &to_remove) {
		info = list_entry(pos, struct shmem_inode_info, shrinklist);
		inode = &info->vfs_inode;
		list_del_init(&info->shrinklist);
		iput(inode);
	}

	list_for_each_safe(pos, next, &list) {
		int ret;

		info = list_entry(pos, struct shmem_inode_info, shrinklist);
		inode = &info->vfs_inode;

		if (nr_to_split && split >= nr_to_split)
			goto leave;

		page = find_get_page(inode->i_mapping,
				(inode->i_size & HPAGE_PMD_MASK) >> PAGE_SHIFT);
		if (!page)
			goto drop;

		/* No huge page at the end of the file: nothing to split */
		if (!PageTransHuge(page)) {
			put_page(page);
			goto drop;
		}

		/*
		 * Leave the inode on the list if we failed to lock
		 * the page at this time.
		 *
		 * Waiting for the lock may lead to deadlock in the
		 * reclaim path.
		 */
		if (!trylock_page(page)) {
			put_page(page);
			goto leave;
		}

		ret = split_huge_page(page);
		unlock_page(page);
		put_page(page);

		/* If split failed leave the inode on the list */
		if (ret)
			goto leave;

		split++;
drop:
		list_del_init(&info->shrinklist);
		removed++;
leave:
		iput(inode);
	}

	spin_lock(&sbinfo->shrinklist_lock);
	list_splice_tail(&list, &sbinfo->shrinklist);
	sbinfo->shrinklist_len -= removed;
	spin_unlock(&sbinfo->shrinklist_lock);

	return split;
}

static long shmem_unused_huge_scan(struct super_block *sb,
		struct shrink_control *sc)
{
	struct shmem_sb_info *sbinfo = SHMEM_SB(sb);

	if (!READ_ONCE(sbinfo->shrinklist_len))
		return SHRINK_STOP;

	return shmem_unused_huge_shrink(sbinfo, sc, 0);
}

static long shmem_unused_huge_count(struct super_block *sb,
		struct shrink_control *sc)
{
	struct shmem_sb_info *sbinfo = SHMEM_SB(sb);
	return READ_ONCE(sbinfo->shrinklist_len);
}
#else /* !CONFIG_TRANSPARENT_HUGE_PAGECACHE */

#define shmem_huge SHMEM_HUGE_DENY

static unsigned long shmem_unused_huge_shrink(struct shmem_sb_info *sbinfo,
		struct shrink_control *sc, unsigned long nr_to_split)
{
	return 0;
}
#endif /* CONFIG_TRANSPARENT_HUGE_PAGECACHE */

static inline bool is_huge_enabled(struct shmem_sb_info *sbinfo)
{
	if (IS_ENABLED(CONFIG_TRANSPARENT_HUGE_PAGECACHE) &&
	    (shmem_huge == SHMEM_HUGE_FORCE || sbinfo->huge) &&
	    shmem_huge != SHMEM_HUGE_DENY)
		return true;
	return false;
}

/*
 * Like add_to_page_cache_locked, but error if expected item has gone.
 */
static int shmem_add_to_page_cache(struct page *page,
				   struct address_space *mapping,
				   pgoff_t index, void *expected, gfp_t gfp)
{
	XA_STATE_ORDER(xas, &mapping->i_pages, index, compound_order(page));
	unsigned long i = 0;
	unsigned long nr = compound_nr(page);

	VM_BUG_ON_PAGE(PageTail(page), page);
	VM_BUG_ON_PAGE(index != round_down(index, nr), page);
	VM_BUG_ON_PAGE(!PageLocked(page), page);
	VM_BUG_ON_PAGE(!PageSwapBacked(page), page);
	VM_BUG_ON(expected && PageTransHuge(page));

	page_ref_add(page, nr);
	page->mapping = mapping;
	page->index = index;

	do {
		void *entry;
		xas_lock_irq(&xas);
		entry = xas_find_conflict(&xas);
		if (entry != expected)
			xas_set_err(&xas, -EEXIST);
		xas_create_range(&xas);
		if (xas_error(&xas))
			goto unlock;
next:
		xas_store(&xas, page);
		if (++i < nr) {
			xas_next(&xas);
			goto next;
		}
		if (PageTransHuge(page)) {
			count_vm_event(THP_FILE_ALLOC);
			__inc_node_page_state(page, NR_SHMEM_THPS);
		}
		mapping->nrpages += nr;
		__mod_node_page_state(page_pgdat(page), NR_FILE_PAGES, nr);
		__mod_node_page_state(page_pgdat(page), NR_SHMEM, nr);
unlock:
		xas_unlock_irq(&xas);
	} while (xas_nomem(&xas, gfp));

	if (xas_error(&xas)) {
		page->mapping = NULL;
		page_ref_sub(page, nr);
		return xas_error(&xas);
	}

	return 0;
}

/*
 * Like delete_from_page_cache, but substitutes swap for page.
 */
static void shmem_delete_from_page_cache(struct page *page, void *radswap)
{
	struct address_space *mapping = page->mapping;
	int error;

	VM_BUG_ON_PAGE(PageCompound(page), page);

	xa_lock_irq(&mapping->i_pages);
	error = shmem_replace_entry(mapping, page->index, page, radswap);
	page->mapping = NULL;
	mapping->nrpages--;
	__dec_node_page_state(page, NR_FILE_PAGES);
	__dec_node_page_state(page, NR_SHMEM);
	xa_unlock_irq(&mapping->i_pages);
	put_page(page);
	BUG_ON(error);
}

/*
 * Remove swap entry from page cache, free the swap and its page cache.
 */
static int shmem_free_swap(struct address_space *mapping,
			   pgoff_t index, void *radswap)
{
	void *old;

	old = xa_cmpxchg_irq(&mapping->i_pages, index, radswap, NULL, 0);
	if (old != radswap)
		return -ENOENT;
	free_swap_and_cache(radix_to_swp_entry(radswap));
	return 0;
}

/*
 * Determine (in bytes) how many of the shmem object's pages mapped by the
 * given offsets are swapped out.
 *
 * This is safe to call without i_mutex or the i_pages lock thanks to RCU,
 * as long as the inode doesn't go away and racy results are not a problem.
 */
unsigned long shmem_partial_swap_usage(struct address_space *mapping,
						pgoff_t start, pgoff_t end)
{
	XA_STATE(xas, &mapping->i_pages, start);
	struct page *page;
	unsigned long swapped = 0;

	rcu_read_lock();
	xas_for_each(&xas, page, end - 1) {
		if (xas_retry(&xas, page))
			continue;
		if (xa_is_value(page))
			swapped++;

		if (need_resched()) {
			xas_pause(&xas);
			cond_resched_rcu();
		}
	}

	rcu_read_unlock();

	return swapped << PAGE_SHIFT;
}

/*
 * Determine (in bytes) how many of the shmem object's pages mapped by the
 * given vma is swapped out.
 *
 * This is safe to call without i_mutex or the i_pages lock thanks to RCU,
 * as long as the inode doesn't go away and racy results are not a problem.
 */
unsigned long shmem_swap_usage(struct vm_area_struct *vma)
{
	struct inode *inode = file_inode(vma->vm_file);
	struct shmem_inode_info *info = SHMEM_I(inode);
	struct address_space *mapping = inode->i_mapping;
	unsigned long swapped;

	/* Be careful as we don't hold info->lock */
	swapped = READ_ONCE(info->swapped);

	/*
	 * The easier cases are when the shmem object has nothing in swap, or
	 * the vma maps it whole. Then we can simply use the stats that we
	 * already track.
	 */
	if (!swapped)
		return 0;

	if (!vma->vm_pgoff && vma->vm_end - vma->vm_start >= inode->i_size)
		return swapped << PAGE_SHIFT;

	/* Here comes the more involved part */
	return shmem_partial_swap_usage(mapping,
			linear_page_index(vma, vma->vm_start),
			linear_page_index(vma, vma->vm_end));
}

/*
 * SysV IPC SHM_UNLOCK restore Unevictable pages to their evictable lists.
 */
void shmem_unlock_mapping(struct address_space *mapping)
{
	struct pagevec pvec;
	pgoff_t indices[PAGEVEC_SIZE];
	pgoff_t index = 0;

	pagevec_init(&pvec);
	/*
	 * Minor point, but we might as well stop if someone else SHM_LOCKs it.
	 */
	while (!mapping_unevictable(mapping)) {
		/*
		 * Avoid pagevec_lookup(): find_get_pages() returns 0 as if it
		 * has finished, if it hits a row of PAGEVEC_SIZE swap entries.
		 */
		pvec.nr = find_get_entries(mapping, index,
					   PAGEVEC_SIZE, pvec.pages, indices);
		if (!pvec.nr)
			break;
		index = indices[pvec.nr - 1] + 1;
		pagevec_remove_exceptionals(&pvec);
		check_move_unevictable_pages(&pvec);
		pagevec_release(&pvec);
		cond_resched();
	}
}

/*
 * Remove range of pages and swap entries from page cache, and free them.
 * If !unfalloc, truncate or punch hole; if unfalloc, undo failed fallocate.
 */
static void shmem_undo_range(struct inode *inode, loff_t lstart, loff_t lend,
								 bool unfalloc)
{
	struct address_space *mapping = inode->i_mapping;
	struct shmem_inode_info *info = SHMEM_I(inode);
	pgoff_t start = (lstart + PAGE_SIZE - 1) >> PAGE_SHIFT;
	pgoff_t end = (lend + 1) >> PAGE_SHIFT;
	unsigned int partial_start = lstart & (PAGE_SIZE - 1);
	unsigned int partial_end = (lend + 1) & (PAGE_SIZE - 1);
	struct pagevec pvec;
	pgoff_t indices[PAGEVEC_SIZE];
	long nr_swaps_freed = 0;
	pgoff_t index;
	int i;

	if (lend == -1)
		end = -1;	/* unsigned, so actually very big */

	pagevec_init(&pvec);
	index = start;
	while (index < end) {
		pvec.nr = find_get_entries(mapping, index,
			min(end - index, (pgoff_t)PAGEVEC_SIZE),
			pvec.pages, indices);
		if (!pvec.nr)
			break;
		for (i = 0; i < pagevec_count(&pvec); i++) {
			struct page *page = pvec.pages[i];

			index = indices[i];
			if (index >= end)
				break;

			if (xa_is_value(page)) {
				if (unfalloc)
					continue;
				nr_swaps_freed += !shmem_free_swap(mapping,
								index, page);
				continue;
			}

			VM_BUG_ON_PAGE(page_to_pgoff(page) != index, page);

			if (!trylock_page(page))
				continue;

			if (PageTransTail(page)) {
				/* Middle of THP: zero out the page */
				clear_highpage(page);
				unlock_page(page);
				continue;
			} else if (PageTransHuge(page)) {
				if (index == round_down(end, HPAGE_PMD_NR)) {
					/*
					 * Range ends in the middle of THP:
					 * zero out the page
					 */
					clear_highpage(page);
					unlock_page(page);
					continue;
				}
				index += HPAGE_PMD_NR - 1;
				i += HPAGE_PMD_NR - 1;
			}

			if (!unfalloc || !PageUptodate(page)) {
				VM_BUG_ON_PAGE(PageTail(page), page);
				if (page_mapping(page) == mapping) {
					VM_BUG_ON_PAGE(PageWriteback(page), page);
					truncate_inode_page(mapping, page);
				}
			}
			unlock_page(page);
		}
		pagevec_remove_exceptionals(&pvec);
		pagevec_release(&pvec);
		cond_resched();
		index++;
	}

	if (partial_start) {
		struct page *page = NULL;
		shmem_getpage(inode, start - 1, &page, SGP_READ);
		if (page) {
			unsigned int top = PAGE_SIZE;
			if (start > end) {
				top = partial_end;
				partial_end = 0;
			}
			zero_user_segment(page, partial_start, top);
			set_page_dirty(page);
			unlock_page(page);
			put_page(page);
		}
	}
	if (partial_end) {
		struct page *page = NULL;
		shmem_getpage(inode, end, &page, SGP_READ);
		if (page) {
			zero_user_segment(page, 0, partial_end);
			set_page_dirty(page);
			unlock_page(page);
			put_page(page);
		}
	}
	if (start >= end)
		return;

	index = start;
	while (index < end) {
		cond_resched();

		pvec.nr = find_get_entries(mapping, index,
				min(end - index, (pgoff_t)PAGEVEC_SIZE),
				pvec.pages, indices);
		if (!pvec.nr) {
			/* If all gone or hole-punch or unfalloc, we're done */
			if (index == start || end != -1)
				break;
			/* But if truncating, restart to make sure all gone */
			index = start;
			continue;
		}
		for (i = 0; i < pagevec_count(&pvec); i++) {
			struct page *page = pvec.pages[i];

			index = indices[i];
			if (index >= end)
				break;

			if (xa_is_value(page)) {
				if (unfalloc)
					continue;
				if (shmem_free_swap(mapping, index, page)) {
					/* Swap was replaced by page: retry */
					index--;
					break;
				}
				nr_swaps_freed++;
				continue;
			}

			lock_page(page);

			if (PageTransTail(page)) {
				/* Middle of THP: zero out the page */
				clear_highpage(page);
				unlock_page(page);
				/*
				 * Partial thp truncate due 'start' in middle
				 * of THP: don't need to look on these pages
				 * again on !pvec.nr restart.
				 */
				if (index != round_down(end, HPAGE_PMD_NR))
					start++;
				continue;
			} else if (PageTransHuge(page)) {
				if (index == round_down(end, HPAGE_PMD_NR)) {
					/*
					 * Range ends in the middle of THP:
					 * zero out the page
					 */
					clear_highpage(page);
					unlock_page(page);
					continue;
				}
				index += HPAGE_PMD_NR - 1;
				i += HPAGE_PMD_NR - 1;
			}

			if (!unfalloc || !PageUptodate(page)) {
				VM_BUG_ON_PAGE(PageTail(page), page);
				if (page_mapping(page) == mapping) {
					VM_BUG_ON_PAGE(PageWriteback(page), page);
					truncate_inode_page(mapping, page);
				} else {
					/* Page was replaced by swap: retry */
					unlock_page(page);
					index--;
					break;
				}
			}
			unlock_page(page);
		}
		pagevec_remove_exceptionals(&pvec);
		pagevec_release(&pvec);
		index++;
	}

	spin_lock_irq(&info->lock);
	info->swapped -= nr_swaps_freed;
	shmem_recalc_inode(inode);
	spin_unlock_irq(&info->lock);
}

void shmem_truncate_range(struct inode *inode, loff_t lstart, loff_t lend)
{
	shmem_undo_range(inode, lstart, lend, false);
	inode->i_ctime = inode->i_mtime = current_time(inode);
}
EXPORT_SYMBOL_GPL(shmem_truncate_range);

static int shmem_getattr(const struct path *path, struct kstat *stat,
			 u32 request_mask, unsigned int query_flags)
{
	struct inode *inode = path->dentry->d_inode;
	struct shmem_inode_info *info = SHMEM_I(inode);
	struct shmem_sb_info *sb_info = SHMEM_SB(inode->i_sb);

	if (info->alloced - info->swapped != inode->i_mapping->nrpages) {
		spin_lock_irq(&info->lock);
		shmem_recalc_inode(inode);
		spin_unlock_irq(&info->lock);
	}
	generic_fillattr(inode, stat);

	if (is_huge_enabled(sb_info))
		stat->blksize = HPAGE_PMD_SIZE;

	return 0;
}

static int shmem_setattr(struct dentry *dentry, struct iattr *attr)
{
	struct inode *inode = d_inode(dentry);
	struct shmem_inode_info *info = SHMEM_I(inode);
	struct shmem_sb_info *sbinfo = SHMEM_SB(inode->i_sb);
	int error;

	error = setattr_prepare(dentry, attr);
	if (error)
		return error;

	if (S_ISREG(inode->i_mode) && (attr->ia_valid & ATTR_SIZE)) {
		loff_t oldsize = inode->i_size;
		loff_t newsize = attr->ia_size;

		/* protected by i_mutex */
		if ((newsize < oldsize && (info->seals & F_SEAL_SHRINK)) ||
		    (newsize > oldsize && (info->seals & F_SEAL_GROW)))
			return -EPERM;

		if (newsize != oldsize) {
			error = shmem_reacct_size(SHMEM_I(inode)->flags,
					oldsize, newsize);
			if (error)
				return error;
			i_size_write(inode, newsize);
			inode->i_ctime = inode->i_mtime = current_time(inode);
		}
		if (newsize <= oldsize) {
			loff_t holebegin = round_up(newsize, PAGE_SIZE);
			if (oldsize > holebegin)
				unmap_mapping_range(inode->i_mapping,
							holebegin, 0, 1);
			if (info->alloced)
				shmem_truncate_range(inode,
							newsize, (loff_t)-1);
			/* unmap again to remove racily COWed private pages */
			if (oldsize > holebegin)
				unmap_mapping_range(inode->i_mapping,
							holebegin, 0, 1);

			/*
			 * Part of the huge page can be beyond i_size: subject
			 * to shrink under memory pressure.
			 */
			if (IS_ENABLED(CONFIG_TRANSPARENT_HUGE_PAGECACHE)) {
				spin_lock(&sbinfo->shrinklist_lock);
				/*
				 * _careful to defend against unlocked access to
				 * ->shrink_list in shmem_unused_huge_shrink()
				 */
				if (list_empty_careful(&info->shrinklist)) {
					list_add_tail(&info->shrinklist,
							&sbinfo->shrinklist);
					sbinfo->shrinklist_len++;
				}
				spin_unlock(&sbinfo->shrinklist_lock);
			}
		}
	}

	setattr_copy(inode, attr);
	if (attr->ia_valid & ATTR_MODE)
		error = posix_acl_chmod(inode, inode->i_mode);
	return error;
}

static void shmem_evict_inode(struct inode *inode)
{
	struct shmem_inode_info *info = SHMEM_I(inode);
	struct shmem_sb_info *sbinfo = SHMEM_SB(inode->i_sb);

	if (inode->i_mapping->a_ops == &shmem_aops) {
		shmem_unacct_size(info->flags, inode->i_size);
		inode->i_size = 0;
		shmem_truncate_range(inode, 0, (loff_t)-1);
		if (!list_empty(&info->shrinklist)) {
			spin_lock(&sbinfo->shrinklist_lock);
			if (!list_empty(&info->shrinklist)) {
				list_del_init(&info->shrinklist);
				sbinfo->shrinklist_len--;
			}
			spin_unlock(&sbinfo->shrinklist_lock);
		}
		while (!list_empty(&info->swaplist)) {
			/* Wait while shmem_unuse() is scanning this inode... */
			wait_var_event(&info->stop_eviction,
				       !atomic_read(&info->stop_eviction));
			mutex_lock(&shmem_swaplist_mutex);
			/* ...but beware of the race if we peeked too early */
			if (!atomic_read(&info->stop_eviction))
				list_del_init(&info->swaplist);
			mutex_unlock(&shmem_swaplist_mutex);
		}
	}

	simple_xattrs_free(&info->xattrs);
	WARN_ON(inode->i_blocks);
	shmem_free_inode(inode->i_sb);
	clear_inode(inode);
}

extern struct swap_info_struct *swap_info[];

static int shmem_find_swap_entries(struct address_space *mapping,
				   pgoff_t start, unsigned int nr_entries,
				   struct page **entries, pgoff_t *indices,
				   unsigned int type, bool frontswap)
{
	XA_STATE(xas, &mapping->i_pages, start);
	struct page *page;
	swp_entry_t entry;
	unsigned int ret = 0;

	if (!nr_entries)
		return 0;

	rcu_read_lock();
	xas_for_each(&xas, page, ULONG_MAX) {
		if (xas_retry(&xas, page))
			continue;

		if (!xa_is_value(page))
			continue;

		entry = radix_to_swp_entry(page);
		if (swp_type(entry) != type)
			continue;
		if (frontswap &&
		    !frontswap_test(swap_info[type], swp_offset(entry)))
			continue;

		indices[ret] = xas.xa_index;
		entries[ret] = page;

		if (need_resched()) {
			xas_pause(&xas);
			cond_resched_rcu();
		}
		if (++ret == nr_entries)
			break;
	}
	rcu_read_unlock();

	return ret;
}

/*
 * Move the swapped pages for an inode to page cache. Returns the count
 * of pages swapped in, or the error in case of failure.
 */
static int shmem_unuse_swap_entries(struct inode *inode, struct pagevec pvec,
				    pgoff_t *indices)
{
	int i = 0;
	int ret = 0;
	int error = 0;
	struct address_space *mapping = inode->i_mapping;

	for (i = 0; i < pvec.nr; i++) {
		struct page *page = pvec.pages[i];

		if (!xa_is_value(page))
			continue;
		error = shmem_swapin_page(inode, indices[i],
					  &page, SGP_CACHE,
					  mapping_gfp_mask(mapping),
					  NULL, NULL);
		if (error == 0) {
			unlock_page(page);
			put_page(page);
			ret++;
		}
		if (error == -ENOMEM)
			break;
		error = 0;
	}
	return error ? error : ret;
}

/*
 * If swap found in inode, free it and move page from swapcache to filecache.
 */
static int shmem_unuse_inode(struct inode *inode, unsigned int type,
			     bool frontswap, unsigned long *fs_pages_to_unuse)
{
	struct address_space *mapping = inode->i_mapping;
	pgoff_t start = 0;
	struct pagevec pvec;
	pgoff_t indices[PAGEVEC_SIZE];
	bool frontswap_partial = (frontswap && *fs_pages_to_unuse > 0);
	int ret = 0;

	pagevec_init(&pvec);
	do {
		unsigned int nr_entries = PAGEVEC_SIZE;

		if (frontswap_partial && *fs_pages_to_unuse < PAGEVEC_SIZE)
			nr_entries = *fs_pages_to_unuse;

		pvec.nr = shmem_find_swap_entries(mapping, start, nr_entries,
						  pvec.pages, indices,
						  type, frontswap);
		if (pvec.nr == 0) {
			ret = 0;
			break;
		}

		ret = shmem_unuse_swap_entries(inode, pvec, indices);
		if (ret < 0)
			break;

		if (frontswap_partial) {
			*fs_pages_to_unuse -= ret;
			if (*fs_pages_to_unuse == 0) {
				ret = FRONTSWAP_PAGES_UNUSED;
				break;
			}
		}

		start = indices[pvec.nr - 1];
	} while (true);

	return ret;
}

/*
 * Read all the shared memory data that resides in the swap
 * device 'type' back into memory, so the swap device can be
 * unused.
 */
int shmem_unuse(unsigned int type, bool frontswap,
		unsigned long *fs_pages_to_unuse)
{
	struct shmem_inode_info *info, *next;
	int error = 0;

	if (list_empty(&shmem_swaplist))
		return 0;

	mutex_lock(&shmem_swaplist_mutex);
	list_for_each_entry_safe(info, next, &shmem_swaplist, swaplist) {
		if (!info->swapped) {
			list_del_init(&info->swaplist);
			continue;
		}
		/*
		 * Drop the swaplist mutex while searching the inode for swap;
		 * but before doing so, make sure shmem_evict_inode() will not
		 * remove placeholder inode from swaplist, nor let it be freed
		 * (igrab() would protect from unlink, but not from unmount).
		 */
		atomic_inc(&info->stop_eviction);
		mutex_unlock(&shmem_swaplist_mutex);

		error = shmem_unuse_inode(&info->vfs_inode, type, frontswap,
					  fs_pages_to_unuse);
		cond_resched();

		mutex_lock(&shmem_swaplist_mutex);
		next = list_next_entry(info, swaplist);
		if (!info->swapped)
			list_del_init(&info->swaplist);
		if (atomic_dec_and_test(&info->stop_eviction))
			wake_up_var(&info->stop_eviction);
		if (error)
			break;
	}
	mutex_unlock(&shmem_swaplist_mutex);

	return error;
}

/*
 * Move the page from the page cache to the swap cache.
 */
static int shmem_writepage(struct page *page, struct writeback_control *wbc)
{
	struct shmem_inode_info *info;
	struct address_space *mapping;
	struct inode *inode;
	swp_entry_t swap;
	pgoff_t index;

	VM_BUG_ON_PAGE(PageCompound(page), page);
	BUG_ON(!PageLocked(page));
	mapping = page->mapping;
	index = page->index;
	inode = mapping->host;
	info = SHMEM_I(inode);
	if (info->flags & VM_LOCKED)
		goto redirty;
	if (!total_swap_pages)
		goto redirty;

	/*
	 * Our capabilities prevent regular writeback or sync from ever calling
	 * shmem_writepage; but a stacking filesystem might use ->writepage of
	 * its underlying filesystem, in which case tmpfs should write out to
	 * swap only in response to memory pressure, and not for the writeback
	 * threads or sync.
	 */
	if (!wbc->for_reclaim) {
		WARN_ON_ONCE(1);	/* Still happens? Tell us about it! */
		goto redirty;
	}

	/*
	 * This is somewhat ridiculous, but without plumbing a SWAP_MAP_FALLOC
	 * value into swapfile.c, the only way we can correctly account for a
	 * fallocated page arriving here is now to initialize it and write it.
	 *
	 * That's okay for a page already fallocated earlier, but if we have
	 * not yet completed the fallocation, then (a) we want to keep track
	 * of this page in case we have to undo it, and (b) it may not be a
	 * good idea to continue anyway, once we're pushing into swap.  So
	 * reactivate the page, and let shmem_fallocate() quit when too many.
	 */
	if (!PageUptodate(page)) {
		if (inode->i_private) {
			struct shmem_falloc *shmem_falloc;
			spin_lock(&inode->i_lock);
			shmem_falloc = inode->i_private;
			if (shmem_falloc &&
			    !shmem_falloc->waitq &&
			    index >= shmem_falloc->start &&
			    index < shmem_falloc->next)
				shmem_falloc->nr_unswapped++;
			else
				shmem_falloc = NULL;
			spin_unlock(&inode->i_lock);
			if (shmem_falloc)
				goto redirty;
		}
		clear_highpage(page);
		flush_dcache_page(page);
		SetPageUptodate(page);
	}

	swap = get_swap_page(page);
	if (!swap.val)
		goto redirty;

	/*
	 * Add inode to shmem_unuse()'s list of swapped-out inodes,
	 * if it's not already there.  Do it now before the page is
	 * moved to swap cache, when its pagelock no longer protects
	 * the inode from eviction.  But don't unlock the mutex until
	 * we've incremented swapped, because shmem_unuse_inode() will
	 * prune a !swapped inode from the swaplist under this mutex.
	 */
	mutex_lock(&shmem_swaplist_mutex);
	if (list_empty(&info->swaplist))
		list_add(&info->swaplist, &shmem_swaplist);

	if (add_to_swap_cache(page, swap,
			__GFP_HIGH | __GFP_NOMEMALLOC | __GFP_NOWARN) == 0) {
		spin_lock_irq(&info->lock);
		shmem_recalc_inode(inode);
		info->swapped++;
		spin_unlock_irq(&info->lock);

		swap_shmem_alloc(swap);
		shmem_delete_from_page_cache(page, swp_to_radix_entry(swap));

		mutex_unlock(&shmem_swaplist_mutex);
		BUG_ON(page_mapped(page));
		swap_writepage(page, wbc);
		return 0;
	}

	mutex_unlock(&shmem_swaplist_mutex);
	put_swap_page(page, swap);
redirty:
	set_page_dirty(page);
	if (wbc->for_reclaim)
		return AOP_WRITEPAGE_ACTIVATE;	/* Return with page locked */
	unlock_page(page);
	return 0;
}

#if defined(CONFIG_NUMA) && defined(CONFIG_TMPFS)
static void shmem_show_mpol(struct seq_file *seq, struct mempolicy *mpol)
{
	char buffer[64];

	if (!mpol || mpol->mode == MPOL_DEFAULT)
		return;		/* show nothing */

	mpol_to_str(buffer, sizeof(buffer), mpol);

	seq_printf(seq, ",mpol=%s", buffer);
}

static struct mempolicy *shmem_get_sbmpol(struct shmem_sb_info *sbinfo)
{
	struct mempolicy *mpol = NULL;
	if (sbinfo->mpol) {
		spin_lock(&sbinfo->stat_lock);	/* prevent replace/use races */
		mpol = sbinfo->mpol;
		mpol_get(mpol);
		spin_unlock(&sbinfo->stat_lock);
	}
	return mpol;
}
#else /* !CONFIG_NUMA || !CONFIG_TMPFS */
static inline void shmem_show_mpol(struct seq_file *seq, struct mempolicy *mpol)
{
}
static inline struct mempolicy *shmem_get_sbmpol(struct shmem_sb_info *sbinfo)
{
	return NULL;
}
#endif /* CONFIG_NUMA && CONFIG_TMPFS */
#ifndef CONFIG_NUMA
#define vm_policy vm_private_data
#endif

static void shmem_pseudo_vma_init(struct vm_area_struct *vma,
		struct shmem_inode_info *info, pgoff_t index)
{
	/* Create a pseudo vma that just contains the policy */
	vma_init(vma, NULL);
	/* Bias interleave by inode number to distribute better across nodes */
	vma->vm_pgoff = index + info->vfs_inode.i_ino;
	vma->vm_policy = mpol_shared_policy_lookup(&info->policy, index);
}

static void shmem_pseudo_vma_destroy(struct vm_area_struct *vma)
{
	/* Drop reference taken by mpol_shared_policy_lookup() */
	mpol_cond_put(vma->vm_policy);
}

static struct page *shmem_swapin(swp_entry_t swap, gfp_t gfp,
			struct shmem_inode_info *info, pgoff_t index)
{
	struct vm_area_struct pvma;
	struct page *page;
	struct vm_fault vmf;

	shmem_pseudo_vma_init(&pvma, info, index);
	vmf.vma = &pvma;
	vmf.address = 0;
	page = swap_cluster_readahead(swap, gfp, &vmf);
	shmem_pseudo_vma_destroy(&pvma);

	return page;
}

static struct page *shmem_alloc_hugepage(gfp_t gfp,
		struct shmem_inode_info *info, pgoff_t index)
{
	struct vm_area_struct pvma;
	struct address_space *mapping = info->vfs_inode.i_mapping;
	pgoff_t hindex;
	struct page *page;

	if (!IS_ENABLED(CONFIG_TRANSPARENT_HUGE_PAGECACHE))
		return NULL;

	hindex = round_down(index, HPAGE_PMD_NR);
	if (xa_find(&mapping->i_pages, &hindex, hindex + HPAGE_PMD_NR - 1,
								XA_PRESENT))
		return NULL;

	shmem_pseudo_vma_init(&pvma, info, hindex);
	page = alloc_pages_vma(gfp | __GFP_COMP | __GFP_NORETRY | __GFP_NOWARN,
			HPAGE_PMD_ORDER, &pvma, 0, numa_node_id(), true);
	shmem_pseudo_vma_destroy(&pvma);
	if (page)
		prep_transhuge_page(page);
	return page;
}

static struct page *shmem_alloc_page(gfp_t gfp,
			struct shmem_inode_info *info, pgoff_t index)
{
	struct vm_area_struct pvma;
	struct page *page;

	shmem_pseudo_vma_init(&pvma, info, index);
	page = alloc_page_vma(gfp, &pvma, 0);
	shmem_pseudo_vma_destroy(&pvma);

	return page;
}

static struct page *shmem_alloc_and_acct_page(gfp_t gfp,
		struct inode *inode,
		pgoff_t index, bool huge)
{
	struct shmem_inode_info *info = SHMEM_I(inode);
	struct page *page;
	int nr;
	int err = -ENOSPC;

	if (!IS_ENABLED(CONFIG_TRANSPARENT_HUGE_PAGECACHE))
		huge = false;
	nr = huge ? HPAGE_PMD_NR : 1;

	if (!shmem_inode_acct_block(inode, nr))
		goto failed;

	if (huge)
		page = shmem_alloc_hugepage(gfp, info, index);
	else
		page = shmem_alloc_page(gfp, info, index);
	if (page) {
		__SetPageLocked(page);
		__SetPageSwapBacked(page);
		return page;
	}

	err = -ENOMEM;
	shmem_inode_unacct_blocks(inode, nr);
failed:
	return ERR_PTR(err);
}

/*
 * When a page is moved from swapcache to shmem filecache (either by the
 * usual swapin of shmem_getpage_gfp(), or by the less common swapoff of
 * shmem_unuse_inode()), it may have been read in earlier from swap, in
 * ignorance of the mapping it belongs to.  If that mapping has special
 * constraints (like the gma500 GEM driver, which requires RAM below 4GB),
 * we may need to copy to a suitable page before moving to filecache.
 *
 * In a future release, this may well be extended to respect cpuset and
 * NUMA mempolicy, and applied also to anonymous pages in do_swap_page();
 * but for now it is a simple matter of zone.
 */
static bool shmem_should_replace_page(struct page *page, gfp_t gfp)
{
	return page_zonenum(page) > gfp_zone(gfp);
}

static int shmem_replace_page(struct page **pagep, gfp_t gfp,
				struct shmem_inode_info *info, pgoff_t index)
{
	struct page *oldpage, *newpage;
	struct address_space *swap_mapping;
	swp_entry_t entry;
	pgoff_t swap_index;
	int error;

	oldpage = *pagep;
	entry.val = page_private(oldpage);
	swap_index = swp_offset(entry);
	swap_mapping = page_mapping(oldpage);

	/*
	 * We have arrived here because our zones are constrained, so don't
	 * limit chance of success by further cpuset and node constraints.
	 */
	gfp &= ~GFP_CONSTRAINT_MASK;
	newpage = shmem_alloc_page(gfp, info, index);
	if (!newpage)
		return -ENOMEM;

	get_page(newpage);
	copy_highpage(newpage, oldpage);
	flush_dcache_page(newpage);

	__SetPageLocked(newpage);
	__SetPageSwapBacked(newpage);
	SetPageUptodate(newpage);
	set_page_private(newpage, entry.val);
	SetPageSwapCache(newpage);

	/*
	 * Our caller will very soon move newpage out of swapcache, but it's
	 * a nice clean interface for us to replace oldpage by newpage there.
	 */
	xa_lock_irq(&swap_mapping->i_pages);
	error = shmem_replace_entry(swap_mapping, swap_index, oldpage, newpage);
	if (!error) {
		__inc_node_page_state(newpage, NR_FILE_PAGES);
		__dec_node_page_state(oldpage, NR_FILE_PAGES);
	}
	xa_unlock_irq(&swap_mapping->i_pages);

	if (unlikely(error)) {
		/*
		 * Is this possible?  I think not, now that our callers check
		 * both PageSwapCache and page_private after getting page lock;
		 * but be defensive.  Reverse old to newpage for clear and free.
		 */
		oldpage = newpage;
	} else {
		mem_cgroup_migrate(oldpage, newpage);
		lru_cache_add_anon(newpage);
		*pagep = newpage;
	}

	ClearPageSwapCache(oldpage);
	set_page_private(oldpage, 0);

	unlock_page(oldpage);
	put_page(oldpage);
	put_page(oldpage);
	return error;
}

/*
 * Swap in the page pointed to by *pagep.
 * Caller has to make sure that *pagep contains a valid swapped page.
 * Returns 0 and the page in pagep if success. On failure, returns the
 * the error code and NULL in *pagep.
 */
static int shmem_swapin_page(struct inode *inode, pgoff_t index,
			     struct page **pagep, enum sgp_type sgp,
			     gfp_t gfp, struct vm_area_struct *vma,
			     vm_fault_t *fault_type)
{
	struct address_space *mapping = inode->i_mapping;
	struct shmem_inode_info *info = SHMEM_I(inode);
	struct mm_struct *charge_mm = vma ? vma->vm_mm : current->mm;
	struct mem_cgroup *memcg;
	struct page *page;
	swp_entry_t swap;
	int error;

	VM_BUG_ON(!*pagep || !xa_is_value(*pagep));
	swap = radix_to_swp_entry(*pagep);
	*pagep = NULL;

	/* Look it up and read it in.. */
	page = lookup_swap_cache(swap, NULL, 0);
	if (!page) {
		/* Or update major stats only when swapin succeeds?? */
		if (fault_type) {
			*fault_type |= VM_FAULT_MAJOR;
			count_vm_event(PGMAJFAULT);
			count_memcg_event_mm(charge_mm, PGMAJFAULT);
		}
		/* Here we actually start the io */
		page = shmem_swapin(swap, gfp, info, index);
		if (!page) {
			error = -ENOMEM;
			goto failed;
		}
	}

	/* We have to do this with page locked to prevent races */
	lock_page(page);
	if (!PageSwapCache(page) || page_private(page) != swap.val ||
	    !shmem_confirm_swap(mapping, index, swap)) {
		error = -EEXIST;
		goto unlock;
	}
	if (!PageUptodate(page)) {
		error = -EIO;
		goto failed;
	}
	wait_on_page_writeback(page);

	if (shmem_should_replace_page(page, gfp)) {
		error = shmem_replace_page(&page, gfp, info, index);
		if (error)
			goto failed;
	}

	error = mem_cgroup_try_charge_delay(page, charge_mm, gfp, &memcg,
					    false);
	if (!error) {
		error = shmem_add_to_page_cache(page, mapping, index,
						swp_to_radix_entry(swap), gfp);
		/*
		 * We already confirmed swap under page lock, and make
		 * no memory allocation here, so usually no possibility
		 * of error; but free_swap_and_cache() only trylocks a
		 * page, so it is just possible that the entry has been
		 * truncated or holepunched since swap was confirmed.
		 * shmem_undo_range() will have done some of the
		 * unaccounting, now delete_from_swap_cache() will do
		 * the rest.
		 */
		if (error) {
			mem_cgroup_cancel_charge(page, memcg, false);
			delete_from_swap_cache(page);
		}
	}
	if (error)
		goto failed;

	mem_cgroup_commit_charge(page, memcg, true, false);

	spin_lock_irq(&info->lock);
	info->swapped--;
	shmem_recalc_inode(inode);
	spin_unlock_irq(&info->lock);

	if (sgp == SGP_WRITE)
		mark_page_accessed(page);

	delete_from_swap_cache(page);
	set_page_dirty(page);
	swap_free(swap);

	*pagep = page;
	return 0;
failed:
	if (!shmem_confirm_swap(mapping, index, swap))
		error = -EEXIST;
unlock:
	if (page) {
		unlock_page(page);
		put_page(page);
	}

	return error;
}

/*
 * shmem_getpage_gfp - find page in cache, or get from swap, or allocate
 *
 * If we allocate a new one we do not mark it dirty. That's up to the
 * vm. If we swap it in we mark it dirty since we also free the swap
 * entry since a page cannot live in both the swap and page cache.
 *
 * vmf and fault_type are only supplied by shmem_fault:
 * otherwise they are NULL.
 */
static int shmem_getpage_gfp(struct inode *inode, pgoff_t index,
	struct page **pagep, enum sgp_type sgp, gfp_t gfp,
	struct vm_area_struct *vma, struct vm_fault *vmf,
			vm_fault_t *fault_type)
{
	struct address_space *mapping = inode->i_mapping;
	struct shmem_inode_info *info = SHMEM_I(inode);
	struct shmem_sb_info *sbinfo;
	struct mm_struct *charge_mm;
	struct mem_cgroup *memcg;
	struct page *page;
	enum sgp_type sgp_huge = sgp;
	pgoff_t hindex = index;
	int error;
	int once = 0;
	int alloced = 0;

	if (index > (MAX_LFS_FILESIZE >> PAGE_SHIFT))
		return -EFBIG;
	if (sgp == SGP_NOHUGE || sgp == SGP_HUGE)
		sgp = SGP_CACHE;
repeat:
	if (sgp <= SGP_CACHE &&
	    ((loff_t)index << PAGE_SHIFT) >= i_size_read(inode)) {
		return -EINVAL;
	}

	sbinfo = SHMEM_SB(inode->i_sb);
	charge_mm = vma ? vma->vm_mm : current->mm;

	page = find_lock_entry(mapping, index);
	if (xa_is_value(page)) {
		error = shmem_swapin_page(inode, index, &page,
					  sgp, gfp, vma, fault_type);
		if (error == -EEXIST)
			goto repeat;

		*pagep = page;
		return error;
	}

	if (page && sgp == SGP_WRITE)
		mark_page_accessed(page);

	/* fallocated page? */
	if (page && !PageUptodate(page)) {
		if (sgp != SGP_READ)
			goto clear;
		unlock_page(page);
		put_page(page);
		page = NULL;
	}
	if (page || sgp == SGP_READ) {
		*pagep = page;
		return 0;
	}

	/*
	 * Fast cache lookup did not find it:
	 * bring it back from swap or allocate.
	 */

	if (vma && userfaultfd_missing(vma)) {
		*fault_type = handle_userfault(vmf, VM_UFFD_MISSING);
		return 0;
	}

	/* shmem_symlink() */
	if (mapping->a_ops != &shmem_aops)
		goto alloc_nohuge;
	if (shmem_huge == SHMEM_HUGE_DENY || sgp_huge == SGP_NOHUGE)
		goto alloc_nohuge;
	if (shmem_huge == SHMEM_HUGE_FORCE)
		goto alloc_huge;
	switch (sbinfo->huge) {
		loff_t i_size;
		pgoff_t off;
	case SHMEM_HUGE_NEVER:
		goto alloc_nohuge;
	case SHMEM_HUGE_WITHIN_SIZE:
		off = round_up(index, HPAGE_PMD_NR);
		i_size = round_up(i_size_read(inode), PAGE_SIZE);
		if (i_size >= HPAGE_PMD_SIZE &&
		    i_size >> PAGE_SHIFT >= off)
			goto alloc_huge;
		/* fallthrough */
	case SHMEM_HUGE_ADVISE:
		if (sgp_huge == SGP_HUGE)
			goto alloc_huge;
		/* TODO: implement fadvise() hints */
		goto alloc_nohuge;
	}

alloc_huge:
	page = shmem_alloc_and_acct_page(gfp, inode, index, true);
	if (IS_ERR(page)) {
alloc_nohuge:
		page = shmem_alloc_and_acct_page(gfp, inode,
						 index, false);
	}
	if (IS_ERR(page)) {
		int retry = 5;

		error = PTR_ERR(page);
		page = NULL;
		if (error != -ENOSPC)
			goto unlock;
		/*
		 * Try to reclaim some space by splitting a huge page
		 * beyond i_size on the filesystem.
		 */
		while (retry--) {
			int ret;

			ret = shmem_unused_huge_shrink(sbinfo, NULL, 1);
			if (ret == SHRINK_STOP)
				break;
			if (ret)
				goto alloc_nohuge;
		}
		goto unlock;
	}

	if (PageTransHuge(page))
		hindex = round_down(index, HPAGE_PMD_NR);
	else
		hindex = index;

	if (sgp == SGP_WRITE)
		__SetPageReferenced(page);

	error = mem_cgroup_try_charge_delay(page, charge_mm, gfp, &memcg,
					    PageTransHuge(page));
	if (error)
		goto unacct;
	error = shmem_add_to_page_cache(page, mapping, hindex,
					NULL, gfp & GFP_RECLAIM_MASK);
	if (error) {
		mem_cgroup_cancel_charge(page, memcg,
					 PageTransHuge(page));
		goto unacct;
	}
	mem_cgroup_commit_charge(page, memcg, false,
				 PageTransHuge(page));
	lru_cache_add_anon(page);

	spin_lock_irq(&info->lock);
	info->alloced += compound_nr(page);
	inode->i_blocks += BLOCKS_PER_PAGE << compound_order(page);
	shmem_recalc_inode(inode);
	spin_unlock_irq(&info->lock);
	alloced = true;

	if (PageTransHuge(page) &&
	    DIV_ROUND_UP(i_size_read(inode), PAGE_SIZE) <
			hindex + HPAGE_PMD_NR - 1) {
		/*
		 * Part of the huge page is beyond i_size: subject
		 * to shrink under memory pressure.
		 */
		spin_lock(&sbinfo->shrinklist_lock);
		/*
		 * _careful to defend against unlocked access to
		 * ->shrink_list in shmem_unused_huge_shrink()
		 */
		if (list_empty_careful(&info->shrinklist)) {
			list_add_tail(&info->shrinklist,
				      &sbinfo->shrinklist);
			sbinfo->shrinklist_len++;
		}
		spin_unlock(&sbinfo->shrinklist_lock);
	}

	/*
	 * Let SGP_FALLOC use the SGP_WRITE optimization on a new page.
	 */
	if (sgp == SGP_FALLOC)
		sgp = SGP_WRITE;
clear:
	/*
	 * Let SGP_WRITE caller clear ends if write does not fill page;
	 * but SGP_FALLOC on a page fallocated earlier must initialize
	 * it now, lest undo on failure cancel our earlier guarantee.
	 */
	if (sgp != SGP_WRITE && !PageUptodate(page)) {
		struct page *head = compound_head(page);
		int i;

		for (i = 0; i < compound_nr(head); i++) {
			clear_highpage(head + i);
			flush_dcache_page(head + i);
		}
		SetPageUptodate(head);
	}

	/* Perhaps the file has been truncated since we checked */
	if (sgp <= SGP_CACHE &&
	    ((loff_t)index << PAGE_SHIFT) >= i_size_read(inode)) {
		if (alloced) {
			ClearPageDirty(page);
			delete_from_page_cache(page);
			spin_lock_irq(&info->lock);
			shmem_recalc_inode(inode);
			spin_unlock_irq(&info->lock);
		}
		error = -EINVAL;
		goto unlock;
	}
	*pagep = page + index - hindex;
	return 0;

	/*
	 * Error recovery.
	 */
unacct:
	shmem_inode_unacct_blocks(inode, compound_nr(page));

	if (PageTransHuge(page)) {
		unlock_page(page);
		put_page(page);
		goto alloc_nohuge;
	}
unlock:
	if (page) {
		unlock_page(page);
		put_page(page);
	}
	if (error == -ENOSPC && !once++) {
		spin_lock_irq(&info->lock);
		shmem_recalc_inode(inode);
		spin_unlock_irq(&info->lock);
		goto repeat;
	}
	if (error == -EEXIST)
		goto repeat;
	return error;
}

/*
 * This is like autoremove_wake_function, but it removes the wait queue
 * entry unconditionally - even if something else had already woken the
 * target.
 */
static int synchronous_wake_function(wait_queue_entry_t *wait, unsigned mode, int sync, void *key)
{
	int ret = default_wake_function(wait, mode, sync, key);
	list_del_init(&wait->entry);
	return ret;
}

static vm_fault_t shmem_fault(struct vm_fault *vmf)
{
	struct vm_area_struct *vma = vmf->vma;
	struct inode *inode = file_inode(vma->vm_file);
	gfp_t gfp = mapping_gfp_mask(inode->i_mapping);
	enum sgp_type sgp;
	int err;
	vm_fault_t ret = VM_FAULT_LOCKED;

	/*
	 * Trinity finds that probing a hole which tmpfs is punching can
	 * prevent the hole-punch from ever completing: which in turn
	 * locks writers out with its hold on i_mutex.  So refrain from
	 * faulting pages into the hole while it's being punched.  Although
	 * shmem_undo_range() does remove the additions, it may be unable to
	 * keep up, as each new page needs its own unmap_mapping_range() call,
	 * and the i_mmap tree grows ever slower to scan if new vmas are added.
	 *
	 * It does not matter if we sometimes reach this check just before the
	 * hole-punch begins, so that one fault then races with the punch:
	 * we just need to make racing faults a rare case.
	 *
	 * The implementation below would be much simpler if we just used a
	 * standard mutex or completion: but we cannot take i_mutex in fault,
	 * and bloating every shmem inode for this unlikely case would be sad.
	 */
	if (unlikely(inode->i_private)) {
		struct shmem_falloc *shmem_falloc;

		spin_lock(&inode->i_lock);
		shmem_falloc = inode->i_private;
		if (shmem_falloc &&
		    shmem_falloc->waitq &&
		    vmf->pgoff >= shmem_falloc->start &&
		    vmf->pgoff < shmem_falloc->next) {
			struct file *fpin;
			wait_queue_head_t *shmem_falloc_waitq;
			DEFINE_WAIT_FUNC(shmem_fault_wait, synchronous_wake_function);

			ret = VM_FAULT_NOPAGE;
			fpin = maybe_unlock_mmap_for_io(vmf, NULL);
			if (fpin)
				ret = VM_FAULT_RETRY;

			shmem_falloc_waitq = shmem_falloc->waitq;
			prepare_to_wait(shmem_falloc_waitq, &shmem_fault_wait,
					TASK_UNINTERRUPTIBLE);
			spin_unlock(&inode->i_lock);
			schedule();

			/*
			 * shmem_falloc_waitq points into the shmem_fallocate()
			 * stack of the hole-punching task: shmem_falloc_waitq
			 * is usually invalid by the time we reach here, but
			 * finish_wait() does not dereference it in that case;
			 * though i_lock needed lest racing with wake_up_all().
			 */
			spin_lock(&inode->i_lock);
			finish_wait(shmem_falloc_waitq, &shmem_fault_wait);
			spin_unlock(&inode->i_lock);

			if (fpin)
				fput(fpin);
			return ret;
		}
		spin_unlock(&inode->i_lock);
	}

	sgp = SGP_CACHE;

	if ((vma->vm_flags & VM_NOHUGEPAGE) ||
	    test_bit(MMF_DISABLE_THP, &vma->vm_mm->flags))
		sgp = SGP_NOHUGE;
	else if (vma->vm_flags & VM_HUGEPAGE)
		sgp = SGP_HUGE;

	err = shmem_getpage_gfp(inode, vmf->pgoff, &vmf->page, sgp,
				  gfp, vma, vmf, &ret);
	if (err)
		return vmf_error(err);
	return ret;
}

unsigned long shmem_get_unmapped_area(struct file *file,
				      unsigned long uaddr, unsigned long len,
				      unsigned long pgoff, unsigned long flags)
{
	unsigned long (*get_area)(struct file *,
		unsigned long, unsigned long, unsigned long, unsigned long);
	unsigned long addr;
	unsigned long offset;
	unsigned long inflated_len;
	unsigned long inflated_addr;
	unsigned long inflated_offset;

	if (len > TASK_SIZE)
		return -ENOMEM;

	get_area = current->mm->get_unmapped_area;
	addr = get_area(file, uaddr, len, pgoff, flags);

	if (!IS_ENABLED(CONFIG_TRANSPARENT_HUGE_PAGECACHE))
		return addr;
	if (IS_ERR_VALUE(addr))
		return addr;
	if (addr & ~PAGE_MASK)
		return addr;
	if (addr > TASK_SIZE - len)
		return addr;

	if (shmem_huge == SHMEM_HUGE_DENY)
		return addr;
	if (len < HPAGE_PMD_SIZE)
		return addr;
	if (flags & MAP_FIXED)
		return addr;
	/*
	 * Our priority is to support MAP_SHARED mapped hugely;
	 * and support MAP_PRIVATE mapped hugely too, until it is COWed.
	 * But if caller specified an address hint and we allocated area there
	 * successfully, respect that as before.
	 */
	if (uaddr == addr)
		return addr;

	if (shmem_huge != SHMEM_HUGE_FORCE) {
		struct super_block *sb;

		if (file) {
			VM_BUG_ON(file->f_op != &shmem_file_operations);
			sb = file_inode(file)->i_sb;
		} else {
			/*
			 * Called directly from mm/mmap.c, or drivers/char/mem.c
			 * for "/dev/zero", to create a shared anonymous object.
			 */
			if (IS_ERR(shm_mnt))
				return addr;
			sb = shm_mnt->mnt_sb;
		}
		if (SHMEM_SB(sb)->huge == SHMEM_HUGE_NEVER)
			return addr;
	}

	offset = (pgoff << PAGE_SHIFT) & (HPAGE_PMD_SIZE-1);
	if (offset && offset + len < 2 * HPAGE_PMD_SIZE)
		return addr;
	if ((addr & (HPAGE_PMD_SIZE-1)) == offset)
		return addr;

	inflated_len = len + HPAGE_PMD_SIZE - PAGE_SIZE;
	if (inflated_len > TASK_SIZE)
		return addr;
	if (inflated_len < len)
		return addr;

	inflated_addr = get_area(NULL, uaddr, inflated_len, 0, flags);
	if (IS_ERR_VALUE(inflated_addr))
		return addr;
	if (inflated_addr & ~PAGE_MASK)
		return addr;

	inflated_offset = inflated_addr & (HPAGE_PMD_SIZE-1);
	inflated_addr += offset - inflated_offset;
	if (inflated_offset > offset)
		inflated_addr += HPAGE_PMD_SIZE;

	if (inflated_addr > TASK_SIZE - len)
		return addr;
	return inflated_addr;
}

#ifdef CONFIG_NUMA
static int shmem_set_policy(struct vm_area_struct *vma, struct mempolicy *mpol)
{
	struct inode *inode = file_inode(vma->vm_file);
	return mpol_set_shared_policy(&SHMEM_I(inode)->policy, vma, mpol);
}

static struct mempolicy *shmem_get_policy(struct vm_area_struct *vma,
					  unsigned long addr)
{
	struct inode *inode = file_inode(vma->vm_file);
	pgoff_t index;

	index = ((addr - vma->vm_start) >> PAGE_SHIFT) + vma->vm_pgoff;
	return mpol_shared_policy_lookup(&SHMEM_I(inode)->policy, index);
}
#endif

int shmem_lock(struct file *file, int lock, struct user_struct *user)
{
	struct inode *inode = file_inode(file);
	struct shmem_inode_info *info = SHMEM_I(inode);
	int retval = -ENOMEM;

	spin_lock_irq(&info->lock);
	if (lock && !(info->flags & VM_LOCKED)) {
		if (!user_shm_lock(inode->i_size, user))
			goto out_nomem;
		info->flags |= VM_LOCKED;
		mapping_set_unevictable(file->f_mapping);
	}
	if (!lock && (info->flags & VM_LOCKED) && user) {
		user_shm_unlock(inode->i_size, user);
		info->flags &= ~VM_LOCKED;
		mapping_clear_unevictable(file->f_mapping);
	}
	retval = 0;

out_nomem:
	spin_unlock_irq(&info->lock);
	return retval;
}

static int shmem_mmap(struct file *file, struct vm_area_struct *vma)
{
	struct shmem_inode_info *info = SHMEM_I(file_inode(file));

	if (info->seals & F_SEAL_FUTURE_WRITE) {
		/*
		 * New PROT_WRITE and MAP_SHARED mmaps are not allowed when
		 * "future write" seal active.
		 */
		if ((vma->vm_flags & VM_SHARED) && (vma->vm_flags & VM_WRITE))
			return -EPERM;

		/*
		 * Since an F_SEAL_FUTURE_WRITE sealed memfd can be mapped as
		 * MAP_SHARED and read-only, take care to not allow mprotect to
		 * revert protections on such mappings. Do this only for shared
		 * mappings. For private mappings, don't need to mask
		 * VM_MAYWRITE as we still want them to be COW-writable.
		 */
		if (vma->vm_flags & VM_SHARED)
			vma->vm_flags &= ~(VM_MAYWRITE);
	}

	file_accessed(file);
	vma->vm_ops = &shmem_vm_ops;
	if (IS_ENABLED(CONFIG_TRANSPARENT_HUGE_PAGECACHE) &&
			((vma->vm_start + ~HPAGE_PMD_MASK) & HPAGE_PMD_MASK) <
			(vma->vm_end & HPAGE_PMD_MASK)) {
		khugepaged_enter(vma, vma->vm_flags);
	}
	return 0;
}

static struct inode *shmem_get_inode(struct super_block *sb, const struct inode *dir,
				     umode_t mode, dev_t dev, unsigned long flags)
{
	struct inode *inode;
	struct shmem_inode_info *info;
	struct shmem_sb_info *sbinfo = SHMEM_SB(sb);

	if (shmem_reserve_inode(sb))
		return NULL;

	inode = new_inode(sb);
	if (inode) {
		inode->i_ino = get_next_ino();
		inode_init_owner(inode, dir, mode);
		inode->i_blocks = 0;
		inode->i_atime = inode->i_mtime = inode->i_ctime = current_time(inode);
		inode->i_generation = prandom_u32();
		info = SHMEM_I(inode);
		memset(info, 0, (char *)inode - (char *)info);
		spin_lock_init(&info->lock);
		atomic_set(&info->stop_eviction, 0);
		info->seals = F_SEAL_SEAL;
		info->flags = flags & VM_NORESERVE;
		INIT_LIST_HEAD(&info->shrinklist);
		INIT_LIST_HEAD(&info->swaplist);
		simple_xattrs_init(&info->xattrs);
		cache_no_acl(inode);

		switch (mode & S_IFMT) {
		default:
			inode->i_op = &shmem_special_inode_operations;
			init_special_inode(inode, mode, dev);
			break;
		case S_IFREG:
			inode->i_mapping->a_ops = &shmem_aops;
			inode->i_op = &shmem_inode_operations;
			inode->i_fop = &shmem_file_operations;
			mpol_shared_policy_init(&info->policy,
						 shmem_get_sbmpol(sbinfo));
			break;
		case S_IFDIR:
			inc_nlink(inode);
			/* Some things misbehave if size == 0 on a directory */
			inode->i_size = 2 * BOGO_DIRENT_SIZE;
			inode->i_op = &shmem_dir_inode_operations;
			inode->i_fop = &simple_dir_operations;
			break;
		case S_IFLNK:
			/*
			 * Must not load anything in the rbtree,
			 * mpol_free_shared_policy will not be called.
			 */
			mpol_shared_policy_init(&info->policy, NULL);
			break;
		}

		lockdep_annotate_inode_mutex_key(inode);
	} else
		shmem_free_inode(sb);
	return inode;
}

bool shmem_mapping(struct address_space *mapping)
{
	return mapping->a_ops == &shmem_aops;
}

static int shmem_mfill_atomic_pte(struct mm_struct *dst_mm,
				  pmd_t *dst_pmd,
				  struct vm_area_struct *dst_vma,
				  unsigned long dst_addr,
				  unsigned long src_addr,
				  bool zeropage,
				  struct page **pagep)
{
	struct inode *inode = file_inode(dst_vma->vm_file);
	struct shmem_inode_info *info = SHMEM_I(inode);
	struct address_space *mapping = inode->i_mapping;
	gfp_t gfp = mapping_gfp_mask(mapping);
	pgoff_t pgoff = linear_page_index(dst_vma, dst_addr);
	struct mem_cgroup *memcg;
	spinlock_t *ptl;
	void *page_kaddr;
	struct page *page;
	pte_t _dst_pte, *dst_pte;
	int ret;
	pgoff_t offset, max_off;

	ret = -ENOMEM;
	if (!shmem_inode_acct_block(inode, 1))
		goto out;

	if (!*pagep) {
		page = shmem_alloc_page(gfp, info, pgoff);
		if (!page)
			goto out_unacct_blocks;

		if (!zeropage) {	/* mcopy_atomic */
			page_kaddr = kmap_atomic(page);
			ret = copy_from_user(page_kaddr,
					     (const void __user *)src_addr,
					     PAGE_SIZE);
			kunmap_atomic(page_kaddr);

			/* fallback to copy_from_user outside mmap_sem */
			if (unlikely(ret)) {
				*pagep = page;
				shmem_inode_unacct_blocks(inode, 1);
				/* don't free the page */
				return -ENOENT;
			}
		} else {		/* mfill_zeropage_atomic */
			clear_highpage(page);
		}
	} else {
		page = *pagep;
		*pagep = NULL;
	}

	VM_BUG_ON(PageLocked(page) || PageSwapBacked(page));
	__SetPageLocked(page);
	__SetPageSwapBacked(page);
	__SetPageUptodate(page);

	ret = -EFAULT;
	offset = linear_page_index(dst_vma, dst_addr);
	max_off = DIV_ROUND_UP(i_size_read(inode), PAGE_SIZE);
	if (unlikely(offset >= max_off))
		goto out_release;

	ret = mem_cgroup_try_charge_delay(page, dst_mm, gfp, &memcg, false);
	if (ret)
		goto out_release;

	ret = shmem_add_to_page_cache(page, mapping, pgoff, NULL,
						gfp & GFP_RECLAIM_MASK);
	if (ret)
		goto out_release_uncharge;

	mem_cgroup_commit_charge(page, memcg, false, false);

	_dst_pte = mk_pte(page, dst_vma->vm_page_prot);
	if (dst_vma->vm_flags & VM_WRITE)
		_dst_pte = pte_mkwrite(pte_mkdirty(_dst_pte));
	else {
		/*
		 * We don't set the pte dirty if the vma has no
		 * VM_WRITE permission, so mark the page dirty or it
		 * could be freed from under us. We could do it
		 * unconditionally before unlock_page(), but doing it
		 * only if VM_WRITE is not set is faster.
		 */
		set_page_dirty(page);
	}

	dst_pte = pte_offset_map_lock(dst_mm, dst_pmd, dst_addr, &ptl);

	ret = -EFAULT;
	max_off = DIV_ROUND_UP(i_size_read(inode), PAGE_SIZE);
	if (unlikely(offset >= max_off))
		goto out_release_uncharge_unlock;

	ret = -EEXIST;
	if (!pte_none(*dst_pte))
		goto out_release_uncharge_unlock;

	lru_cache_add_anon(page);

	spin_lock(&info->lock);
	info->alloced++;
	inode->i_blocks += BLOCKS_PER_PAGE;
	shmem_recalc_inode(inode);
	spin_unlock(&info->lock);

	inc_mm_counter(dst_mm, mm_counter_file(page));
	page_add_file_rmap(page, false);
	set_pte_at(dst_mm, dst_addr, dst_pte, _dst_pte);

	/* No need to invalidate - it was non-present before */
	update_mmu_cache(dst_vma, dst_addr, dst_pte);
	pte_unmap_unlock(dst_pte, ptl);
	unlock_page(page);
	ret = 0;
out:
	return ret;
out_release_uncharge_unlock:
	pte_unmap_unlock(dst_pte, ptl);
	ClearPageDirty(page);
	delete_from_page_cache(page);
out_release_uncharge:
	mem_cgroup_cancel_charge(page, memcg, false);
out_release:
	unlock_page(page);
	put_page(page);
out_unacct_blocks:
	shmem_inode_unacct_blocks(inode, 1);
	goto out;
}

int shmem_mcopy_atomic_pte(struct mm_struct *dst_mm,
			   pmd_t *dst_pmd,
			   struct vm_area_struct *dst_vma,
			   unsigned long dst_addr,
			   unsigned long src_addr,
			   struct page **pagep)
{
	return shmem_mfill_atomic_pte(dst_mm, dst_pmd, dst_vma,
				      dst_addr, src_addr, false, pagep);
}

int shmem_mfill_zeropage_pte(struct mm_struct *dst_mm,
			     pmd_t *dst_pmd,
			     struct vm_area_struct *dst_vma,
			     unsigned long dst_addr)
{
	struct page *page = NULL;

	return shmem_mfill_atomic_pte(dst_mm, dst_pmd, dst_vma,
				      dst_addr, 0, true, &page);
}

#ifdef CONFIG_TMPFS
static const struct inode_operations shmem_symlink_inode_operations;
static const struct inode_operations shmem_short_symlink_operations;

#ifdef CONFIG_TMPFS_XATTR
static int shmem_initxattrs(struct inode *, const struct xattr *, void *);
#else
#define shmem_initxattrs NULL
#endif

static int
shmem_write_begin(struct file *file, struct address_space *mapping,
			loff_t pos, unsigned len, unsigned flags,
			struct page **pagep, void **fsdata)
{
	struct inode *inode = mapping->host;
	struct shmem_inode_info *info = SHMEM_I(inode);
	pgoff_t index = pos >> PAGE_SHIFT;

	/* i_mutex is held by caller */
	if (unlikely(info->seals & (F_SEAL_GROW |
				   F_SEAL_WRITE | F_SEAL_FUTURE_WRITE))) {
		if (info->seals & (F_SEAL_WRITE | F_SEAL_FUTURE_WRITE))
			return -EPERM;
		if ((info->seals & F_SEAL_GROW) && pos + len > inode->i_size)
			return -EPERM;
	}

	return shmem_getpage(inode, index, pagep, SGP_WRITE);
}

static int
shmem_write_end(struct file *file, struct address_space *mapping,
			loff_t pos, unsigned len, unsigned copied,
			struct page *page, void *fsdata)
{
	struct inode *inode = mapping->host;

	if (pos + copied > inode->i_size)
		i_size_write(inode, pos + copied);

	if (!PageUptodate(page)) {
		struct page *head = compound_head(page);
		if (PageTransCompound(page)) {
			int i;

			for (i = 0; i < HPAGE_PMD_NR; i++) {
				if (head + i == page)
					continue;
				clear_highpage(head + i);
				flush_dcache_page(head + i);
			}
		}
		if (copied < PAGE_SIZE) {
			unsigned from = pos & (PAGE_SIZE - 1);
			zero_user_segments(page, 0, from,
					from + copied, PAGE_SIZE);
		}
		SetPageUptodate(head);
	}
	set_page_dirty(page);
	unlock_page(page);
	put_page(page);

	return copied;
}

static ssize_t shmem_file_read_iter(struct kiocb *iocb, struct iov_iter *to)
{
	struct file *file = iocb->ki_filp;
	struct inode *inode = file_inode(file);
	struct address_space *mapping = inode->i_mapping;
	pgoff_t index;
	unsigned long offset;
	enum sgp_type sgp = SGP_READ;
	int error = 0;
	ssize_t retval = 0;
	loff_t *ppos = &iocb->ki_pos;

	/*
	 * Might this read be for a stacking filesystem?  Then when reading
	 * holes of a sparse file, we actually need to allocate those pages,
	 * and even mark them dirty, so it cannot exceed the max_blocks limit.
	 */
	if (!iter_is_iovec(to))
		sgp = SGP_CACHE;

	index = *ppos >> PAGE_SHIFT;
	offset = *ppos & ~PAGE_MASK;

	for (;;) {
		struct page *page = NULL;
		pgoff_t end_index;
		unsigned long nr, ret;
		loff_t i_size = i_size_read(inode);

		end_index = i_size >> PAGE_SHIFT;
		if (index > end_index)
			break;
		if (index == end_index) {
			nr = i_size & ~PAGE_MASK;
			if (nr <= offset)
				break;
		}

		error = shmem_getpage(inode, index, &page, sgp);
		if (error) {
			if (error == -EINVAL)
				error = 0;
			break;
		}
		if (page) {
			if (sgp == SGP_CACHE)
				set_page_dirty(page);
			unlock_page(page);
		}

		/*
		 * We must evaluate after, since reads (unlike writes)
		 * are called without i_mutex protection against truncate
		 */
		nr = PAGE_SIZE;
		i_size = i_size_read(inode);
		end_index = i_size >> PAGE_SHIFT;
		if (index == end_index) {
			nr = i_size & ~PAGE_MASK;
			if (nr <= offset) {
				if (page)
					put_page(page);
				break;
			}
		}
		nr -= offset;

		if (page) {
			/*
			 * If users can be writing to this page using arbitrary
			 * virtual addresses, take care about potential aliasing
			 * before reading the page on the kernel side.
			 */
			if (mapping_writably_mapped(mapping))
				flush_dcache_page(page);
			/*
			 * Mark the page accessed if we read the beginning.
			 */
			if (!offset)
				mark_page_accessed(page);
		} else {
			page = ZERO_PAGE(0);
			get_page(page);
		}

		/*
		 * Ok, we have the page, and it's up-to-date, so
		 * now we can copy it to user space...
		 */
		ret = copy_page_to_iter(page, offset, nr, to);
		retval += ret;
		offset += ret;
		index += offset >> PAGE_SHIFT;
		offset &= ~PAGE_MASK;

		put_page(page);
		if (!iov_iter_count(to))
			break;
		if (ret < nr) {
			error = -EFAULT;
			break;
		}
		cond_resched();
	}

	*ppos = ((loff_t) index << PAGE_SHIFT) + offset;
	file_accessed(file);
	return retval ? retval : error;
}

/*
 * llseek SEEK_DATA or SEEK_HOLE through the page cache.
 */
static pgoff_t shmem_seek_hole_data(struct address_space *mapping,
				    pgoff_t index, pgoff_t end, int whence)
{
	struct page *page;
	struct pagevec pvec;
	pgoff_t indices[PAGEVEC_SIZE];
	bool done = false;
	int i;

	pagevec_init(&pvec);
	pvec.nr = 1;		/* start small: we may be there already */
	while (!done) {
		pvec.nr = find_get_entries(mapping, index,
					pvec.nr, pvec.pages, indices);
		if (!pvec.nr) {
			if (whence == SEEK_DATA)
				index = end;
			break;
		}
		for (i = 0; i < pvec.nr; i++, index++) {
			if (index < indices[i]) {
				if (whence == SEEK_HOLE) {
					done = true;
					break;
				}
				index = indices[i];
			}
			page = pvec.pages[i];
			if (page && !xa_is_value(page)) {
				if (!PageUptodate(page))
					page = NULL;
			}
			if (index >= end ||
			    (page && whence == SEEK_DATA) ||
			    (!page && whence == SEEK_HOLE)) {
				done = true;
				break;
			}
		}
		pagevec_remove_exceptionals(&pvec);
		pagevec_release(&pvec);
		pvec.nr = PAGEVEC_SIZE;
		cond_resched();
	}
	return index;
}

static loff_t shmem_file_llseek(struct file *file, loff_t offset, int whence)
{
	struct address_space *mapping = file->f_mapping;
	struct inode *inode = mapping->host;
	pgoff_t start, end;
	loff_t new_offset;

	if (whence != SEEK_DATA && whence != SEEK_HOLE)
		return generic_file_llseek_size(file, offset, whence,
					MAX_LFS_FILESIZE, i_size_read(inode));
	inode_lock(inode);
	/* We're holding i_mutex so we can access i_size directly */

	if (offset < 0 || offset >= inode->i_size)
		offset = -ENXIO;
	else {
		start = offset >> PAGE_SHIFT;
		end = (inode->i_size + PAGE_SIZE - 1) >> PAGE_SHIFT;
		new_offset = shmem_seek_hole_data(mapping, start, end, whence);
		new_offset <<= PAGE_SHIFT;
		if (new_offset > offset) {
			if (new_offset < inode->i_size)
				offset = new_offset;
			else if (whence == SEEK_DATA)
				offset = -ENXIO;
			else
				offset = inode->i_size;
		}
	}

	if (offset >= 0)
		offset = vfs_setpos(file, offset, MAX_LFS_FILESIZE);
	inode_unlock(inode);
	return offset;
}

static long shmem_fallocate(struct file *file, int mode, loff_t offset,
							 loff_t len)
{
	struct inode *inode = file_inode(file);
	struct shmem_sb_info *sbinfo = SHMEM_SB(inode->i_sb);
	struct shmem_inode_info *info = SHMEM_I(inode);
	struct shmem_falloc shmem_falloc;
	pgoff_t start, index, end;
	int error;

	if (mode & ~(FALLOC_FL_KEEP_SIZE | FALLOC_FL_PUNCH_HOLE))
		return -EOPNOTSUPP;

	inode_lock(inode);

	if (mode & FALLOC_FL_PUNCH_HOLE) {
		struct address_space *mapping = file->f_mapping;
		loff_t unmap_start = round_up(offset, PAGE_SIZE);
		loff_t unmap_end = round_down(offset + len, PAGE_SIZE) - 1;
		DECLARE_WAIT_QUEUE_HEAD_ONSTACK(shmem_falloc_waitq);

		/* protected by i_mutex */
		if (info->seals & (F_SEAL_WRITE | F_SEAL_FUTURE_WRITE)) {
			error = -EPERM;
			goto out;
		}

		shmem_falloc.waitq = &shmem_falloc_waitq;
		shmem_falloc.start = (u64)unmap_start >> PAGE_SHIFT;
		shmem_falloc.next = (unmap_end + 1) >> PAGE_SHIFT;
		spin_lock(&inode->i_lock);
		inode->i_private = &shmem_falloc;
		spin_unlock(&inode->i_lock);

		if ((u64)unmap_end > (u64)unmap_start)
			unmap_mapping_range(mapping, unmap_start,
					    1 + unmap_end - unmap_start, 0);
		shmem_truncate_range(inode, offset, offset + len - 1);
		/* No need to unmap again: hole-punching leaves COWed pages */

		spin_lock(&inode->i_lock);
		inode->i_private = NULL;
		wake_up_all(&shmem_falloc_waitq);
		WARN_ON_ONCE(!list_empty(&shmem_falloc_waitq.head));
		spin_unlock(&inode->i_lock);
		error = 0;
		goto out;
	}

	/* We need to check rlimit even when FALLOC_FL_KEEP_SIZE */
	error = inode_newsize_ok(inode, offset + len);
	if (error)
		goto out;

	if ((info->seals & F_SEAL_GROW) && offset + len > inode->i_size) {
		error = -EPERM;
		goto out;
	}

	start = offset >> PAGE_SHIFT;
	end = (offset + len + PAGE_SIZE - 1) >> PAGE_SHIFT;
	/* Try to avoid a swapstorm if len is impossible to satisfy */
	if (sbinfo->max_blocks && end - start > sbinfo->max_blocks) {
		error = -ENOSPC;
		goto out;
	}

	shmem_falloc.waitq = NULL;
	shmem_falloc.start = start;
	shmem_falloc.next  = start;
	shmem_falloc.nr_falloced = 0;
	shmem_falloc.nr_unswapped = 0;
	spin_lock(&inode->i_lock);
	inode->i_private = &shmem_falloc;
	spin_unlock(&inode->i_lock);

	for (index = start; index < end; index++) {
		struct page *page;

		/*
		 * Good, the fallocate(2) manpage permits EINTR: we may have
		 * been interrupted because we are using up too much memory.
		 */
		if (signal_pending(current))
			error = -EINTR;
		else if (shmem_falloc.nr_unswapped > shmem_falloc.nr_falloced)
			error = -ENOMEM;
		else
			error = shmem_getpage(inode, index, &page, SGP_FALLOC);
		if (error) {
			/* Remove the !PageUptodate pages we added */
			if (index > start) {
				shmem_undo_range(inode,
				    (loff_t)start << PAGE_SHIFT,
				    ((loff_t)index << PAGE_SHIFT) - 1, true);
			}
			goto undone;
		}

		/*
		 * Inform shmem_writepage() how far we have reached.
		 * No need for lock or barrier: we have the page lock.
		 */
		shmem_falloc.next++;
		if (!PageUptodate(page))
			shmem_falloc.nr_falloced++;

		/*
		 * If !PageUptodate, leave it that way so that freeable pages
		 * can be recognized if we need to rollback on error later.
		 * But set_page_dirty so that memory pressure will swap rather
		 * than free the pages we are allocating (and SGP_CACHE pages
		 * might still be clean: we now need to mark those dirty too).
		 */
		set_page_dirty(page);
		unlock_page(page);
		put_page(page);
		cond_resched();
	}

	if (!(mode & FALLOC_FL_KEEP_SIZE) && offset + len > inode->i_size)
		i_size_write(inode, offset + len);
	inode->i_ctime = current_time(inode);
undone:
	spin_lock(&inode->i_lock);
	inode->i_private = NULL;
	spin_unlock(&inode->i_lock);
out:
	inode_unlock(inode);
	return error;
}

static int shmem_statfs(struct dentry *dentry, struct kstatfs *buf)
{
	struct shmem_sb_info *sbinfo = SHMEM_SB(dentry->d_sb);

	buf->f_type = TMPFS_MAGIC;
	buf->f_bsize = PAGE_SIZE;
	buf->f_namelen = NAME_MAX;
	if (sbinfo->max_blocks) {
		buf->f_blocks = sbinfo->max_blocks;
		buf->f_bavail =
		buf->f_bfree  = sbinfo->max_blocks -
				percpu_counter_sum(&sbinfo->used_blocks);
	}
	if (sbinfo->max_inodes) {
		buf->f_files = sbinfo->max_inodes;
		buf->f_ffree = sbinfo->free_inodes;
	}
	/* else leave those fields 0 like simple_statfs */
	return 0;
}

/*
 * File creation. Allocate an inode, and we're done..
 */
static int
shmem_mknod(struct inode *dir, struct dentry *dentry, umode_t mode, dev_t dev)
{
	struct inode *inode;
	int error = -ENOSPC;

	inode = shmem_get_inode(dir->i_sb, dir, mode, dev, VM_NORESERVE);
	if (inode) {
		error = simple_acl_create(dir, inode);
		if (error)
			goto out_iput;
		error = security_inode_init_security(inode, dir,
						     &dentry->d_name,
						     shmem_initxattrs, NULL);
		if (error && error != -EOPNOTSUPP)
			goto out_iput;

		error = 0;
		dir->i_size += BOGO_DIRENT_SIZE;
		dir->i_ctime = dir->i_mtime = current_time(dir);
		d_instantiate(dentry, inode);
		dget(dentry); /* Extra count - pin the dentry in core */
	}
	return error;
out_iput:
	iput(inode);
	return error;
}

static int
shmem_tmpfile(struct inode *dir, struct dentry *dentry, umode_t mode)
{
	struct inode *inode;
	int error = -ENOSPC;

	inode = shmem_get_inode(dir->i_sb, dir, mode, 0, VM_NORESERVE);
	if (inode) {
		error = security_inode_init_security(inode, dir,
						     NULL,
						     shmem_initxattrs, NULL);
		if (error && error != -EOPNOTSUPP)
			goto out_iput;
		error = simple_acl_create(dir, inode);
		if (error)
			goto out_iput;
		d_tmpfile(dentry, inode);
	}
	return error;
out_iput:
	iput(inode);
	return error;
}

static int shmem_mkdir(struct inode *dir, struct dentry *dentry, umode_t mode)
{
	int error;

	if ((error = shmem_mknod(dir, dentry, mode | S_IFDIR, 0)))
		return error;
	inc_nlink(dir);
	return 0;
}

static int shmem_create(struct inode *dir, struct dentry *dentry, umode_t mode,
		bool excl)
{
	return shmem_mknod(dir, dentry, mode | S_IFREG, 0);
}

/*
 * Link a file..
 */
static int shmem_link(struct dentry *old_dentry, struct inode *dir, struct dentry *dentry)
{
	struct inode *inode = d_inode(old_dentry);
	int ret = 0;

	/*
	 * No ordinary (disk based) filesystem counts links as inodes;
	 * but each new link needs a new dentry, pinning lowmem, and
	 * tmpfs dentries cannot be pruned until they are unlinked.
	 * But if an O_TMPFILE file is linked into the tmpfs, the
	 * first link must skip that, to get the accounting right.
	 */
	if (inode->i_nlink) {
		ret = shmem_reserve_inode(inode->i_sb);
		if (ret)
			goto out;
	}

	dir->i_size += BOGO_DIRENT_SIZE;
	inode->i_ctime = dir->i_ctime = dir->i_mtime = current_time(inode);
	inc_nlink(inode);
	ihold(inode);	/* New dentry reference */
	dget(dentry);		/* Extra pinning count for the created dentry */
	d_instantiate(dentry, inode);
out:
	return ret;
}

static int shmem_unlink(struct inode *dir, struct dentry *dentry)
{
	struct inode *inode = d_inode(dentry);

	if (inode->i_nlink > 1 && !S_ISDIR(inode->i_mode))
		shmem_free_inode(inode->i_sb);

	dir->i_size -= BOGO_DIRENT_SIZE;
	inode->i_ctime = dir->i_ctime = dir->i_mtime = current_time(inode);
	drop_nlink(inode);
	dput(dentry);	/* Undo the count from "create" - this does all the work */
	return 0;
}

static int shmem_rmdir(struct inode *dir, struct dentry *dentry)
{
	if (!simple_empty(dentry))
		return -ENOTEMPTY;

	drop_nlink(d_inode(dentry));
	drop_nlink(dir);
	return shmem_unlink(dir, dentry);
}

static int shmem_exchange(struct inode *old_dir, struct dentry *old_dentry, struct inode *new_dir, struct dentry *new_dentry)
{
	bool old_is_dir = d_is_dir(old_dentry);
	bool new_is_dir = d_is_dir(new_dentry);

	if (old_dir != new_dir && old_is_dir != new_is_dir) {
		if (old_is_dir) {
			drop_nlink(old_dir);
			inc_nlink(new_dir);
		} else {
			drop_nlink(new_dir);
			inc_nlink(old_dir);
		}
	}
	old_dir->i_ctime = old_dir->i_mtime =
	new_dir->i_ctime = new_dir->i_mtime =
	d_inode(old_dentry)->i_ctime =
	d_inode(new_dentry)->i_ctime = current_time(old_dir);

	return 0;
}

static int shmem_whiteout(struct inode *old_dir, struct dentry *old_dentry)
{
	struct dentry *whiteout;
	int error;

	whiteout = d_alloc(old_dentry->d_parent, &old_dentry->d_name);
	if (!whiteout)
		return -ENOMEM;

	error = shmem_mknod(old_dir, whiteout,
			    S_IFCHR | WHITEOUT_MODE, WHITEOUT_DEV);
	dput(whiteout);
	if (error)
		return error;

	/*
	 * Cheat and hash the whiteout while the old dentry is still in
	 * place, instead of playing games with FS_RENAME_DOES_D_MOVE.
	 *
	 * d_lookup() will consistently find one of them at this point,
	 * not sure which one, but that isn't even important.
	 */
	d_rehash(whiteout);
	return 0;
}

/*
 * The VFS layer already does all the dentry stuff for rename,
 * we just have to decrement the usage count for the target if
 * it exists so that the VFS layer correctly free's it when it
 * gets overwritten.
 */
static int shmem_rename2(struct inode *old_dir, struct dentry *old_dentry, struct inode *new_dir, struct dentry *new_dentry, unsigned int flags)
{
	struct inode *inode = d_inode(old_dentry);
	int they_are_dirs = S_ISDIR(inode->i_mode);

	if (flags & ~(RENAME_NOREPLACE | RENAME_EXCHANGE | RENAME_WHITEOUT))
		return -EINVAL;

	if (flags & RENAME_EXCHANGE)
		return shmem_exchange(old_dir, old_dentry, new_dir, new_dentry);

	if (!simple_empty(new_dentry))
		return -ENOTEMPTY;

	if (flags & RENAME_WHITEOUT) {
		int error;

		error = shmem_whiteout(old_dir, old_dentry);
		if (error)
			return error;
	}

	if (d_really_is_positive(new_dentry)) {
		(void) shmem_unlink(new_dir, new_dentry);
		if (they_are_dirs) {
			drop_nlink(d_inode(new_dentry));
			drop_nlink(old_dir);
		}
	} else if (they_are_dirs) {
		drop_nlink(old_dir);
		inc_nlink(new_dir);
	}

	old_dir->i_size -= BOGO_DIRENT_SIZE;
	new_dir->i_size += BOGO_DIRENT_SIZE;
	old_dir->i_ctime = old_dir->i_mtime =
	new_dir->i_ctime = new_dir->i_mtime =
	inode->i_ctime = current_time(old_dir);
	return 0;
}

static int shmem_symlink(struct inode *dir, struct dentry *dentry, const char *symname)
{
	int error;
	int len;
	struct inode *inode;
	struct page *page;

	len = strlen(symname) + 1;
	if (len > PAGE_SIZE)
		return -ENAMETOOLONG;

	inode = shmem_get_inode(dir->i_sb, dir, S_IFLNK | 0777, 0,
				VM_NORESERVE);
	if (!inode)
		return -ENOSPC;

	error = security_inode_init_security(inode, dir, &dentry->d_name,
					     shmem_initxattrs, NULL);
	if (error) {
		if (error != -EOPNOTSUPP) {
			iput(inode);
			return error;
		}
		error = 0;
	}

	inode->i_size = len-1;
	if (len <= SHORT_SYMLINK_LEN) {
		inode->i_link = kmemdup(symname, len, GFP_KERNEL);
		if (!inode->i_link) {
			iput(inode);
			return -ENOMEM;
		}
		inode->i_op = &shmem_short_symlink_operations;
	} else {
		inode_nohighmem(inode);
		error = shmem_getpage(inode, 0, &page, SGP_WRITE);
		if (error) {
			iput(inode);
			return error;
		}
		inode->i_mapping->a_ops = &shmem_aops;
		inode->i_op = &shmem_symlink_inode_operations;
		memcpy(page_address(page), symname, len);
		SetPageUptodate(page);
		set_page_dirty(page);
		unlock_page(page);
		put_page(page);
	}
	dir->i_size += BOGO_DIRENT_SIZE;
	dir->i_ctime = dir->i_mtime = current_time(dir);
	d_instantiate(dentry, inode);
	dget(dentry);
	return 0;
}

static void shmem_put_link(void *arg)
{
	mark_page_accessed(arg);
	put_page(arg);
}

static const char *shmem_get_link(struct dentry *dentry,
				  struct inode *inode,
				  struct delayed_call *done)
{
	struct page *page = NULL;
	int error;
	if (!dentry) {
		page = find_get_page(inode->i_mapping, 0);
		if (!page)
			return ERR_PTR(-ECHILD);
		if (!PageUptodate(page)) {
			put_page(page);
			return ERR_PTR(-ECHILD);
		}
	} else {
		error = shmem_getpage(inode, 0, &page, SGP_READ);
		if (error)
			return ERR_PTR(error);
		unlock_page(page);
	}
	set_delayed_call(done, shmem_put_link, page);
	return page_address(page);
}

#ifdef CONFIG_TMPFS_XATTR
/*
 * Superblocks without xattr inode operations may get some security.* xattr
 * support from the LSM "for free". As soon as we have any other xattrs
 * like ACLs, we also need to implement the security.* handlers at
 * filesystem level, though.
 */

/*
 * Callback for security_inode_init_security() for acquiring xattrs.
 */
static int shmem_initxattrs(struct inode *inode,
			    const struct xattr *xattr_array,
			    void *fs_info)
{
	struct shmem_inode_info *info = SHMEM_I(inode);
	const struct xattr *xattr;
	struct simple_xattr *new_xattr;
	size_t len;

	for (xattr = xattr_array; xattr->name != NULL; xattr++) {
		new_xattr = simple_xattr_alloc(xattr->value, xattr->value_len);
		if (!new_xattr)
			return -ENOMEM;

		len = strlen(xattr->name) + 1;
		new_xattr->name = kmalloc(XATTR_SECURITY_PREFIX_LEN + len,
					  GFP_KERNEL);
		if (!new_xattr->name) {
			kfree(new_xattr);
			return -ENOMEM;
		}

		memcpy(new_xattr->name, XATTR_SECURITY_PREFIX,
		       XATTR_SECURITY_PREFIX_LEN);
		memcpy(new_xattr->name + XATTR_SECURITY_PREFIX_LEN,
		       xattr->name, len);

		simple_xattr_list_add(&info->xattrs, new_xattr);
	}

	return 0;
}

static int shmem_xattr_handler_get(const struct xattr_handler *handler,
				   struct dentry *unused, struct inode *inode,
				   const char *name, void *buffer, size_t size)
{
	struct shmem_inode_info *info = SHMEM_I(inode);

	name = xattr_full_name(handler, name);
	return simple_xattr_get(&info->xattrs, name, buffer, size);
}

static int shmem_xattr_handler_set(const struct xattr_handler *handler,
				   struct dentry *unused, struct inode *inode,
				   const char *name, const void *value,
				   size_t size, int flags)
{
	struct shmem_inode_info *info = SHMEM_I(inode);

	name = xattr_full_name(handler, name);
	return simple_xattr_set(&info->xattrs, name, value, size, flags);
}

static const struct xattr_handler shmem_security_xattr_handler = {
	.prefix = XATTR_SECURITY_PREFIX,
	.get = shmem_xattr_handler_get,
	.set = shmem_xattr_handler_set,
};

static const struct xattr_handler shmem_trusted_xattr_handler = {
	.prefix = XATTR_TRUSTED_PREFIX,
	.get = shmem_xattr_handler_get,
	.set = shmem_xattr_handler_set,
};

static const struct xattr_handler *shmem_xattr_handlers[] = {
#ifdef CONFIG_TMPFS_POSIX_ACL
	&posix_acl_access_xattr_handler,
	&posix_acl_default_xattr_handler,
#endif
	&shmem_security_xattr_handler,
	&shmem_trusted_xattr_handler,
	NULL
};

static ssize_t shmem_listxattr(struct dentry *dentry, char *buffer, size_t size)
{
	struct shmem_inode_info *info = SHMEM_I(d_inode(dentry));
	return simple_xattr_list(d_inode(dentry), &info->xattrs, buffer, size);
}
#endif /* CONFIG_TMPFS_XATTR */

static const struct inode_operations shmem_short_symlink_operations = {
	.get_link	= simple_get_link,
#ifdef CONFIG_TMPFS_XATTR
	.listxattr	= shmem_listxattr,
#endif
};

static const struct inode_operations shmem_symlink_inode_operations = {
	.get_link	= shmem_get_link,
#ifdef CONFIG_TMPFS_XATTR
	.listxattr	= shmem_listxattr,
#endif
};

static struct dentry *shmem_get_parent(struct dentry *child)
{
	return ERR_PTR(-ESTALE);
}

static int shmem_match(struct inode *ino, void *vfh)
{
	__u32 *fh = vfh;
	__u64 inum = fh[2];
	inum = (inum << 32) | fh[1];
	return ino->i_ino == inum && fh[0] == ino->i_generation;
}

/* Find any alias of inode, but prefer a hashed alias */
static struct dentry *shmem_find_alias(struct inode *inode)
{
	struct dentry *alias = d_find_alias(inode);

	return alias ?: d_find_any_alias(inode);
}


static struct dentry *shmem_fh_to_dentry(struct super_block *sb,
		struct fid *fid, int fh_len, int fh_type)
{
	struct inode *inode;
	struct dentry *dentry = NULL;
	u64 inum;

	if (fh_len < 3)
		return NULL;

	inum = fid->raw[2];
	inum = (inum << 32) | fid->raw[1];

	inode = ilookup5(sb, (unsigned long)(inum + fid->raw[0]),
			shmem_match, fid->raw);
	if (inode) {
		dentry = shmem_find_alias(inode);
		iput(inode);
	}

	return dentry;
}

static int shmem_encode_fh(struct inode *inode, __u32 *fh, int *len,
				struct inode *parent)
{
	if (*len < 3) {
		*len = 3;
		return FILEID_INVALID;
	}

	if (inode_unhashed(inode)) {
		/* Unfortunately insert_inode_hash is not idempotent,
		 * so as we hash inodes here rather than at creation
		 * time, we need a lock to ensure we only try
		 * to do it once
		 */
		static DEFINE_SPINLOCK(lock);
		spin_lock(&lock);
		if (inode_unhashed(inode))
			__insert_inode_hash(inode,
					    inode->i_ino + inode->i_generation);
		spin_unlock(&lock);
	}

	fh[0] = inode->i_generation;
	fh[1] = inode->i_ino;
	fh[2] = ((__u64)inode->i_ino) >> 32;

	*len = 3;
	return 1;
}

static const struct export_operations shmem_export_ops = {
	.get_parent     = shmem_get_parent,
	.encode_fh      = shmem_encode_fh,
	.fh_to_dentry	= shmem_fh_to_dentry,
};

enum shmem_param {
	Opt_gid,
	Opt_huge,
	Opt_mode,
	Opt_mpol,
	Opt_nr_blocks,
	Opt_nr_inodes,
	Opt_size,
	Opt_uid,
};

static const struct constant_table shmem_param_enums_huge[] = {
	{"never",	SHMEM_HUGE_NEVER },
	{"always",	SHMEM_HUGE_ALWAYS },
	{"within_size",	SHMEM_HUGE_WITHIN_SIZE },
	{"advise",	SHMEM_HUGE_ADVISE },
<<<<<<< HEAD
	{"deny",	SHMEM_HUGE_DENY },
	{"force",	SHMEM_HUGE_FORCE },
=======
>>>>>>> 2c523b34
	{}
};

const struct fs_parameter_spec shmem_fs_parameters[] = {
	fsparam_u32   ("gid",		Opt_gid),
	fsparam_enum  ("huge",		Opt_huge,  shmem_param_enums_huge),
	fsparam_u32oct("mode",		Opt_mode),
	fsparam_string("mpol",		Opt_mpol),
	fsparam_string("nr_blocks",	Opt_nr_blocks),
	fsparam_string("nr_inodes",	Opt_nr_inodes),
	fsparam_string("size",		Opt_size),
	fsparam_u32   ("uid",		Opt_uid),
	{}
};

static int shmem_parse_one(struct fs_context *fc, struct fs_parameter *param)
{
	struct shmem_options *ctx = fc->fs_private;
	struct fs_parse_result result;
	unsigned long long size;
	char *rest;
	int opt;

	opt = fs_parse(fc, shmem_fs_parameters, param, &result);
	if (opt < 0)
		return opt;

	switch (opt) {
	case Opt_size:
		size = memparse(param->string, &rest);
		if (*rest == '%') {
			size <<= PAGE_SHIFT;
			size *= totalram_pages();
			do_div(size, 100);
			rest++;
		}
		if (*rest)
			goto bad_value;
		ctx->blocks = DIV_ROUND_UP(size, PAGE_SIZE);
		ctx->seen |= SHMEM_SEEN_BLOCKS;
		break;
	case Opt_nr_blocks:
		ctx->blocks = memparse(param->string, &rest);
		if (*rest)
			goto bad_value;
		ctx->seen |= SHMEM_SEEN_BLOCKS;
		break;
	case Opt_nr_inodes:
		ctx->inodes = memparse(param->string, &rest);
		if (*rest)
			goto bad_value;
		ctx->seen |= SHMEM_SEEN_INODES;
		break;
	case Opt_mode:
		ctx->mode = result.uint_32 & 07777;
		break;
	case Opt_uid:
		ctx->uid = make_kuid(current_user_ns(), result.uint_32);
		if (!uid_valid(ctx->uid))
			goto bad_value;
		break;
	case Opt_gid:
		ctx->gid = make_kgid(current_user_ns(), result.uint_32);
		if (!gid_valid(ctx->gid))
			goto bad_value;
		break;
	case Opt_huge:
		ctx->huge = result.uint_32;
		if (ctx->huge != SHMEM_HUGE_NEVER &&
		    !(IS_ENABLED(CONFIG_TRANSPARENT_HUGE_PAGECACHE) &&
		      has_transparent_hugepage()))
			goto unsupported_parameter;
		ctx->seen |= SHMEM_SEEN_HUGE;
		break;
	case Opt_mpol:
		if (IS_ENABLED(CONFIG_NUMA)) {
			mpol_put(ctx->mpol);
			ctx->mpol = NULL;
			if (mpol_parse_str(param->string, &ctx->mpol))
				goto bad_value;
			break;
		}
		goto unsupported_parameter;
	}
	return 0;

unsupported_parameter:
	return invalfc(fc, "Unsupported parameter '%s'", param->key);
bad_value:
	return invalfc(fc, "Bad value for '%s'", param->key);
}

static int shmem_parse_options(struct fs_context *fc, void *data)
{
	char *options = data;

	if (options) {
		int err = security_sb_eat_lsm_opts(options, &fc->security);
		if (err)
			return err;
	}

	while (options != NULL) {
		char *this_char = options;
		for (;;) {
			/*
			 * NUL-terminate this option: unfortunately,
			 * mount options form a comma-separated list,
			 * but mpol's nodelist may also contain commas.
			 */
			options = strchr(options, ',');
			if (options == NULL)
				break;
			options++;
			if (!isdigit(*options)) {
				options[-1] = '\0';
				break;
			}
		}
		if (*this_char) {
			char *value = strchr(this_char,'=');
			size_t len = 0;
			int err;

			if (value) {
				*value++ = '\0';
				len = strlen(value);
			}
			err = vfs_parse_fs_string(fc, this_char, value, len);
			if (err < 0)
				return err;
		}
	}
	return 0;
}

/*
 * Reconfigure a shmem filesystem.
 *
 * Note that we disallow change from limited->unlimited blocks/inodes while any
 * are in use; but we must separately disallow unlimited->limited, because in
 * that case we have no record of how much is already in use.
 */
static int shmem_reconfigure(struct fs_context *fc)
{
	struct shmem_options *ctx = fc->fs_private;
	struct shmem_sb_info *sbinfo = SHMEM_SB(fc->root->d_sb);
	unsigned long inodes;
	const char *err;

	spin_lock(&sbinfo->stat_lock);
	inodes = sbinfo->max_inodes - sbinfo->free_inodes;
	if ((ctx->seen & SHMEM_SEEN_BLOCKS) && ctx->blocks) {
		if (!sbinfo->max_blocks) {
			err = "Cannot retroactively limit size";
			goto out;
		}
		if (percpu_counter_compare(&sbinfo->used_blocks,
					   ctx->blocks) > 0) {
			err = "Too small a size for current use";
			goto out;
		}
	}
	if ((ctx->seen & SHMEM_SEEN_INODES) && ctx->inodes) {
		if (!sbinfo->max_inodes) {
			err = "Cannot retroactively limit inodes";
			goto out;
		}
		if (ctx->inodes < inodes) {
			err = "Too few inodes for current use";
			goto out;
		}
	}

	if (ctx->seen & SHMEM_SEEN_HUGE)
		sbinfo->huge = ctx->huge;
	if (ctx->seen & SHMEM_SEEN_BLOCKS)
		sbinfo->max_blocks  = ctx->blocks;
	if (ctx->seen & SHMEM_SEEN_INODES) {
		sbinfo->max_inodes  = ctx->inodes;
		sbinfo->free_inodes = ctx->inodes - inodes;
	}

	/*
	 * Preserve previous mempolicy unless mpol remount option was specified.
	 */
	if (ctx->mpol) {
		mpol_put(sbinfo->mpol);
		sbinfo->mpol = ctx->mpol;	/* transfers initial ref */
		ctx->mpol = NULL;
	}
	spin_unlock(&sbinfo->stat_lock);
	return 0;
out:
	spin_unlock(&sbinfo->stat_lock);
	return invalfc(fc, "%s", err);
}

static int shmem_show_options(struct seq_file *seq, struct dentry *root)
{
	struct shmem_sb_info *sbinfo = SHMEM_SB(root->d_sb);

	if (sbinfo->max_blocks != shmem_default_max_blocks())
		seq_printf(seq, ",size=%luk",
			sbinfo->max_blocks << (PAGE_SHIFT - 10));
	if (sbinfo->max_inodes != shmem_default_max_inodes())
		seq_printf(seq, ",nr_inodes=%lu", sbinfo->max_inodes);
	if (sbinfo->mode != (0777 | S_ISVTX))
		seq_printf(seq, ",mode=%03ho", sbinfo->mode);
	if (!uid_eq(sbinfo->uid, GLOBAL_ROOT_UID))
		seq_printf(seq, ",uid=%u",
				from_kuid_munged(&init_user_ns, sbinfo->uid));
	if (!gid_eq(sbinfo->gid, GLOBAL_ROOT_GID))
		seq_printf(seq, ",gid=%u",
				from_kgid_munged(&init_user_ns, sbinfo->gid));
#ifdef CONFIG_TRANSPARENT_HUGE_PAGECACHE
	/* Rightly or wrongly, show huge mount option unmasked by shmem_huge */
	if (sbinfo->huge)
		seq_printf(seq, ",huge=%s", shmem_format_huge(sbinfo->huge));
#endif
	shmem_show_mpol(seq, sbinfo->mpol);
	return 0;
}

#endif /* CONFIG_TMPFS */

static void shmem_put_super(struct super_block *sb)
{
	struct shmem_sb_info *sbinfo = SHMEM_SB(sb);

	percpu_counter_destroy(&sbinfo->used_blocks);
	mpol_put(sbinfo->mpol);
	kfree(sbinfo);
	sb->s_fs_info = NULL;
}

static int shmem_fill_super(struct super_block *sb, struct fs_context *fc)
{
	struct shmem_options *ctx = fc->fs_private;
	struct inode *inode;
	struct shmem_sb_info *sbinfo;
	int err = -ENOMEM;

	/* Round up to L1_CACHE_BYTES to resist false sharing */
	sbinfo = kzalloc(max((int)sizeof(struct shmem_sb_info),
				L1_CACHE_BYTES), GFP_KERNEL);
	if (!sbinfo)
		return -ENOMEM;

	sb->s_fs_info = sbinfo;

#ifdef CONFIG_TMPFS
	/*
	 * Per default we only allow half of the physical ram per
	 * tmpfs instance, limiting inodes to one per page of lowmem;
	 * but the internal instance is left unlimited.
	 */
	if (!(sb->s_flags & SB_KERNMOUNT)) {
		if (!(ctx->seen & SHMEM_SEEN_BLOCKS))
			ctx->blocks = shmem_default_max_blocks();
		if (!(ctx->seen & SHMEM_SEEN_INODES))
			ctx->inodes = shmem_default_max_inodes();
	} else {
		sb->s_flags |= SB_NOUSER;
	}
	sb->s_export_op = &shmem_export_ops;
	sb->s_flags |= SB_NOSEC;
#else
	sb->s_flags |= SB_NOUSER;
#endif
	sbinfo->max_blocks = ctx->blocks;
	sbinfo->free_inodes = sbinfo->max_inodes = ctx->inodes;
	sbinfo->uid = ctx->uid;
	sbinfo->gid = ctx->gid;
	sbinfo->mode = ctx->mode;
	sbinfo->huge = ctx->huge;
	sbinfo->mpol = ctx->mpol;
	ctx->mpol = NULL;

	spin_lock_init(&sbinfo->stat_lock);
	if (percpu_counter_init(&sbinfo->used_blocks, 0, GFP_KERNEL))
		goto failed;
	spin_lock_init(&sbinfo->shrinklist_lock);
	INIT_LIST_HEAD(&sbinfo->shrinklist);

	sb->s_maxbytes = MAX_LFS_FILESIZE;
	sb->s_blocksize = PAGE_SIZE;
	sb->s_blocksize_bits = PAGE_SHIFT;
	sb->s_magic = TMPFS_MAGIC;
	sb->s_op = &shmem_ops;
	sb->s_time_gran = 1;
#ifdef CONFIG_TMPFS_XATTR
	sb->s_xattr = shmem_xattr_handlers;
#endif
#ifdef CONFIG_TMPFS_POSIX_ACL
	sb->s_flags |= SB_POSIXACL;
#endif
	uuid_gen(&sb->s_uuid);

	inode = shmem_get_inode(sb, NULL, S_IFDIR | sbinfo->mode, 0, VM_NORESERVE);
	if (!inode)
		goto failed;
	inode->i_uid = sbinfo->uid;
	inode->i_gid = sbinfo->gid;
	sb->s_root = d_make_root(inode);
	if (!sb->s_root)
		goto failed;
	return 0;

failed:
	shmem_put_super(sb);
	return err;
}

static int shmem_get_tree(struct fs_context *fc)
{
	return get_tree_nodev(fc, shmem_fill_super);
}

static void shmem_free_fc(struct fs_context *fc)
{
	struct shmem_options *ctx = fc->fs_private;

	if (ctx) {
		mpol_put(ctx->mpol);
		kfree(ctx);
	}
}

static const struct fs_context_operations shmem_fs_context_ops = {
	.free			= shmem_free_fc,
	.get_tree		= shmem_get_tree,
#ifdef CONFIG_TMPFS
	.parse_monolithic	= shmem_parse_options,
	.parse_param		= shmem_parse_one,
	.reconfigure		= shmem_reconfigure,
#endif
};

static struct kmem_cache *shmem_inode_cachep;

static struct inode *shmem_alloc_inode(struct super_block *sb)
{
	struct shmem_inode_info *info;
	info = kmem_cache_alloc(shmem_inode_cachep, GFP_KERNEL);
	if (!info)
		return NULL;
	return &info->vfs_inode;
}

static void shmem_free_in_core_inode(struct inode *inode)
{
	if (S_ISLNK(inode->i_mode))
		kfree(inode->i_link);
	kmem_cache_free(shmem_inode_cachep, SHMEM_I(inode));
}

static void shmem_destroy_inode(struct inode *inode)
{
	if (S_ISREG(inode->i_mode))
		mpol_free_shared_policy(&SHMEM_I(inode)->policy);
}

static void shmem_init_inode(void *foo)
{
	struct shmem_inode_info *info = foo;
	inode_init_once(&info->vfs_inode);
}

static void shmem_init_inodecache(void)
{
	shmem_inode_cachep = kmem_cache_create("shmem_inode_cache",
				sizeof(struct shmem_inode_info),
				0, SLAB_PANIC|SLAB_ACCOUNT, shmem_init_inode);
}

static void shmem_destroy_inodecache(void)
{
	kmem_cache_destroy(shmem_inode_cachep);
}

static const struct address_space_operations shmem_aops = {
	.writepage	= shmem_writepage,
	.set_page_dirty	= __set_page_dirty_no_writeback,
#ifdef CONFIG_TMPFS
	.write_begin	= shmem_write_begin,
	.write_end	= shmem_write_end,
#endif
#ifdef CONFIG_MIGRATION
	.migratepage	= migrate_page,
#endif
	.error_remove_page = generic_error_remove_page,
};

static const struct file_operations shmem_file_operations = {
	.mmap		= shmem_mmap,
	.get_unmapped_area = shmem_get_unmapped_area,
#ifdef CONFIG_TMPFS
	.llseek		= shmem_file_llseek,
	.read_iter	= shmem_file_read_iter,
	.write_iter	= generic_file_write_iter,
	.fsync		= noop_fsync,
	.splice_read	= generic_file_splice_read,
	.splice_write	= iter_file_splice_write,
	.fallocate	= shmem_fallocate,
#endif
};

static const struct inode_operations shmem_inode_operations = {
	.getattr	= shmem_getattr,
	.setattr	= shmem_setattr,
#ifdef CONFIG_TMPFS_XATTR
	.listxattr	= shmem_listxattr,
	.set_acl	= simple_set_acl,
#endif
};

static const struct inode_operations shmem_dir_inode_operations = {
#ifdef CONFIG_TMPFS
	.create		= shmem_create,
	.lookup		= simple_lookup,
	.link		= shmem_link,
	.unlink		= shmem_unlink,
	.symlink	= shmem_symlink,
	.mkdir		= shmem_mkdir,
	.rmdir		= shmem_rmdir,
	.mknod		= shmem_mknod,
	.rename		= shmem_rename2,
	.tmpfile	= shmem_tmpfile,
#endif
#ifdef CONFIG_TMPFS_XATTR
	.listxattr	= shmem_listxattr,
#endif
#ifdef CONFIG_TMPFS_POSIX_ACL
	.setattr	= shmem_setattr,
	.set_acl	= simple_set_acl,
#endif
};

static const struct inode_operations shmem_special_inode_operations = {
#ifdef CONFIG_TMPFS_XATTR
	.listxattr	= shmem_listxattr,
#endif
#ifdef CONFIG_TMPFS_POSIX_ACL
	.setattr	= shmem_setattr,
	.set_acl	= simple_set_acl,
#endif
};

static const struct super_operations shmem_ops = {
	.alloc_inode	= shmem_alloc_inode,
	.free_inode	= shmem_free_in_core_inode,
	.destroy_inode	= shmem_destroy_inode,
#ifdef CONFIG_TMPFS
	.statfs		= shmem_statfs,
	.show_options	= shmem_show_options,
#endif
	.evict_inode	= shmem_evict_inode,
	.drop_inode	= generic_delete_inode,
	.put_super	= shmem_put_super,
#ifdef CONFIG_TRANSPARENT_HUGE_PAGECACHE
	.nr_cached_objects	= shmem_unused_huge_count,
	.free_cached_objects	= shmem_unused_huge_scan,
#endif
};

static const struct vm_operations_struct shmem_vm_ops = {
	.fault		= shmem_fault,
	.map_pages	= filemap_map_pages,
#ifdef CONFIG_NUMA
	.set_policy     = shmem_set_policy,
	.get_policy     = shmem_get_policy,
#endif
};

int shmem_init_fs_context(struct fs_context *fc)
{
	struct shmem_options *ctx;

	ctx = kzalloc(sizeof(struct shmem_options), GFP_KERNEL);
	if (!ctx)
		return -ENOMEM;

	ctx->mode = 0777 | S_ISVTX;
	ctx->uid = current_fsuid();
	ctx->gid = current_fsgid();

	fc->fs_private = ctx;
	fc->ops = &shmem_fs_context_ops;
	return 0;
}

static struct file_system_type shmem_fs_type = {
	.owner		= THIS_MODULE,
	.name		= "tmpfs",
	.init_fs_context = shmem_init_fs_context,
#ifdef CONFIG_TMPFS
	.parameters	= shmem_fs_parameters,
#endif
	.kill_sb	= kill_litter_super,
	.fs_flags	= FS_USERNS_MOUNT,
};

int __init shmem_init(void)
{
	int error;

	shmem_init_inodecache();

	error = register_filesystem(&shmem_fs_type);
	if (error) {
		pr_err("Could not register tmpfs\n");
		goto out2;
	}

	shm_mnt = kern_mount(&shmem_fs_type);
	if (IS_ERR(shm_mnt)) {
		error = PTR_ERR(shm_mnt);
		pr_err("Could not kern_mount tmpfs\n");
		goto out1;
	}

#ifdef CONFIG_TRANSPARENT_HUGE_PAGECACHE
	if (has_transparent_hugepage() && shmem_huge > SHMEM_HUGE_DENY)
		SHMEM_SB(shm_mnt->mnt_sb)->huge = shmem_huge;
	else
		shmem_huge = 0; /* just in case it was patched */
#endif
	return 0;

out1:
	unregister_filesystem(&shmem_fs_type);
out2:
	shmem_destroy_inodecache();
	shm_mnt = ERR_PTR(error);
	return error;
}

#if defined(CONFIG_TRANSPARENT_HUGE_PAGECACHE) && defined(CONFIG_SYSFS)
static ssize_t shmem_enabled_show(struct kobject *kobj,
		struct kobj_attribute *attr, char *buf)
{
	static const int values[] = {
		SHMEM_HUGE_ALWAYS,
		SHMEM_HUGE_WITHIN_SIZE,
		SHMEM_HUGE_ADVISE,
		SHMEM_HUGE_NEVER,
		SHMEM_HUGE_DENY,
		SHMEM_HUGE_FORCE,
	};
	int i, count;

	for (i = 0, count = 0; i < ARRAY_SIZE(values); i++) {
		const char *fmt = shmem_huge == values[i] ? "[%s] " : "%s ";

		count += sprintf(buf + count, fmt,
				shmem_format_huge(values[i]));
	}
	buf[count - 1] = '\n';
	return count;
}

static ssize_t shmem_enabled_store(struct kobject *kobj,
		struct kobj_attribute *attr, const char *buf, size_t count)
{
	char tmp[16];
	int huge;

	if (count + 1 > sizeof(tmp))
		return -EINVAL;
	memcpy(tmp, buf, count);
	tmp[count] = '\0';
	if (count && tmp[count - 1] == '\n')
		tmp[count - 1] = '\0';

	huge = shmem_parse_huge(tmp);
	if (huge == -EINVAL)
		return -EINVAL;
	if (!has_transparent_hugepage() &&
			huge != SHMEM_HUGE_NEVER && huge != SHMEM_HUGE_DENY)
		return -EINVAL;

	shmem_huge = huge;
	if (shmem_huge > SHMEM_HUGE_DENY)
		SHMEM_SB(shm_mnt->mnt_sb)->huge = shmem_huge;
	return count;
}

struct kobj_attribute shmem_enabled_attr =
	__ATTR(shmem_enabled, 0644, shmem_enabled_show, shmem_enabled_store);
#endif /* CONFIG_TRANSPARENT_HUGE_PAGECACHE && CONFIG_SYSFS */

#ifdef CONFIG_TRANSPARENT_HUGE_PAGECACHE
bool shmem_huge_enabled(struct vm_area_struct *vma)
{
	struct inode *inode = file_inode(vma->vm_file);
	struct shmem_sb_info *sbinfo = SHMEM_SB(inode->i_sb);
	loff_t i_size;
	pgoff_t off;

	if ((vma->vm_flags & VM_NOHUGEPAGE) ||
	    test_bit(MMF_DISABLE_THP, &vma->vm_mm->flags))
		return false;
	if (shmem_huge == SHMEM_HUGE_FORCE)
		return true;
	if (shmem_huge == SHMEM_HUGE_DENY)
		return false;
	switch (sbinfo->huge) {
		case SHMEM_HUGE_NEVER:
			return false;
		case SHMEM_HUGE_ALWAYS:
			return true;
		case SHMEM_HUGE_WITHIN_SIZE:
			off = round_up(vma->vm_pgoff, HPAGE_PMD_NR);
			i_size = round_up(i_size_read(inode), PAGE_SIZE);
			if (i_size >= HPAGE_PMD_SIZE &&
					i_size >> PAGE_SHIFT >= off)
				return true;
			/* fall through */
		case SHMEM_HUGE_ADVISE:
			/* TODO: implement fadvise() hints */
			return (vma->vm_flags & VM_HUGEPAGE);
		default:
			VM_BUG_ON(1);
			return false;
	}
}
#endif /* CONFIG_TRANSPARENT_HUGE_PAGECACHE */

#else /* !CONFIG_SHMEM */

/*
 * tiny-shmem: simple shmemfs and tmpfs using ramfs code
 *
 * This is intended for small system where the benefits of the full
 * shmem code (swap-backed and resource-limited) are outweighed by
 * their complexity. On systems without swap this code should be
 * effectively equivalent, but much lighter weight.
 */

static struct file_system_type shmem_fs_type = {
	.name		= "tmpfs",
	.init_fs_context = ramfs_init_fs_context,
	.parameters	= ramfs_fs_parameters,
	.kill_sb	= kill_litter_super,
	.fs_flags	= FS_USERNS_MOUNT,
};

int __init shmem_init(void)
{
	BUG_ON(register_filesystem(&shmem_fs_type) != 0);

	shm_mnt = kern_mount(&shmem_fs_type);
	BUG_ON(IS_ERR(shm_mnt));

	return 0;
}

int shmem_unuse(unsigned int type, bool frontswap,
		unsigned long *fs_pages_to_unuse)
{
	return 0;
}

int shmem_lock(struct file *file, int lock, struct user_struct *user)
{
	return 0;
}

void shmem_unlock_mapping(struct address_space *mapping)
{
}

#ifdef CONFIG_MMU
unsigned long shmem_get_unmapped_area(struct file *file,
				      unsigned long addr, unsigned long len,
				      unsigned long pgoff, unsigned long flags)
{
	return current->mm->get_unmapped_area(file, addr, len, pgoff, flags);
}
#endif

void shmem_truncate_range(struct inode *inode, loff_t lstart, loff_t lend)
{
	truncate_inode_pages_range(inode->i_mapping, lstart, lend);
}
EXPORT_SYMBOL_GPL(shmem_truncate_range);

#define shmem_vm_ops				generic_file_vm_ops
#define shmem_file_operations			ramfs_file_operations
#define shmem_get_inode(sb, dir, mode, dev, flags)	ramfs_get_inode(sb, dir, mode, dev)
#define shmem_acct_size(flags, size)		0
#define shmem_unacct_size(flags, size)		do {} while (0)

#endif /* CONFIG_SHMEM */

/* common code */

static struct file *__shmem_file_setup(struct vfsmount *mnt, const char *name, loff_t size,
				       unsigned long flags, unsigned int i_flags)
{
	struct inode *inode;
	struct file *res;

	if (IS_ERR(mnt))
		return ERR_CAST(mnt);

	if (size < 0 || size > MAX_LFS_FILESIZE)
		return ERR_PTR(-EINVAL);

	if (shmem_acct_size(flags, size))
		return ERR_PTR(-ENOMEM);

	inode = shmem_get_inode(mnt->mnt_sb, NULL, S_IFREG | S_IRWXUGO, 0,
				flags);
	if (unlikely(!inode)) {
		shmem_unacct_size(flags, size);
		return ERR_PTR(-ENOSPC);
	}
	inode->i_flags |= i_flags;
	inode->i_size = size;
	clear_nlink(inode);	/* It is unlinked */
	res = ERR_PTR(ramfs_nommu_expand_for_mapping(inode, size));
	if (!IS_ERR(res))
		res = alloc_file_pseudo(inode, mnt, name, O_RDWR,
				&shmem_file_operations);
	if (IS_ERR(res))
		iput(inode);
	return res;
}

/**
 * shmem_kernel_file_setup - get an unlinked file living in tmpfs which must be
 * 	kernel internal.  There will be NO LSM permission checks against the
 * 	underlying inode.  So users of this interface must do LSM checks at a
 *	higher layer.  The users are the big_key and shm implementations.  LSM
 *	checks are provided at the key or shm level rather than the inode.
 * @name: name for dentry (to be seen in /proc/<pid>/maps
 * @size: size to be set for the file
 * @flags: VM_NORESERVE suppresses pre-accounting of the entire object size
 */
struct file *shmem_kernel_file_setup(const char *name, loff_t size, unsigned long flags)
{
	return __shmem_file_setup(shm_mnt, name, size, flags, S_PRIVATE);
}

/**
 * shmem_file_setup - get an unlinked file living in tmpfs
 * @name: name for dentry (to be seen in /proc/<pid>/maps
 * @size: size to be set for the file
 * @flags: VM_NORESERVE suppresses pre-accounting of the entire object size
 */
struct file *shmem_file_setup(const char *name, loff_t size, unsigned long flags)
{
	return __shmem_file_setup(shm_mnt, name, size, flags, 0);
}
EXPORT_SYMBOL_GPL(shmem_file_setup);

/**
 * shmem_file_setup_with_mnt - get an unlinked file living in tmpfs
 * @mnt: the tmpfs mount where the file will be created
 * @name: name for dentry (to be seen in /proc/<pid>/maps
 * @size: size to be set for the file
 * @flags: VM_NORESERVE suppresses pre-accounting of the entire object size
 */
struct file *shmem_file_setup_with_mnt(struct vfsmount *mnt, const char *name,
				       loff_t size, unsigned long flags)
{
	return __shmem_file_setup(mnt, name, size, flags, 0);
}
EXPORT_SYMBOL_GPL(shmem_file_setup_with_mnt);

/**
 * shmem_zero_setup - setup a shared anonymous mapping
 * @vma: the vma to be mmapped is prepared by do_mmap_pgoff
 */
int shmem_zero_setup(struct vm_area_struct *vma)
{
	struct file *file;
	loff_t size = vma->vm_end - vma->vm_start;

	/*
	 * Cloning a new file under mmap_sem leads to a lock ordering conflict
	 * between XFS directory reading and selinux: since this file is only
	 * accessible to the user through its mapping, use S_PRIVATE flag to
	 * bypass file security, in the same way as shmem_kernel_file_setup().
	 */
	file = shmem_kernel_file_setup("dev/zero", size, vma->vm_flags);
	if (IS_ERR(file))
		return PTR_ERR(file);

	if (vma->vm_file)
		fput(vma->vm_file);
	vma->vm_file = file;
	vma->vm_ops = &shmem_vm_ops;

	if (IS_ENABLED(CONFIG_TRANSPARENT_HUGE_PAGECACHE) &&
			((vma->vm_start + ~HPAGE_PMD_MASK) & HPAGE_PMD_MASK) <
			(vma->vm_end & HPAGE_PMD_MASK)) {
		khugepaged_enter(vma, vma->vm_flags);
	}

	return 0;
}

/**
 * shmem_read_mapping_page_gfp - read into page cache, using specified page allocation flags.
 * @mapping:	the page's address_space
 * @index:	the page index
 * @gfp:	the page allocator flags to use if allocating
 *
 * This behaves as a tmpfs "read_cache_page_gfp(mapping, index, gfp)",
 * with any new page allocations done using the specified allocation flags.
 * But read_cache_page_gfp() uses the ->readpage() method: which does not
 * suit tmpfs, since it may have pages in swapcache, and needs to find those
 * for itself; although drivers/gpu/drm i915 and ttm rely upon this support.
 *
 * i915_gem_object_get_pages_gtt() mixes __GFP_NORETRY | __GFP_NOWARN in
 * with the mapping_gfp_mask(), to avoid OOMing the machine unnecessarily.
 */
struct page *shmem_read_mapping_page_gfp(struct address_space *mapping,
					 pgoff_t index, gfp_t gfp)
{
#ifdef CONFIG_SHMEM
	struct inode *inode = mapping->host;
	struct page *page;
	int error;

	BUG_ON(mapping->a_ops != &shmem_aops);
	error = shmem_getpage_gfp(inode, index, &page, SGP_CACHE,
				  gfp, NULL, NULL, NULL);
	if (error)
		page = ERR_PTR(error);
	else
		unlock_page(page);
	return page;
#else
	/*
	 * The tiny !SHMEM case uses ramfs without swap
	 */
	return read_cache_page_gfp(mapping, index, gfp);
#endif
}
EXPORT_SYMBOL_GPL(shmem_read_mapping_page_gfp);<|MERGE_RESOLUTION|>--- conflicted
+++ resolved
@@ -3386,11 +3386,6 @@
 	{"always",	SHMEM_HUGE_ALWAYS },
 	{"within_size",	SHMEM_HUGE_WITHIN_SIZE },
 	{"advise",	SHMEM_HUGE_ADVISE },
-<<<<<<< HEAD
-	{"deny",	SHMEM_HUGE_DENY },
-	{"force",	SHMEM_HUGE_FORCE },
-=======
->>>>>>> 2c523b34
 	{}
 };
 
