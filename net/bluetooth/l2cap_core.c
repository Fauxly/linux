--- conflicted
+++ resolved
@@ -1484,12 +1484,9 @@
 
 	BT_DBG("conn %p", conn);
 
-<<<<<<< HEAD
-=======
 	if (hcon->type == ACL_LINK)
 		l2cap_request_info(conn);
 
->>>>>>> 7a0a260a
 	mutex_lock(&conn->chan_lock);
 
 	list_for_each_entry(chan, &conn->chan_l, list) {
@@ -1653,13 +1650,8 @@
 	if (work_pending(&conn->pending_rx_work))
 		cancel_work_sync(&conn->pending_rx_work);
 
-<<<<<<< HEAD
-	if (work_pending(&conn->disconn_work))
-		cancel_work_sync(&conn->disconn_work);
-=======
 	if (work_pending(&conn->id_addr_update_work))
 		cancel_work_sync(&conn->id_addr_update_work);
->>>>>>> 7a0a260a
 
 	l2cap_unregister_all_users(conn);
 
@@ -1693,29 +1685,6 @@
 	l2cap_conn_put(conn);
 }
 
-<<<<<<< HEAD
-static void disconn_work(struct work_struct *work)
-{
-	struct l2cap_conn *conn = container_of(work, struct l2cap_conn,
-					       disconn_work);
-
-	BT_DBG("conn %p", conn);
-
-	l2cap_conn_del(conn->hcon, conn->disconn_err);
-}
-
-void l2cap_conn_shutdown(struct l2cap_conn *conn, int err)
-{
-	struct hci_dev *hdev = conn->hcon->hdev;
-
-	BT_DBG("conn %p err %d", conn, err);
-
-	conn->disconn_err = err;
-	queue_work(hdev->workqueue, &conn->disconn_work);
-}
-
-=======
->>>>>>> 7a0a260a
 static void l2cap_conn_free(struct kref *ref)
 {
 	struct l2cap_conn *conn = container_of(ref, struct l2cap_conn, ref);
@@ -6973,11 +6942,6 @@
 	INIT_LIST_HEAD(&conn->users);
 
 	INIT_DELAYED_WORK(&conn->info_timer, l2cap_info_timeout);
-<<<<<<< HEAD
-
-	INIT_WORK(&conn->disconn_work, disconn_work);
-=======
->>>>>>> 7a0a260a
 
 	skb_queue_head_init(&conn->pending_rx);
 	INIT_WORK(&conn->pending_rx_work, process_pending_rx);
@@ -7237,7 +7201,6 @@
 	if (status) {
 		l2cap_conn_del(hcon, bt_to_errno(status));
 		return;
-<<<<<<< HEAD
 	}
 
 	conn = l2cap_conn_add(hcon);
@@ -7282,52 +7245,6 @@
 		pchan = next;
 	}
 
-=======
-	}
-
-	conn = l2cap_conn_add(hcon);
-	if (!conn)
-		return;
-
-	dst_type = bdaddr_type(hcon, hcon->dst_type);
-
-	/* If device is blocked, do not create channels for it */
-	if (hci_bdaddr_list_lookup(&hdev->blacklist, &hcon->dst, dst_type))
-		return;
-
-	/* Find fixed channels and notify them of the new connection. We
-	 * use multiple individual lookups, continuing each time where
-	 * we left off, because the list lock would prevent calling the
-	 * potentially sleeping l2cap_chan_lock() function.
-	 */
-	pchan = l2cap_global_fixed_chan(NULL, &hdev->bdaddr, hcon->type);
-	while (pchan) {
-		struct l2cap_chan *chan, *next;
-
-		/* Client fixed channels should override server ones */
-		if (__l2cap_get_chan_by_dcid(conn, pchan->scid))
-			goto next;
-
-		l2cap_chan_lock(pchan);
-		chan = pchan->ops->new_connection(pchan);
-		if (chan) {
-			bacpy(&chan->src, &hcon->src);
-			bacpy(&chan->dst, &hcon->dst);
-			chan->src_type = bdaddr_type(hcon, hcon->src_type);
-			chan->dst_type = dst_type;
-
-			__l2cap_chan_add(conn, chan);
-		}
-
-		l2cap_chan_unlock(pchan);
-next:
-		next = l2cap_global_fixed_chan(pchan, &hdev->bdaddr,
-					       hcon->type);
-		l2cap_chan_put(pchan);
-		pchan = next;
-	}
-
->>>>>>> 7a0a260a
 	l2cap_conn_ready(conn);
 }
 
