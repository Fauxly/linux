// SPDX-License-Identifier: GPL-2.0-only
/*
 * rt5640.c  --  RT5640/RT5639 ALSA SoC audio codec driver
 *
 * Copyright 2011 Realtek Semiconductor Corp.
 * Author: Johnny Hsu <johnnyhsu@realtek.com>
 * Copyright (c) 2013, NVIDIA CORPORATION.  All rights reserved.
 */

#include <linux/module.h>
#include <linux/moduleparam.h>
#include <linux/init.h>
#include <linux/delay.h>
#include <linux/pm.h>
#include <linux/gpio.h>
#include <linux/i2c.h>
#include <linux/regmap.h>
#include <linux/of.h>
#include <linux/of_gpio.h>
#include <linux/platform_device.h>
#include <linux/spi/spi.h>
#include <linux/acpi.h>
#include <sound/core.h>
#include <sound/jack.h>
#include <sound/pcm.h>
#include <sound/pcm_params.h>
#include <sound/soc.h>
#include <sound/soc-dapm.h>
#include <sound/initval.h>
#include <sound/tlv.h>

#include "rl6231.h"
#include "rt5640.h"

#define RT5640_DEVICE_ID 0x6231

#define RT5640_PR_RANGE_BASE (0xff + 1)
#define RT5640_PR_SPACING 0x100

#define RT5640_PR_BASE (RT5640_PR_RANGE_BASE + (0 * RT5640_PR_SPACING))

static const struct regmap_range_cfg rt5640_ranges[] = {
	{ .name = "PR", .range_min = RT5640_PR_BASE,
	  .range_max = RT5640_PR_BASE + 0xb4,
	  .selector_reg = RT5640_PRIV_INDEX,
	  .selector_mask = 0xff,
	  .selector_shift = 0x0,
	  .window_start = RT5640_PRIV_DATA,
	  .window_len = 0x1, },
};

static const struct reg_sequence init_list[] = {
	{RT5640_PR_BASE + 0x3d,	0x3600},
	{RT5640_PR_BASE + 0x12,	0x0aa8},
	{RT5640_PR_BASE + 0x14,	0x0aaa},
	{RT5640_PR_BASE + 0x20,	0x6110},
	{RT5640_PR_BASE + 0x21,	0xe0e0},
	{RT5640_PR_BASE + 0x23,	0x1804},
};

static const struct reg_default rt5640_reg[] = {
	{ 0x00, 0x000e },
	{ 0x01, 0xc8c8 },
	{ 0x02, 0xc8c8 },
	{ 0x03, 0xc8c8 },
	{ 0x04, 0x8000 },
	{ 0x0d, 0x0000 },
	{ 0x0e, 0x0000 },
	{ 0x0f, 0x0808 },
	{ 0x19, 0xafaf },
	{ 0x1a, 0xafaf },
	{ 0x1b, 0x0000 },
	{ 0x1c, 0x2f2f },
	{ 0x1d, 0x2f2f },
	{ 0x1e, 0x0000 },
	{ 0x27, 0x7060 },
	{ 0x28, 0x7070 },
	{ 0x29, 0x8080 },
	{ 0x2a, 0x5454 },
	{ 0x2b, 0x5454 },
	{ 0x2c, 0xaa00 },
	{ 0x2d, 0x0000 },
	{ 0x2e, 0xa000 },
	{ 0x2f, 0x0000 },
	{ 0x3b, 0x0000 },
	{ 0x3c, 0x007f },
	{ 0x3d, 0x0000 },
	{ 0x3e, 0x007f },
	{ 0x45, 0xe000 },
	{ 0x46, 0x003e },
	{ 0x47, 0x003e },
	{ 0x48, 0xf800 },
	{ 0x49, 0x3800 },
	{ 0x4a, 0x0004 },
	{ 0x4c, 0xfc00 },
	{ 0x4d, 0x0000 },
	{ 0x4f, 0x01ff },
	{ 0x50, 0x0000 },
	{ 0x51, 0x0000 },
	{ 0x52, 0x01ff },
	{ 0x53, 0xf000 },
	{ 0x61, 0x0000 },
	{ 0x62, 0x0000 },
	{ 0x63, 0x00c0 },
	{ 0x64, 0x0000 },
	{ 0x65, 0x0000 },
	{ 0x66, 0x0000 },
	{ 0x6a, 0x0000 },
	{ 0x6c, 0x0000 },
	{ 0x70, 0x8000 },
	{ 0x71, 0x8000 },
	{ 0x72, 0x8000 },
	{ 0x73, 0x1114 },
	{ 0x74, 0x0c00 },
	{ 0x75, 0x1d00 },
	{ 0x80, 0x0000 },
	{ 0x81, 0x0000 },
	{ 0x82, 0x0000 },
	{ 0x83, 0x0000 },
	{ 0x84, 0x0000 },
	{ 0x85, 0x0008 },
	{ 0x89, 0x0000 },
	{ 0x8a, 0x0000 },
	{ 0x8b, 0x0600 },
	{ 0x8c, 0x0228 },
	{ 0x8d, 0xa000 },
	{ 0x8e, 0x0004 },
	{ 0x8f, 0x1100 },
	{ 0x90, 0x0646 },
	{ 0x91, 0x0c00 },
	{ 0x92, 0x0000 },
	{ 0x93, 0x3000 },
	{ 0xb0, 0x2080 },
	{ 0xb1, 0x0000 },
	{ 0xb4, 0x2206 },
	{ 0xb5, 0x1f00 },
	{ 0xb6, 0x0000 },
	{ 0xb8, 0x034b },
	{ 0xb9, 0x0066 },
	{ 0xba, 0x000b },
	{ 0xbb, 0x0000 },
	{ 0xbc, 0x0000 },
	{ 0xbd, 0x0000 },
	{ 0xbe, 0x0000 },
	{ 0xbf, 0x0000 },
	{ 0xc0, 0x0400 },
	{ 0xc2, 0x0000 },
	{ 0xc4, 0x0000 },
	{ 0xc5, 0x0000 },
	{ 0xc6, 0x2000 },
	{ 0xc8, 0x0000 },
	{ 0xc9, 0x0000 },
	{ 0xca, 0x0000 },
	{ 0xcb, 0x0000 },
	{ 0xcc, 0x0000 },
	{ 0xcf, 0x0013 },
	{ 0xd0, 0x0680 },
	{ 0xd1, 0x1c17 },
	{ 0xd2, 0x8c00 },
	{ 0xd3, 0xaa20 },
	{ 0xd6, 0x0400 },
	{ 0xd9, 0x0809 },
	{ 0xfe, 0x10ec },
	{ 0xff, 0x6231 },
};

static int rt5640_reset(struct snd_soc_component *component)
{
	return snd_soc_component_write(component, RT5640_RESET, 0);
}

static bool rt5640_volatile_register(struct device *dev, unsigned int reg)
{
	int i;

	for (i = 0; i < ARRAY_SIZE(rt5640_ranges); i++)
		if ((reg >= rt5640_ranges[i].window_start &&
		     reg <= rt5640_ranges[i].window_start +
		     rt5640_ranges[i].window_len) ||
		    (reg >= rt5640_ranges[i].range_min &&
		     reg <= rt5640_ranges[i].range_max))
			return true;

	switch (reg) {
	case RT5640_RESET:
	case RT5640_ASRC_5:
	case RT5640_EQ_CTRL1:
	case RT5640_DRC_AGC_1:
	case RT5640_ANC_CTRL1:
	case RT5640_IRQ_CTRL2:
	case RT5640_INT_IRQ_ST:
	case RT5640_DSP_CTRL2:
	case RT5640_DSP_CTRL3:
	case RT5640_PRIV_INDEX:
	case RT5640_PRIV_DATA:
	case RT5640_PGM_REG_ARR1:
	case RT5640_PGM_REG_ARR3:
	case RT5640_DUMMY2:
	case RT5640_VENDOR_ID:
	case RT5640_VENDOR_ID1:
	case RT5640_VENDOR_ID2:
		return true;
	default:
		return false;
	}
}

static bool rt5640_readable_register(struct device *dev, unsigned int reg)
{
	int i;

	for (i = 0; i < ARRAY_SIZE(rt5640_ranges); i++)
		if ((reg >= rt5640_ranges[i].window_start &&
		     reg <= rt5640_ranges[i].window_start +
		     rt5640_ranges[i].window_len) ||
		    (reg >= rt5640_ranges[i].range_min &&
		     reg <= rt5640_ranges[i].range_max))
			return true;

	switch (reg) {
	case RT5640_RESET:
	case RT5640_SPK_VOL:
	case RT5640_HP_VOL:
	case RT5640_OUTPUT:
	case RT5640_MONO_OUT:
	case RT5640_IN1_IN2:
	case RT5640_IN3_IN4:
	case RT5640_INL_INR_VOL:
	case RT5640_DAC1_DIG_VOL:
	case RT5640_DAC2_DIG_VOL:
	case RT5640_DAC2_CTRL:
	case RT5640_ADC_DIG_VOL:
	case RT5640_ADC_DATA:
	case RT5640_ADC_BST_VOL:
	case RT5640_STO_ADC_MIXER:
	case RT5640_MONO_ADC_MIXER:
	case RT5640_AD_DA_MIXER:
	case RT5640_STO_DAC_MIXER:
	case RT5640_MONO_DAC_MIXER:
	case RT5640_DIG_MIXER:
	case RT5640_DSP_PATH1:
	case RT5640_DSP_PATH2:
	case RT5640_DIG_INF_DATA:
	case RT5640_REC_L1_MIXER:
	case RT5640_REC_L2_MIXER:
	case RT5640_REC_R1_MIXER:
	case RT5640_REC_R2_MIXER:
	case RT5640_HPO_MIXER:
	case RT5640_SPK_L_MIXER:
	case RT5640_SPK_R_MIXER:
	case RT5640_SPO_L_MIXER:
	case RT5640_SPO_R_MIXER:
	case RT5640_SPO_CLSD_RATIO:
	case RT5640_MONO_MIXER:
	case RT5640_OUT_L1_MIXER:
	case RT5640_OUT_L2_MIXER:
	case RT5640_OUT_L3_MIXER:
	case RT5640_OUT_R1_MIXER:
	case RT5640_OUT_R2_MIXER:
	case RT5640_OUT_R3_MIXER:
	case RT5640_LOUT_MIXER:
	case RT5640_PWR_DIG1:
	case RT5640_PWR_DIG2:
	case RT5640_PWR_ANLG1:
	case RT5640_PWR_ANLG2:
	case RT5640_PWR_MIXER:
	case RT5640_PWR_VOL:
	case RT5640_PRIV_INDEX:
	case RT5640_PRIV_DATA:
	case RT5640_I2S1_SDP:
	case RT5640_I2S2_SDP:
	case RT5640_ADDA_CLK1:
	case RT5640_ADDA_CLK2:
	case RT5640_DMIC:
	case RT5640_GLB_CLK:
	case RT5640_PLL_CTRL1:
	case RT5640_PLL_CTRL2:
	case RT5640_ASRC_1:
	case RT5640_ASRC_2:
	case RT5640_ASRC_3:
	case RT5640_ASRC_4:
	case RT5640_ASRC_5:
	case RT5640_HP_OVCD:
	case RT5640_CLS_D_OVCD:
	case RT5640_CLS_D_OUT:
	case RT5640_DEPOP_M1:
	case RT5640_DEPOP_M2:
	case RT5640_DEPOP_M3:
	case RT5640_CHARGE_PUMP:
	case RT5640_PV_DET_SPK_G:
	case RT5640_MICBIAS:
	case RT5640_EQ_CTRL1:
	case RT5640_EQ_CTRL2:
	case RT5640_WIND_FILTER:
	case RT5640_DRC_AGC_1:
	case RT5640_DRC_AGC_2:
	case RT5640_DRC_AGC_3:
	case RT5640_SVOL_ZC:
	case RT5640_ANC_CTRL1:
	case RT5640_ANC_CTRL2:
	case RT5640_ANC_CTRL3:
	case RT5640_JD_CTRL:
	case RT5640_ANC_JD:
	case RT5640_IRQ_CTRL1:
	case RT5640_IRQ_CTRL2:
	case RT5640_INT_IRQ_ST:
	case RT5640_GPIO_CTRL1:
	case RT5640_GPIO_CTRL2:
	case RT5640_GPIO_CTRL3:
	case RT5640_DSP_CTRL1:
	case RT5640_DSP_CTRL2:
	case RT5640_DSP_CTRL3:
	case RT5640_DSP_CTRL4:
	case RT5640_PGM_REG_ARR1:
	case RT5640_PGM_REG_ARR2:
	case RT5640_PGM_REG_ARR3:
	case RT5640_PGM_REG_ARR4:
	case RT5640_PGM_REG_ARR5:
	case RT5640_SCB_FUNC:
	case RT5640_SCB_CTRL:
	case RT5640_BASE_BACK:
	case RT5640_MP3_PLUS1:
	case RT5640_MP3_PLUS2:
	case RT5640_3D_HP:
	case RT5640_ADJ_HPF:
	case RT5640_HP_CALIB_AMP_DET:
	case RT5640_HP_CALIB2:
	case RT5640_SV_ZCD1:
	case RT5640_SV_ZCD2:
	case RT5640_DUMMY1:
	case RT5640_DUMMY2:
	case RT5640_DUMMY3:
	case RT5640_VENDOR_ID:
	case RT5640_VENDOR_ID1:
	case RT5640_VENDOR_ID2:
		return true;
	default:
		return false;
	}
}

static const DECLARE_TLV_DB_SCALE(out_vol_tlv, -4650, 150, 0);
static const DECLARE_TLV_DB_MINMAX(dac_vol_tlv, -6562, 0);
static const DECLARE_TLV_DB_SCALE(in_vol_tlv, -3450, 150, 0);
static const DECLARE_TLV_DB_MINMAX(adc_vol_tlv, -1762, 3000);
static const DECLARE_TLV_DB_SCALE(adc_bst_tlv, 0, 1200, 0);

/* {0, +20, +24, +30, +35, +40, +44, +50, +52} dB */
static const DECLARE_TLV_DB_RANGE(bst_tlv,
	0, 0, TLV_DB_SCALE_ITEM(0, 0, 0),
	1, 1, TLV_DB_SCALE_ITEM(2000, 0, 0),
	2, 2, TLV_DB_SCALE_ITEM(2400, 0, 0),
	3, 5, TLV_DB_SCALE_ITEM(3000, 500, 0),
	6, 6, TLV_DB_SCALE_ITEM(4400, 0, 0),
	7, 7, TLV_DB_SCALE_ITEM(5000, 0, 0),
	8, 8, TLV_DB_SCALE_ITEM(5200, 0, 0)
);

/* Interface data select */
static const char * const rt5640_data_select[] = {
	"Normal", "Swap", "left copy to right", "right copy to left"};

static SOC_ENUM_SINGLE_DECL(rt5640_if1_dac_enum, RT5640_DIG_INF_DATA,
			    RT5640_IF1_DAC_SEL_SFT, rt5640_data_select);

static SOC_ENUM_SINGLE_DECL(rt5640_if1_adc_enum, RT5640_DIG_INF_DATA,
			    RT5640_IF1_ADC_SEL_SFT, rt5640_data_select);

static SOC_ENUM_SINGLE_DECL(rt5640_if2_dac_enum, RT5640_DIG_INF_DATA,
			    RT5640_IF2_DAC_SEL_SFT, rt5640_data_select);

static SOC_ENUM_SINGLE_DECL(rt5640_if2_adc_enum, RT5640_DIG_INF_DATA,
			    RT5640_IF2_ADC_SEL_SFT, rt5640_data_select);

/* Class D speaker gain ratio */
static const char * const rt5640_clsd_spk_ratio[] = {"1.66x", "1.83x", "1.94x",
	"2x", "2.11x", "2.22x", "2.33x", "2.44x", "2.55x", "2.66x", "2.77x"};

static SOC_ENUM_SINGLE_DECL(rt5640_clsd_spk_ratio_enum, RT5640_CLS_D_OUT,
			    RT5640_CLSD_RATIO_SFT, rt5640_clsd_spk_ratio);

static const struct snd_kcontrol_new rt5640_snd_controls[] = {
	/* Speaker Output Volume */
	SOC_DOUBLE("Speaker Channel Switch", RT5640_SPK_VOL,
		RT5640_VOL_L_SFT, RT5640_VOL_R_SFT, 1, 1),
	SOC_DOUBLE_TLV("Speaker Playback Volume", RT5640_SPK_VOL,
		RT5640_L_VOL_SFT, RT5640_R_VOL_SFT, 39, 1, out_vol_tlv),
	/* Headphone Output Volume */
	SOC_DOUBLE("HP Channel Switch", RT5640_HP_VOL,
		RT5640_VOL_L_SFT, RT5640_VOL_R_SFT, 1, 1),
	SOC_DOUBLE_TLV("HP Playback Volume", RT5640_HP_VOL,
		RT5640_L_VOL_SFT, RT5640_R_VOL_SFT, 39, 1, out_vol_tlv),
	/* OUTPUT Control */
	SOC_DOUBLE("OUT Playback Switch", RT5640_OUTPUT,
		RT5640_L_MUTE_SFT, RT5640_R_MUTE_SFT, 1, 1),
	SOC_DOUBLE("OUT Channel Switch", RT5640_OUTPUT,
		RT5640_VOL_L_SFT, RT5640_VOL_R_SFT, 1, 1),
	SOC_DOUBLE_TLV("OUT Playback Volume", RT5640_OUTPUT,
		RT5640_L_VOL_SFT, RT5640_R_VOL_SFT, 39, 1, out_vol_tlv),

	/* DAC Digital Volume */
	SOC_DOUBLE("DAC2 Playback Switch", RT5640_DAC2_CTRL,
		RT5640_M_DAC_L2_VOL_SFT, RT5640_M_DAC_R2_VOL_SFT, 1, 1),
	SOC_DOUBLE_TLV("DAC2 Playback Volume", RT5640_DAC2_DIG_VOL,
			RT5640_L_VOL_SFT, RT5640_R_VOL_SFT,
			175, 0, dac_vol_tlv),
	SOC_DOUBLE_TLV("DAC1 Playback Volume", RT5640_DAC1_DIG_VOL,
			RT5640_L_VOL_SFT, RT5640_R_VOL_SFT,
			175, 0, dac_vol_tlv),
	/* IN1/IN2/IN3 Control */
	SOC_SINGLE_TLV("IN1 Boost", RT5640_IN1_IN2,
		RT5640_BST_SFT1, 8, 0, bst_tlv),
	SOC_SINGLE_TLV("IN2 Boost", RT5640_IN3_IN4,
		RT5640_BST_SFT2, 8, 0, bst_tlv),
	SOC_SINGLE_TLV("IN3 Boost", RT5640_IN1_IN2,
		RT5640_BST_SFT2, 8, 0, bst_tlv),

	/* INL/INR Volume Control */
	SOC_DOUBLE_TLV("IN Capture Volume", RT5640_INL_INR_VOL,
			RT5640_INL_VOL_SFT, RT5640_INR_VOL_SFT,
			31, 1, in_vol_tlv),
	/* ADC Digital Volume Control */
	SOC_DOUBLE("ADC Capture Switch", RT5640_ADC_DIG_VOL,
		RT5640_L_MUTE_SFT, RT5640_R_MUTE_SFT, 1, 1),
	SOC_DOUBLE_TLV("ADC Capture Volume", RT5640_ADC_DIG_VOL,
			RT5640_L_VOL_SFT, RT5640_R_VOL_SFT,
			127, 0, adc_vol_tlv),
	SOC_DOUBLE("Mono ADC Capture Switch", RT5640_DUMMY1,
		RT5640_M_MONO_ADC_L_SFT, RT5640_M_MONO_ADC_R_SFT, 1, 1),
	SOC_DOUBLE_TLV("Mono ADC Capture Volume", RT5640_ADC_DATA,
			RT5640_L_VOL_SFT, RT5640_R_VOL_SFT,
			127, 0, adc_vol_tlv),
	/* ADC Boost Volume Control */
	SOC_DOUBLE_TLV("ADC Boost Gain", RT5640_ADC_BST_VOL,
			RT5640_ADC_L_BST_SFT, RT5640_ADC_R_BST_SFT,
			3, 0, adc_bst_tlv),
	/* Class D speaker gain ratio */
	SOC_ENUM("Class D SPK Ratio Control", rt5640_clsd_spk_ratio_enum),

	SOC_ENUM("ADC IF1 Data Switch", rt5640_if1_adc_enum),
	SOC_ENUM("DAC IF1 Data Switch", rt5640_if1_dac_enum),
	SOC_ENUM("ADC IF2 Data Switch", rt5640_if2_adc_enum),
	SOC_ENUM("DAC IF2 Data Switch", rt5640_if2_dac_enum),
};

static const struct snd_kcontrol_new rt5640_specific_snd_controls[] = {
	/* MONO Output Control */
	SOC_SINGLE("Mono Playback Switch", RT5640_MONO_OUT, RT5640_L_MUTE_SFT,
		1, 1),
};

/**
 * set_dmic_clk - Set parameter of dmic.
 *
 * @w: DAPM widget.
 * @kcontrol: The kcontrol of this widget.
 * @event: Event id.
 *
 */
static int set_dmic_clk(struct snd_soc_dapm_widget *w,
	struct snd_kcontrol *kcontrol, int event)
{
	struct snd_soc_component *component = snd_soc_dapm_to_component(w->dapm);
	struct rt5640_priv *rt5640 = snd_soc_component_get_drvdata(component);
	int idx, rate;

	rate = rt5640->sysclk / rl6231_get_pre_div(rt5640->regmap,
		RT5640_ADDA_CLK1, RT5640_I2S_PD1_SFT);
	idx = rl6231_calc_dmic_clk(rate);
	if (idx < 0)
		dev_err(component->dev, "Failed to set DMIC clock\n");
	else
		snd_soc_component_update_bits(component, RT5640_DMIC, RT5640_DMIC_CLK_MASK,
					idx << RT5640_DMIC_CLK_SFT);
	return idx;
}

static int is_using_asrc(struct snd_soc_dapm_widget *source,
			 struct snd_soc_dapm_widget *sink)
{
	struct snd_soc_component *component = snd_soc_dapm_to_component(source->dapm);
	struct rt5640_priv *rt5640 = snd_soc_component_get_drvdata(component);

	if (!rt5640->asrc_en)
		return 0;

	return 1;
}

/* Digital Mixer */
static const struct snd_kcontrol_new rt5640_sto_adc_l_mix[] = {
	SOC_DAPM_SINGLE("ADC1 Switch", RT5640_STO_ADC_MIXER,
			RT5640_M_ADC_L1_SFT, 1, 1),
	SOC_DAPM_SINGLE("ADC2 Switch", RT5640_STO_ADC_MIXER,
			RT5640_M_ADC_L2_SFT, 1, 1),
};

static const struct snd_kcontrol_new rt5640_sto_adc_r_mix[] = {
	SOC_DAPM_SINGLE("ADC1 Switch", RT5640_STO_ADC_MIXER,
			RT5640_M_ADC_R1_SFT, 1, 1),
	SOC_DAPM_SINGLE("ADC2 Switch", RT5640_STO_ADC_MIXER,
			RT5640_M_ADC_R2_SFT, 1, 1),
};

static const struct snd_kcontrol_new rt5640_mono_adc_l_mix[] = {
	SOC_DAPM_SINGLE("ADC1 Switch", RT5640_MONO_ADC_MIXER,
			RT5640_M_MONO_ADC_L1_SFT, 1, 1),
	SOC_DAPM_SINGLE("ADC2 Switch", RT5640_MONO_ADC_MIXER,
			RT5640_M_MONO_ADC_L2_SFT, 1, 1),
};

static const struct snd_kcontrol_new rt5640_mono_adc_r_mix[] = {
	SOC_DAPM_SINGLE("ADC1 Switch", RT5640_MONO_ADC_MIXER,
			RT5640_M_MONO_ADC_R1_SFT, 1, 1),
	SOC_DAPM_SINGLE("ADC2 Switch", RT5640_MONO_ADC_MIXER,
			RT5640_M_MONO_ADC_R2_SFT, 1, 1),
};

static const struct snd_kcontrol_new rt5640_dac_l_mix[] = {
	SOC_DAPM_SINGLE("Stereo ADC Switch", RT5640_AD_DA_MIXER,
			RT5640_M_ADCMIX_L_SFT, 1, 1),
	SOC_DAPM_SINGLE("INF1 Switch", RT5640_AD_DA_MIXER,
			RT5640_M_IF1_DAC_L_SFT, 1, 1),
};

static const struct snd_kcontrol_new rt5640_dac_r_mix[] = {
	SOC_DAPM_SINGLE("Stereo ADC Switch", RT5640_AD_DA_MIXER,
			RT5640_M_ADCMIX_R_SFT, 1, 1),
	SOC_DAPM_SINGLE("INF1 Switch", RT5640_AD_DA_MIXER,
			RT5640_M_IF1_DAC_R_SFT, 1, 1),
};

static const struct snd_kcontrol_new rt5640_sto_dac_l_mix[] = {
	SOC_DAPM_SINGLE("DAC L1 Switch", RT5640_STO_DAC_MIXER,
			RT5640_M_DAC_L1_SFT, 1, 1),
	SOC_DAPM_SINGLE("DAC L2 Switch", RT5640_STO_DAC_MIXER,
			RT5640_M_DAC_L2_SFT, 1, 1),
	SOC_DAPM_SINGLE("ANC Switch", RT5640_STO_DAC_MIXER,
			RT5640_M_ANC_DAC_L_SFT, 1, 1),
};

static const struct snd_kcontrol_new rt5640_sto_dac_r_mix[] = {
	SOC_DAPM_SINGLE("DAC R1 Switch", RT5640_STO_DAC_MIXER,
			RT5640_M_DAC_R1_SFT, 1, 1),
	SOC_DAPM_SINGLE("DAC R2 Switch", RT5640_STO_DAC_MIXER,
			RT5640_M_DAC_R2_SFT, 1, 1),
	SOC_DAPM_SINGLE("ANC Switch", RT5640_STO_DAC_MIXER,
			RT5640_M_ANC_DAC_R_SFT, 1, 1),
};

static const struct snd_kcontrol_new rt5639_sto_dac_l_mix[] = {
	SOC_DAPM_SINGLE("DAC L1 Switch", RT5640_STO_DAC_MIXER,
			RT5640_M_DAC_L1_SFT, 1, 1),
	SOC_DAPM_SINGLE("DAC L2 Switch", RT5640_STO_DAC_MIXER,
			RT5640_M_DAC_L2_SFT, 1, 1),
};

static const struct snd_kcontrol_new rt5639_sto_dac_r_mix[] = {
	SOC_DAPM_SINGLE("DAC R1 Switch", RT5640_STO_DAC_MIXER,
			RT5640_M_DAC_R1_SFT, 1, 1),
	SOC_DAPM_SINGLE("DAC R2 Switch", RT5640_STO_DAC_MIXER,
			RT5640_M_DAC_R2_SFT, 1, 1),
};

static const struct snd_kcontrol_new rt5640_mono_dac_l_mix[] = {
	SOC_DAPM_SINGLE("DAC L1 Switch", RT5640_MONO_DAC_MIXER,
			RT5640_M_DAC_L1_MONO_L_SFT, 1, 1),
	SOC_DAPM_SINGLE("DAC L2 Switch", RT5640_MONO_DAC_MIXER,
			RT5640_M_DAC_L2_MONO_L_SFT, 1, 1),
	SOC_DAPM_SINGLE("DAC R2 Switch", RT5640_MONO_DAC_MIXER,
			RT5640_M_DAC_R2_MONO_L_SFT, 1, 1),
};

static const struct snd_kcontrol_new rt5640_mono_dac_r_mix[] = {
	SOC_DAPM_SINGLE("DAC R1 Switch", RT5640_MONO_DAC_MIXER,
			RT5640_M_DAC_R1_MONO_R_SFT, 1, 1),
	SOC_DAPM_SINGLE("DAC R2 Switch", RT5640_MONO_DAC_MIXER,
			RT5640_M_DAC_R2_MONO_R_SFT, 1, 1),
	SOC_DAPM_SINGLE("DAC L2 Switch", RT5640_MONO_DAC_MIXER,
			RT5640_M_DAC_L2_MONO_R_SFT, 1, 1),
};

static const struct snd_kcontrol_new rt5640_dig_l_mix[] = {
	SOC_DAPM_SINGLE("DAC L1 Switch", RT5640_DIG_MIXER,
			RT5640_M_STO_L_DAC_L_SFT, 1, 1),
	SOC_DAPM_SINGLE("DAC L2 Switch", RT5640_DIG_MIXER,
			RT5640_M_DAC_L2_DAC_L_SFT, 1, 1),
};

static const struct snd_kcontrol_new rt5640_dig_r_mix[] = {
	SOC_DAPM_SINGLE("DAC R1 Switch", RT5640_DIG_MIXER,
			RT5640_M_STO_R_DAC_R_SFT, 1, 1),
	SOC_DAPM_SINGLE("DAC R2 Switch", RT5640_DIG_MIXER,
			RT5640_M_DAC_R2_DAC_R_SFT, 1, 1),
};

/* Analog Input Mixer */
static const struct snd_kcontrol_new rt5640_rec_l_mix[] = {
	SOC_DAPM_SINGLE("HPOL Switch", RT5640_REC_L2_MIXER,
			RT5640_M_HP_L_RM_L_SFT, 1, 1),
	SOC_DAPM_SINGLE("INL Switch", RT5640_REC_L2_MIXER,
			RT5640_M_IN_L_RM_L_SFT, 1, 1),
	SOC_DAPM_SINGLE("BST3 Switch", RT5640_REC_L2_MIXER,
			RT5640_M_BST2_RM_L_SFT, 1, 1),
	SOC_DAPM_SINGLE("BST2 Switch", RT5640_REC_L2_MIXER,
			RT5640_M_BST4_RM_L_SFT, 1, 1),
	SOC_DAPM_SINGLE("BST1 Switch", RT5640_REC_L2_MIXER,
			RT5640_M_BST1_RM_L_SFT, 1, 1),
	SOC_DAPM_SINGLE("OUT MIXL Switch", RT5640_REC_L2_MIXER,
			RT5640_M_OM_L_RM_L_SFT, 1, 1),
};

static const struct snd_kcontrol_new rt5640_rec_r_mix[] = {
	SOC_DAPM_SINGLE("HPOR Switch", RT5640_REC_R2_MIXER,
			RT5640_M_HP_R_RM_R_SFT, 1, 1),
	SOC_DAPM_SINGLE("INR Switch", RT5640_REC_R2_MIXER,
			RT5640_M_IN_R_RM_R_SFT, 1, 1),
	SOC_DAPM_SINGLE("BST3 Switch", RT5640_REC_R2_MIXER,
			RT5640_M_BST2_RM_R_SFT, 1, 1),
	SOC_DAPM_SINGLE("BST2 Switch", RT5640_REC_R2_MIXER,
			RT5640_M_BST4_RM_R_SFT, 1, 1),
	SOC_DAPM_SINGLE("BST1 Switch", RT5640_REC_R2_MIXER,
			RT5640_M_BST1_RM_R_SFT, 1, 1),
	SOC_DAPM_SINGLE("OUT MIXR Switch", RT5640_REC_R2_MIXER,
			RT5640_M_OM_R_RM_R_SFT, 1, 1),
};

/* Analog Output Mixer */
static const struct snd_kcontrol_new rt5640_spk_l_mix[] = {
	SOC_DAPM_SINGLE("REC MIXL Switch", RT5640_SPK_L_MIXER,
			RT5640_M_RM_L_SM_L_SFT, 1, 1),
	SOC_DAPM_SINGLE("INL Switch", RT5640_SPK_L_MIXER,
			RT5640_M_IN_L_SM_L_SFT, 1, 1),
	SOC_DAPM_SINGLE("DAC L1 Switch", RT5640_SPK_L_MIXER,
			RT5640_M_DAC_L1_SM_L_SFT, 1, 1),
	SOC_DAPM_SINGLE("DAC L2 Switch", RT5640_SPK_L_MIXER,
			RT5640_M_DAC_L2_SM_L_SFT, 1, 1),
	SOC_DAPM_SINGLE("OUT MIXL Switch", RT5640_SPK_L_MIXER,
			RT5640_M_OM_L_SM_L_SFT, 1, 1),
};

static const struct snd_kcontrol_new rt5640_spk_r_mix[] = {
	SOC_DAPM_SINGLE("REC MIXR Switch", RT5640_SPK_R_MIXER,
			RT5640_M_RM_R_SM_R_SFT, 1, 1),
	SOC_DAPM_SINGLE("INR Switch", RT5640_SPK_R_MIXER,
			RT5640_M_IN_R_SM_R_SFT, 1, 1),
	SOC_DAPM_SINGLE("DAC R1 Switch", RT5640_SPK_R_MIXER,
			RT5640_M_DAC_R1_SM_R_SFT, 1, 1),
	SOC_DAPM_SINGLE("DAC R2 Switch", RT5640_SPK_R_MIXER,
			RT5640_M_DAC_R2_SM_R_SFT, 1, 1),
	SOC_DAPM_SINGLE("OUT MIXR Switch", RT5640_SPK_R_MIXER,
			RT5640_M_OM_R_SM_R_SFT, 1, 1),
};

static const struct snd_kcontrol_new rt5640_out_l_mix[] = {
	SOC_DAPM_SINGLE("SPK MIXL Switch", RT5640_OUT_L3_MIXER,
			RT5640_M_SM_L_OM_L_SFT, 1, 1),
	SOC_DAPM_SINGLE("BST1 Switch", RT5640_OUT_L3_MIXER,
			RT5640_M_BST1_OM_L_SFT, 1, 1),
	SOC_DAPM_SINGLE("INL Switch", RT5640_OUT_L3_MIXER,
			RT5640_M_IN_L_OM_L_SFT, 1, 1),
	SOC_DAPM_SINGLE("REC MIXL Switch", RT5640_OUT_L3_MIXER,
			RT5640_M_RM_L_OM_L_SFT, 1, 1),
	SOC_DAPM_SINGLE("DAC R2 Switch", RT5640_OUT_L3_MIXER,
			RT5640_M_DAC_R2_OM_L_SFT, 1, 1),
	SOC_DAPM_SINGLE("DAC L2 Switch", RT5640_OUT_L3_MIXER,
			RT5640_M_DAC_L2_OM_L_SFT, 1, 1),
	SOC_DAPM_SINGLE("DAC L1 Switch", RT5640_OUT_L3_MIXER,
			RT5640_M_DAC_L1_OM_L_SFT, 1, 1),
};

static const struct snd_kcontrol_new rt5640_out_r_mix[] = {
	SOC_DAPM_SINGLE("SPK MIXR Switch", RT5640_OUT_R3_MIXER,
			RT5640_M_SM_L_OM_R_SFT, 1, 1),
	SOC_DAPM_SINGLE("BST2 Switch", RT5640_OUT_R3_MIXER,
			RT5640_M_BST4_OM_R_SFT, 1, 1),
	SOC_DAPM_SINGLE("BST1 Switch", RT5640_OUT_R3_MIXER,
			RT5640_M_BST1_OM_R_SFT, 1, 1),
	SOC_DAPM_SINGLE("INR Switch", RT5640_OUT_R3_MIXER,
			RT5640_M_IN_R_OM_R_SFT, 1, 1),
	SOC_DAPM_SINGLE("REC MIXR Switch", RT5640_OUT_R3_MIXER,
			RT5640_M_RM_R_OM_R_SFT, 1, 1),
	SOC_DAPM_SINGLE("DAC L2 Switch", RT5640_OUT_R3_MIXER,
			RT5640_M_DAC_L2_OM_R_SFT, 1, 1),
	SOC_DAPM_SINGLE("DAC R2 Switch", RT5640_OUT_R3_MIXER,
			RT5640_M_DAC_R2_OM_R_SFT, 1, 1),
	SOC_DAPM_SINGLE("DAC R1 Switch", RT5640_OUT_R3_MIXER,
			RT5640_M_DAC_R1_OM_R_SFT, 1, 1),
};

static const struct snd_kcontrol_new rt5639_out_l_mix[] = {
	SOC_DAPM_SINGLE("BST1 Switch", RT5640_OUT_L3_MIXER,
			RT5640_M_BST1_OM_L_SFT, 1, 1),
	SOC_DAPM_SINGLE("INL Switch", RT5640_OUT_L3_MIXER,
			RT5640_M_IN_L_OM_L_SFT, 1, 1),
	SOC_DAPM_SINGLE("REC MIXL Switch", RT5640_OUT_L3_MIXER,
			RT5640_M_RM_L_OM_L_SFT, 1, 1),
	SOC_DAPM_SINGLE("DAC L1 Switch", RT5640_OUT_L3_MIXER,
			RT5640_M_DAC_L1_OM_L_SFT, 1, 1),
};

static const struct snd_kcontrol_new rt5639_out_r_mix[] = {
	SOC_DAPM_SINGLE("BST2 Switch", RT5640_OUT_R3_MIXER,
			RT5640_M_BST4_OM_R_SFT, 1, 1),
	SOC_DAPM_SINGLE("BST1 Switch", RT5640_OUT_R3_MIXER,
			RT5640_M_BST1_OM_R_SFT, 1, 1),
	SOC_DAPM_SINGLE("INR Switch", RT5640_OUT_R3_MIXER,
			RT5640_M_IN_R_OM_R_SFT, 1, 1),
	SOC_DAPM_SINGLE("REC MIXR Switch", RT5640_OUT_R3_MIXER,
			RT5640_M_RM_R_OM_R_SFT, 1, 1),
	SOC_DAPM_SINGLE("DAC R1 Switch", RT5640_OUT_R3_MIXER,
			RT5640_M_DAC_R1_OM_R_SFT, 1, 1),
};

static const struct snd_kcontrol_new rt5640_spo_l_mix[] = {
	SOC_DAPM_SINGLE("DAC R1 Switch", RT5640_SPO_L_MIXER,
			RT5640_M_DAC_R1_SPM_L_SFT, 1, 1),
	SOC_DAPM_SINGLE("DAC L1 Switch", RT5640_SPO_L_MIXER,
			RT5640_M_DAC_L1_SPM_L_SFT, 1, 1),
	SOC_DAPM_SINGLE("SPKVOL R Switch", RT5640_SPO_L_MIXER,
			RT5640_M_SV_R_SPM_L_SFT, 1, 1),
	SOC_DAPM_SINGLE("SPKVOL L Switch", RT5640_SPO_L_MIXER,
			RT5640_M_SV_L_SPM_L_SFT, 1, 1),
	SOC_DAPM_SINGLE("BST1 Switch", RT5640_SPO_L_MIXER,
			RT5640_M_BST1_SPM_L_SFT, 1, 1),
};

static const struct snd_kcontrol_new rt5640_spo_r_mix[] = {
	SOC_DAPM_SINGLE("DAC R1 Switch", RT5640_SPO_R_MIXER,
			RT5640_M_DAC_R1_SPM_R_SFT, 1, 1),
	SOC_DAPM_SINGLE("SPKVOL R Switch", RT5640_SPO_R_MIXER,
			RT5640_M_SV_R_SPM_R_SFT, 1, 1),
	SOC_DAPM_SINGLE("BST1 Switch", RT5640_SPO_R_MIXER,
			RT5640_M_BST1_SPM_R_SFT, 1, 1),
};

static const struct snd_kcontrol_new rt5640_hpo_mix[] = {
	SOC_DAPM_SINGLE("HPO MIX DAC2 Switch", RT5640_HPO_MIXER,
			RT5640_M_DAC2_HM_SFT, 1, 1),
	SOC_DAPM_SINGLE("HPO MIX DAC1 Switch", RT5640_HPO_MIXER,
			RT5640_M_DAC1_HM_SFT, 1, 1),
	SOC_DAPM_SINGLE("HPO MIX HPVOL Switch", RT5640_HPO_MIXER,
			RT5640_M_HPVOL_HM_SFT, 1, 1),
};

static const struct snd_kcontrol_new rt5639_hpo_mix[] = {
	SOC_DAPM_SINGLE("HPO MIX DAC1 Switch", RT5640_HPO_MIXER,
			RT5640_M_DAC1_HM_SFT, 1, 1),
	SOC_DAPM_SINGLE("HPO MIX HPVOL Switch", RT5640_HPO_MIXER,
			RT5640_M_HPVOL_HM_SFT, 1, 1),
};

static const struct snd_kcontrol_new rt5640_lout_mix[] = {
	SOC_DAPM_SINGLE("DAC L1 Switch", RT5640_LOUT_MIXER,
			RT5640_M_DAC_L1_LM_SFT, 1, 1),
	SOC_DAPM_SINGLE("DAC R1 Switch", RT5640_LOUT_MIXER,
			RT5640_M_DAC_R1_LM_SFT, 1, 1),
	SOC_DAPM_SINGLE("OUTVOL L Switch", RT5640_LOUT_MIXER,
			RT5640_M_OV_L_LM_SFT, 1, 1),
	SOC_DAPM_SINGLE("OUTVOL R Switch", RT5640_LOUT_MIXER,
			RT5640_M_OV_R_LM_SFT, 1, 1),
};

static const struct snd_kcontrol_new rt5640_mono_mix[] = {
	SOC_DAPM_SINGLE("DAC R2 Switch", RT5640_MONO_MIXER,
			RT5640_M_DAC_R2_MM_SFT, 1, 1),
	SOC_DAPM_SINGLE("DAC L2 Switch", RT5640_MONO_MIXER,
			RT5640_M_DAC_L2_MM_SFT, 1, 1),
	SOC_DAPM_SINGLE("OUTVOL R Switch", RT5640_MONO_MIXER,
			RT5640_M_OV_R_MM_SFT, 1, 1),
	SOC_DAPM_SINGLE("OUTVOL L Switch", RT5640_MONO_MIXER,
			RT5640_M_OV_L_MM_SFT, 1, 1),
	SOC_DAPM_SINGLE("BST1 Switch", RT5640_MONO_MIXER,
			RT5640_M_BST1_MM_SFT, 1, 1),
};

static const struct snd_kcontrol_new spk_l_enable_control =
	SOC_DAPM_SINGLE_AUTODISABLE("Switch", RT5640_SPK_VOL,
		RT5640_L_MUTE_SFT, 1, 1);

static const struct snd_kcontrol_new spk_r_enable_control =
	SOC_DAPM_SINGLE_AUTODISABLE("Switch", RT5640_SPK_VOL,
		RT5640_R_MUTE_SFT, 1, 1);

static const struct snd_kcontrol_new hp_l_enable_control =
	SOC_DAPM_SINGLE_AUTODISABLE("Switch", RT5640_HP_VOL,
		RT5640_L_MUTE_SFT, 1, 1);

static const struct snd_kcontrol_new hp_r_enable_control =
	SOC_DAPM_SINGLE_AUTODISABLE("Switch", RT5640_HP_VOL,
		RT5640_R_MUTE_SFT, 1, 1);

/* Stereo ADC source */
static const char * const rt5640_stereo_adc1_src[] = {
	"DIG MIX", "ADC"
};

static SOC_ENUM_SINGLE_DECL(rt5640_stereo_adc1_enum, RT5640_STO_ADC_MIXER,
			    RT5640_ADC_1_SRC_SFT, rt5640_stereo_adc1_src);

static const struct snd_kcontrol_new rt5640_sto_adc_1_mux =
	SOC_DAPM_ENUM("Stereo ADC1 Mux", rt5640_stereo_adc1_enum);

static const char * const rt5640_stereo_adc2_src[] = {
	"DMIC1", "DMIC2", "DIG MIX"
};

static SOC_ENUM_SINGLE_DECL(rt5640_stereo_adc2_enum, RT5640_STO_ADC_MIXER,
			    RT5640_ADC_2_SRC_SFT, rt5640_stereo_adc2_src);

static const struct snd_kcontrol_new rt5640_sto_adc_2_mux =
	SOC_DAPM_ENUM("Stereo ADC2 Mux", rt5640_stereo_adc2_enum);

/* Mono ADC source */
static const char * const rt5640_mono_adc_l1_src[] = {
	"Mono DAC MIXL", "ADCL"
};

static SOC_ENUM_SINGLE_DECL(rt5640_mono_adc_l1_enum, RT5640_MONO_ADC_MIXER,
			    RT5640_MONO_ADC_L1_SRC_SFT, rt5640_mono_adc_l1_src);

static const struct snd_kcontrol_new rt5640_mono_adc_l1_mux =
	SOC_DAPM_ENUM("Mono ADC1 left source", rt5640_mono_adc_l1_enum);

static const char * const rt5640_mono_adc_l2_src[] = {
	"DMIC L1", "DMIC L2", "Mono DAC MIXL"
};

static SOC_ENUM_SINGLE_DECL(rt5640_mono_adc_l2_enum, RT5640_MONO_ADC_MIXER,
			    RT5640_MONO_ADC_L2_SRC_SFT, rt5640_mono_adc_l2_src);

static const struct snd_kcontrol_new rt5640_mono_adc_l2_mux =
	SOC_DAPM_ENUM("Mono ADC2 left source", rt5640_mono_adc_l2_enum);

static const char * const rt5640_mono_adc_r1_src[] = {
	"Mono DAC MIXR", "ADCR"
};

static SOC_ENUM_SINGLE_DECL(rt5640_mono_adc_r1_enum, RT5640_MONO_ADC_MIXER,
			    RT5640_MONO_ADC_R1_SRC_SFT, rt5640_mono_adc_r1_src);

static const struct snd_kcontrol_new rt5640_mono_adc_r1_mux =
	SOC_DAPM_ENUM("Mono ADC1 right source", rt5640_mono_adc_r1_enum);

static const char * const rt5640_mono_adc_r2_src[] = {
	"DMIC R1", "DMIC R2", "Mono DAC MIXR"
};

static SOC_ENUM_SINGLE_DECL(rt5640_mono_adc_r2_enum, RT5640_MONO_ADC_MIXER,
			    RT5640_MONO_ADC_R2_SRC_SFT, rt5640_mono_adc_r2_src);

static const struct snd_kcontrol_new rt5640_mono_adc_r2_mux =
	SOC_DAPM_ENUM("Mono ADC2 right source", rt5640_mono_adc_r2_enum);

/* DAC2 channel source */
static const char * const rt5640_dac_l2_src[] = {
	"IF2", "Base L/R"
};

static int rt5640_dac_l2_values[] = {
	0,
	3,
};

static SOC_VALUE_ENUM_SINGLE_DECL(rt5640_dac_l2_enum,
				  RT5640_DSP_PATH2, RT5640_DAC_L2_SEL_SFT,
				  0x3, rt5640_dac_l2_src, rt5640_dac_l2_values);

static const struct snd_kcontrol_new rt5640_dac_l2_mux =
	SOC_DAPM_ENUM("DAC2 left channel source", rt5640_dac_l2_enum);

static const char * const rt5640_dac_r2_src[] = {
	"IF2",
};

static int rt5640_dac_r2_values[] = {
	0,
};

static SOC_VALUE_ENUM_SINGLE_DECL(rt5640_dac_r2_enum,
				  RT5640_DSP_PATH2, RT5640_DAC_R2_SEL_SFT,
				  0x3, rt5640_dac_r2_src, rt5640_dac_r2_values);

static const struct snd_kcontrol_new rt5640_dac_r2_mux =
	SOC_DAPM_ENUM("DAC2 right channel source", rt5640_dac_r2_enum);

/* digital interface and iis interface map */
static const char * const rt5640_dai_iis_map[] = {
	"1:1|2:2", "1:2|2:1", "1:1|2:1", "1:2|2:2"
};

static int rt5640_dai_iis_map_values[] = {
	0,
	5,
	6,
	7,
};

static SOC_VALUE_ENUM_SINGLE_DECL(rt5640_dai_iis_map_enum,
				  RT5640_I2S1_SDP, RT5640_I2S_IF_SFT,
				  0x7, rt5640_dai_iis_map,
				  rt5640_dai_iis_map_values);

static const struct snd_kcontrol_new rt5640_dai_mux =
	SOC_DAPM_ENUM("DAI select", rt5640_dai_iis_map_enum);

/* SDI select */
static const char * const rt5640_sdi_sel[] = {
	"IF1", "IF2"
};

static SOC_ENUM_SINGLE_DECL(rt5640_sdi_sel_enum, RT5640_I2S2_SDP,
			    RT5640_I2S2_SDI_SFT, rt5640_sdi_sel);

static const struct snd_kcontrol_new rt5640_sdi_mux =
	SOC_DAPM_ENUM("SDI select", rt5640_sdi_sel_enum);

static void hp_amp_power_on(struct snd_soc_component *component)
{
	struct rt5640_priv *rt5640 = snd_soc_component_get_drvdata(component);

	/* depop parameters */
	regmap_update_bits(rt5640->regmap, RT5640_PR_BASE +
		RT5640_CHPUMP_INT_REG1, 0x0700, 0x0200);
	regmap_update_bits(rt5640->regmap, RT5640_DEPOP_M2,
		RT5640_DEPOP_MASK, RT5640_DEPOP_MAN);
	regmap_update_bits(rt5640->regmap, RT5640_DEPOP_M1,
		RT5640_HP_CP_MASK | RT5640_HP_SG_MASK | RT5640_HP_CB_MASK,
		RT5640_HP_CP_PU | RT5640_HP_SG_DIS | RT5640_HP_CB_PU);
	regmap_write(rt5640->regmap, RT5640_PR_BASE + RT5640_HP_DCC_INT1,
			   0x9f00);
	/* headphone amp power on */
	regmap_update_bits(rt5640->regmap, RT5640_PWR_ANLG1,
		RT5640_PWR_FV1 | RT5640_PWR_FV2, 0);
	regmap_update_bits(rt5640->regmap, RT5640_PWR_ANLG1,
		RT5640_PWR_HA,
		RT5640_PWR_HA);
	usleep_range(10000, 15000);
	regmap_update_bits(rt5640->regmap, RT5640_PWR_ANLG1,
		RT5640_PWR_FV1 | RT5640_PWR_FV2 ,
		RT5640_PWR_FV1 | RT5640_PWR_FV2);
}

static void rt5640_pmu_depop(struct snd_soc_component *component)
{
	struct rt5640_priv *rt5640 = snd_soc_component_get_drvdata(component);

	regmap_update_bits(rt5640->regmap, RT5640_DEPOP_M2,
		RT5640_DEPOP_MASK | RT5640_DIG_DP_MASK,
		RT5640_DEPOP_AUTO | RT5640_DIG_DP_EN);
	regmap_update_bits(rt5640->regmap, RT5640_CHARGE_PUMP,
		RT5640_PM_HP_MASK, RT5640_PM_HP_HV);

	regmap_update_bits(rt5640->regmap, RT5640_DEPOP_M3,
		RT5640_CP_FQ1_MASK | RT5640_CP_FQ2_MASK | RT5640_CP_FQ3_MASK,
		(RT5640_CP_FQ_192_KHZ << RT5640_CP_FQ1_SFT) |
		(RT5640_CP_FQ_12_KHZ << RT5640_CP_FQ2_SFT) |
		(RT5640_CP_FQ_192_KHZ << RT5640_CP_FQ3_SFT));

	regmap_write(rt5640->regmap, RT5640_PR_BASE +
		RT5640_MAMP_INT_REG2, 0x1c00);
	regmap_update_bits(rt5640->regmap, RT5640_DEPOP_M1,
		RT5640_HP_CP_MASK | RT5640_HP_SG_MASK,
		RT5640_HP_CP_PD | RT5640_HP_SG_EN);
	regmap_update_bits(rt5640->regmap, RT5640_PR_BASE +
		RT5640_CHPUMP_INT_REG1, 0x0700, 0x0400);
}

static int rt5640_hp_event(struct snd_soc_dapm_widget *w,
			   struct snd_kcontrol *kcontrol, int event)
{
	struct snd_soc_component *component = snd_soc_dapm_to_component(w->dapm);
	struct rt5640_priv *rt5640 = snd_soc_component_get_drvdata(component);

	switch (event) {
	case SND_SOC_DAPM_POST_PMU:
		rt5640_pmu_depop(component);
		rt5640->hp_mute = false;
		break;

	case SND_SOC_DAPM_PRE_PMD:
		rt5640->hp_mute = true;
		msleep(70);
		break;

	default:
		return 0;
	}

	return 0;
}

static int rt5640_lout_event(struct snd_soc_dapm_widget *w,
	struct snd_kcontrol *kcontrol, int event)
{
	struct snd_soc_component *component = snd_soc_dapm_to_component(w->dapm);

	switch (event) {
	case SND_SOC_DAPM_POST_PMU:
		hp_amp_power_on(component);
		snd_soc_component_update_bits(component, RT5640_PWR_ANLG1,
			RT5640_PWR_LM, RT5640_PWR_LM);
		snd_soc_component_update_bits(component, RT5640_OUTPUT,
			RT5640_L_MUTE | RT5640_R_MUTE, 0);
		break;

	case SND_SOC_DAPM_PRE_PMD:
		snd_soc_component_update_bits(component, RT5640_OUTPUT,
			RT5640_L_MUTE | RT5640_R_MUTE,
			RT5640_L_MUTE | RT5640_R_MUTE);
		snd_soc_component_update_bits(component, RT5640_PWR_ANLG1,
			RT5640_PWR_LM, 0);
		break;

	default:
		return 0;
	}

	return 0;
}

static int rt5640_hp_power_event(struct snd_soc_dapm_widget *w,
			   struct snd_kcontrol *kcontrol, int event)
{
	struct snd_soc_component *component = snd_soc_dapm_to_component(w->dapm);

	switch (event) {
	case SND_SOC_DAPM_POST_PMU:
		hp_amp_power_on(component);
		break;
	default:
		return 0;
	}

	return 0;
}

static int rt5640_hp_post_event(struct snd_soc_dapm_widget *w,
			   struct snd_kcontrol *kcontrol, int event)
{
	struct snd_soc_component *component = snd_soc_dapm_to_component(w->dapm);
	struct rt5640_priv *rt5640 = snd_soc_component_get_drvdata(component);

	switch (event) {
	case SND_SOC_DAPM_POST_PMU:
		if (!rt5640->hp_mute)
			msleep(80);

		break;

	default:
		return 0;
	}

	return 0;
}

static const struct snd_soc_dapm_widget rt5640_dapm_widgets[] = {
	/* ASRC */
	SND_SOC_DAPM_SUPPLY_S("Stereo Filter ASRC", 1, RT5640_ASRC_1,
			 15, 0, NULL, 0),
	SND_SOC_DAPM_SUPPLY_S("I2S2 Filter ASRC", 1, RT5640_ASRC_1,
			 12, 0, NULL, 0),
	SND_SOC_DAPM_SUPPLY_S("I2S2 ASRC", 1, RT5640_ASRC_1,
			 11, 0, NULL, 0),
	SND_SOC_DAPM_SUPPLY_S("DMIC1 ASRC", 1, RT5640_ASRC_1,
			 9, 0, NULL, 0),
	SND_SOC_DAPM_SUPPLY_S("DMIC2 ASRC", 1, RT5640_ASRC_1,
			 8, 0, NULL, 0),


	/* Input Side */
	/* micbias */
	SND_SOC_DAPM_SUPPLY("LDO2", RT5640_PWR_ANLG1,
			RT5640_PWR_LDO2_BIT, 0, NULL, 0),
	SND_SOC_DAPM_SUPPLY("MICBIAS1", RT5640_PWR_ANLG2,
			RT5640_PWR_MB1_BIT, 0, NULL, 0),
	/* Input Lines */
	SND_SOC_DAPM_INPUT("DMIC1"),
	SND_SOC_DAPM_INPUT("DMIC2"),
	SND_SOC_DAPM_INPUT("IN1P"),
	SND_SOC_DAPM_INPUT("IN1N"),
	SND_SOC_DAPM_INPUT("IN2P"),
	SND_SOC_DAPM_INPUT("IN2N"),
	SND_SOC_DAPM_INPUT("IN3P"),
	SND_SOC_DAPM_INPUT("IN3N"),
	SND_SOC_DAPM_PGA("DMIC L1", SND_SOC_NOPM, 0, 0, NULL, 0),
	SND_SOC_DAPM_PGA("DMIC R1", SND_SOC_NOPM, 0, 0, NULL, 0),
	SND_SOC_DAPM_PGA("DMIC L2", SND_SOC_NOPM, 0, 0, NULL, 0),
	SND_SOC_DAPM_PGA("DMIC R2", SND_SOC_NOPM, 0, 0, NULL, 0),

	SND_SOC_DAPM_SUPPLY("DMIC CLK", SND_SOC_NOPM, 0, 0,
		set_dmic_clk, SND_SOC_DAPM_PRE_PMU),
	SND_SOC_DAPM_SUPPLY("DMIC1 Power", RT5640_DMIC, RT5640_DMIC_1_EN_SFT, 0,
		NULL, 0),
	SND_SOC_DAPM_SUPPLY("DMIC2 Power", RT5640_DMIC, RT5640_DMIC_2_EN_SFT, 0,
		NULL, 0),
	/* Boost */
	SND_SOC_DAPM_PGA("BST1", RT5640_PWR_ANLG2,
		RT5640_PWR_BST1_BIT, 0, NULL, 0),
	SND_SOC_DAPM_PGA("BST2", RT5640_PWR_ANLG2,
		RT5640_PWR_BST4_BIT, 0, NULL, 0),
	SND_SOC_DAPM_PGA("BST3", RT5640_PWR_ANLG2,
		RT5640_PWR_BST2_BIT, 0, NULL, 0),
	/* Input Volume */
	SND_SOC_DAPM_PGA("INL VOL", RT5640_PWR_VOL,
		RT5640_PWR_IN_L_BIT, 0, NULL, 0),
	SND_SOC_DAPM_PGA("INR VOL", RT5640_PWR_VOL,
		RT5640_PWR_IN_R_BIT, 0, NULL, 0),
	/* REC Mixer */
	SND_SOC_DAPM_MIXER("RECMIXL", RT5640_PWR_MIXER, RT5640_PWR_RM_L_BIT, 0,
			rt5640_rec_l_mix, ARRAY_SIZE(rt5640_rec_l_mix)),
	SND_SOC_DAPM_MIXER("RECMIXR", RT5640_PWR_MIXER, RT5640_PWR_RM_R_BIT, 0,
			rt5640_rec_r_mix, ARRAY_SIZE(rt5640_rec_r_mix)),
	/* ADCs */
	SND_SOC_DAPM_ADC("ADC L", NULL, RT5640_PWR_DIG1,
			RT5640_PWR_ADC_L_BIT, 0),
	SND_SOC_DAPM_ADC("ADC R", NULL, RT5640_PWR_DIG1,
			RT5640_PWR_ADC_R_BIT, 0),
	/* ADC Mux */
	SND_SOC_DAPM_MUX("Stereo ADC L2 Mux", SND_SOC_NOPM, 0, 0,
				&rt5640_sto_adc_2_mux),
	SND_SOC_DAPM_MUX("Stereo ADC R2 Mux", SND_SOC_NOPM, 0, 0,
				&rt5640_sto_adc_2_mux),
	SND_SOC_DAPM_MUX("Stereo ADC L1 Mux", SND_SOC_NOPM, 0, 0,
				&rt5640_sto_adc_1_mux),
	SND_SOC_DAPM_MUX("Stereo ADC R1 Mux", SND_SOC_NOPM, 0, 0,
				&rt5640_sto_adc_1_mux),
	SND_SOC_DAPM_MUX("Mono ADC L2 Mux", SND_SOC_NOPM, 0, 0,
				&rt5640_mono_adc_l2_mux),
	SND_SOC_DAPM_MUX("Mono ADC L1 Mux", SND_SOC_NOPM, 0, 0,
				&rt5640_mono_adc_l1_mux),
	SND_SOC_DAPM_MUX("Mono ADC R1 Mux", SND_SOC_NOPM, 0, 0,
				&rt5640_mono_adc_r1_mux),
	SND_SOC_DAPM_MUX("Mono ADC R2 Mux", SND_SOC_NOPM, 0, 0,
				&rt5640_mono_adc_r2_mux),
	/* ADC Mixer */
	SND_SOC_DAPM_SUPPLY("Stereo Filter", RT5640_PWR_DIG2,
		RT5640_PWR_ADC_SF_BIT, 0, NULL, 0),
	SND_SOC_DAPM_MIXER("Stereo ADC MIXL", SND_SOC_NOPM, 0, 0,
		rt5640_sto_adc_l_mix, ARRAY_SIZE(rt5640_sto_adc_l_mix)),
	SND_SOC_DAPM_MIXER("Stereo ADC MIXR", SND_SOC_NOPM, 0, 0,
		rt5640_sto_adc_r_mix, ARRAY_SIZE(rt5640_sto_adc_r_mix)),
	SND_SOC_DAPM_SUPPLY("Mono Left Filter", RT5640_PWR_DIG2,
		RT5640_PWR_ADC_MF_L_BIT, 0, NULL, 0),
	SND_SOC_DAPM_MIXER("Mono ADC MIXL", SND_SOC_NOPM, 0, 0,
		rt5640_mono_adc_l_mix, ARRAY_SIZE(rt5640_mono_adc_l_mix)),
	SND_SOC_DAPM_SUPPLY("Mono Right Filter", RT5640_PWR_DIG2,
		RT5640_PWR_ADC_MF_R_BIT, 0, NULL, 0),
	SND_SOC_DAPM_MIXER("Mono ADC MIXR", SND_SOC_NOPM, 0, 0,
		rt5640_mono_adc_r_mix, ARRAY_SIZE(rt5640_mono_adc_r_mix)),

	/* Digital Interface */
	SND_SOC_DAPM_SUPPLY("I2S1", RT5640_PWR_DIG1,
		RT5640_PWR_I2S1_BIT, 0, NULL, 0),
	SND_SOC_DAPM_PGA("IF1 DAC", SND_SOC_NOPM, 0, 0, NULL, 0),
	SND_SOC_DAPM_PGA("IF1 DAC L", SND_SOC_NOPM, 0, 0, NULL, 0),
	SND_SOC_DAPM_PGA("IF1 DAC R", SND_SOC_NOPM, 0, 0, NULL, 0),
	SND_SOC_DAPM_PGA("IF1 ADC", SND_SOC_NOPM, 0, 0, NULL, 0),
	SND_SOC_DAPM_PGA("IF1 ADC L", SND_SOC_NOPM, 0, 0, NULL, 0),
	SND_SOC_DAPM_PGA("IF1 ADC R", SND_SOC_NOPM, 0, 0, NULL, 0),
	SND_SOC_DAPM_SUPPLY("I2S2", RT5640_PWR_DIG1,
		RT5640_PWR_I2S2_BIT, 0, NULL, 0),
	SND_SOC_DAPM_PGA("IF2 DAC", SND_SOC_NOPM, 0, 0, NULL, 0),
	SND_SOC_DAPM_PGA("IF2 DAC L", SND_SOC_NOPM, 0, 0, NULL, 0),
	SND_SOC_DAPM_PGA("IF2 DAC R", SND_SOC_NOPM, 0, 0, NULL, 0),
	SND_SOC_DAPM_PGA("IF2 ADC", SND_SOC_NOPM, 0, 0, NULL, 0),
	SND_SOC_DAPM_PGA("IF2 ADC L", SND_SOC_NOPM, 0, 0, NULL, 0),
	SND_SOC_DAPM_PGA("IF2 ADC R", SND_SOC_NOPM, 0, 0, NULL, 0),
	/* Digital Interface Select */
	SND_SOC_DAPM_MUX("DAI1 RX Mux", SND_SOC_NOPM, 0, 0, &rt5640_dai_mux),
	SND_SOC_DAPM_MUX("DAI1 TX Mux", SND_SOC_NOPM, 0, 0, &rt5640_dai_mux),
	SND_SOC_DAPM_MUX("DAI1 IF1 Mux", SND_SOC_NOPM, 0, 0, &rt5640_dai_mux),
	SND_SOC_DAPM_MUX("DAI1 IF2 Mux", SND_SOC_NOPM, 0, 0, &rt5640_dai_mux),
	SND_SOC_DAPM_MUX("SDI1 TX Mux", SND_SOC_NOPM, 0, 0, &rt5640_sdi_mux),
	SND_SOC_DAPM_MUX("DAI2 RX Mux", SND_SOC_NOPM, 0, 0, &rt5640_dai_mux),
	SND_SOC_DAPM_MUX("DAI2 TX Mux", SND_SOC_NOPM, 0, 0, &rt5640_dai_mux),
	SND_SOC_DAPM_MUX("DAI2 IF1 Mux", SND_SOC_NOPM, 0, 0, &rt5640_dai_mux),
	SND_SOC_DAPM_MUX("DAI2 IF2 Mux", SND_SOC_NOPM, 0, 0, &rt5640_dai_mux),
	SND_SOC_DAPM_MUX("SDI2 TX Mux", SND_SOC_NOPM, 0, 0, &rt5640_sdi_mux),
	/* Audio Interface */
	SND_SOC_DAPM_AIF_IN("AIF1RX", "AIF1 Playback", 0, SND_SOC_NOPM, 0, 0),
	SND_SOC_DAPM_AIF_OUT("AIF1TX", "AIF1 Capture", 0, SND_SOC_NOPM, 0, 0),
	SND_SOC_DAPM_AIF_IN("AIF2RX", "AIF2 Playback", 0, SND_SOC_NOPM, 0, 0),
	SND_SOC_DAPM_AIF_OUT("AIF2TX", "AIF2 Capture", 0, SND_SOC_NOPM, 0, 0),

	/* Output Side */
	/* DAC mixer before sound effect  */
	SND_SOC_DAPM_MIXER("DAC MIXL", SND_SOC_NOPM, 0, 0,
		rt5640_dac_l_mix, ARRAY_SIZE(rt5640_dac_l_mix)),
	SND_SOC_DAPM_MIXER("DAC MIXR", SND_SOC_NOPM, 0, 0,
		rt5640_dac_r_mix, ARRAY_SIZE(rt5640_dac_r_mix)),

	/* DAC Mixer */
	SND_SOC_DAPM_MIXER("Mono DAC MIXL", SND_SOC_NOPM, 0, 0,
		rt5640_mono_dac_l_mix, ARRAY_SIZE(rt5640_mono_dac_l_mix)),
	SND_SOC_DAPM_MIXER("Mono DAC MIXR", SND_SOC_NOPM, 0, 0,
		rt5640_mono_dac_r_mix, ARRAY_SIZE(rt5640_mono_dac_r_mix)),
	SND_SOC_DAPM_MIXER("DIG MIXL", SND_SOC_NOPM, 0, 0,
		rt5640_dig_l_mix, ARRAY_SIZE(rt5640_dig_l_mix)),
	SND_SOC_DAPM_MIXER("DIG MIXR", SND_SOC_NOPM, 0, 0,
		rt5640_dig_r_mix, ARRAY_SIZE(rt5640_dig_r_mix)),
	/* DACs */
	SND_SOC_DAPM_DAC("DAC L1", NULL, SND_SOC_NOPM,
			0, 0),
	SND_SOC_DAPM_DAC("DAC R1", NULL, SND_SOC_NOPM,
			0, 0),
	SND_SOC_DAPM_SUPPLY("DAC L1 Power", RT5640_PWR_DIG1,
		RT5640_PWR_DAC_L1_BIT, 0, NULL, 0),
	SND_SOC_DAPM_SUPPLY("DAC R1 Power", RT5640_PWR_DIG1,
		RT5640_PWR_DAC_R1_BIT, 0, NULL, 0),
	SND_SOC_DAPM_SUPPLY("DAC L2 Power", RT5640_PWR_DIG1,
		RT5640_PWR_DAC_L2_BIT, 0, NULL, 0),
	SND_SOC_DAPM_SUPPLY("DAC R2 Power", RT5640_PWR_DIG1,
		RT5640_PWR_DAC_R2_BIT, 0, NULL, 0),
	/* SPK/OUT Mixer */
	SND_SOC_DAPM_MIXER("SPK MIXL", RT5640_PWR_MIXER, RT5640_PWR_SM_L_BIT,
		0, rt5640_spk_l_mix, ARRAY_SIZE(rt5640_spk_l_mix)),
	SND_SOC_DAPM_MIXER("SPK MIXR", RT5640_PWR_MIXER, RT5640_PWR_SM_R_BIT,
		0, rt5640_spk_r_mix, ARRAY_SIZE(rt5640_spk_r_mix)),
	/* Ouput Volume */
	SND_SOC_DAPM_PGA("SPKVOL L", RT5640_PWR_VOL,
		RT5640_PWR_SV_L_BIT, 0, NULL, 0),
	SND_SOC_DAPM_PGA("SPKVOL R", RT5640_PWR_VOL,
		RT5640_PWR_SV_R_BIT, 0, NULL, 0),
	SND_SOC_DAPM_PGA("OUTVOL L", RT5640_PWR_VOL,
		RT5640_PWR_OV_L_BIT, 0, NULL, 0),
	SND_SOC_DAPM_PGA("OUTVOL R", RT5640_PWR_VOL,
		RT5640_PWR_OV_R_BIT, 0, NULL, 0),
	SND_SOC_DAPM_PGA("HPOVOL L", RT5640_PWR_VOL,
		RT5640_PWR_HV_L_BIT, 0, NULL, 0),
	SND_SOC_DAPM_PGA("HPOVOL R", RT5640_PWR_VOL,
		RT5640_PWR_HV_R_BIT, 0, NULL, 0),
	/* SPO/HPO/LOUT/Mono Mixer */
	SND_SOC_DAPM_MIXER("SPOL MIX", SND_SOC_NOPM, 0,
		0, rt5640_spo_l_mix, ARRAY_SIZE(rt5640_spo_l_mix)),
	SND_SOC_DAPM_MIXER("SPOR MIX", SND_SOC_NOPM, 0,
		0, rt5640_spo_r_mix, ARRAY_SIZE(rt5640_spo_r_mix)),
	SND_SOC_DAPM_MIXER("LOUT MIX", SND_SOC_NOPM, 0, 0,
		rt5640_lout_mix, ARRAY_SIZE(rt5640_lout_mix)),
	SND_SOC_DAPM_SUPPLY_S("Improve HP Amp Drv", 1, SND_SOC_NOPM,
		0, 0, rt5640_hp_power_event, SND_SOC_DAPM_POST_PMU),
	SND_SOC_DAPM_PGA_S("HP Amp", 1, SND_SOC_NOPM, 0, 0,
		rt5640_hp_event,
		SND_SOC_DAPM_PRE_PMD | SND_SOC_DAPM_POST_PMU),
	SND_SOC_DAPM_PGA_S("LOUT amp", 1, SND_SOC_NOPM, 0, 0,
		rt5640_lout_event,
		SND_SOC_DAPM_PRE_PMD | SND_SOC_DAPM_POST_PMU),
	SND_SOC_DAPM_SUPPLY("HP L Amp", RT5640_PWR_ANLG1,
		RT5640_PWR_HP_L_BIT, 0, NULL, 0),
	SND_SOC_DAPM_SUPPLY("HP R Amp", RT5640_PWR_ANLG1,
		RT5640_PWR_HP_R_BIT, 0, NULL, 0),
	SND_SOC_DAPM_SUPPLY("Improve SPK Amp Drv", RT5640_PWR_DIG1,
		RT5640_PWR_CLS_D_BIT, 0, NULL, 0),

	/* Output Switch */
	SND_SOC_DAPM_SWITCH("Speaker L Playback", SND_SOC_NOPM, 0, 0,
			&spk_l_enable_control),
	SND_SOC_DAPM_SWITCH("Speaker R Playback", SND_SOC_NOPM, 0, 0,
			&spk_r_enable_control),
	SND_SOC_DAPM_SWITCH("HP L Playback", SND_SOC_NOPM, 0, 0,
			&hp_l_enable_control),
	SND_SOC_DAPM_SWITCH("HP R Playback", SND_SOC_NOPM, 0, 0,
			&hp_r_enable_control),
	SND_SOC_DAPM_POST("HP Post", rt5640_hp_post_event),
	/* Output Lines */
	SND_SOC_DAPM_OUTPUT("SPOLP"),
	SND_SOC_DAPM_OUTPUT("SPOLN"),
	SND_SOC_DAPM_OUTPUT("SPORP"),
	SND_SOC_DAPM_OUTPUT("SPORN"),
	SND_SOC_DAPM_OUTPUT("HPOL"),
	SND_SOC_DAPM_OUTPUT("HPOR"),
	SND_SOC_DAPM_OUTPUT("LOUTL"),
	SND_SOC_DAPM_OUTPUT("LOUTR"),
};

static const struct snd_soc_dapm_widget rt5640_specific_dapm_widgets[] = {
	/* Audio DSP */
	SND_SOC_DAPM_PGA("Audio DSP", SND_SOC_NOPM, 0, 0, NULL, 0),
	/* ANC */
	SND_SOC_DAPM_PGA("ANC", SND_SOC_NOPM, 0, 0, NULL, 0),

	/* DAC2 channel Mux */
	SND_SOC_DAPM_MUX("DAC L2 Mux", SND_SOC_NOPM, 0, 0, &rt5640_dac_l2_mux),
	SND_SOC_DAPM_MUX("DAC R2 Mux", SND_SOC_NOPM, 0, 0, &rt5640_dac_r2_mux),

	SND_SOC_DAPM_MIXER("Stereo DAC MIXL", SND_SOC_NOPM, 0, 0,
		rt5640_sto_dac_l_mix, ARRAY_SIZE(rt5640_sto_dac_l_mix)),
	SND_SOC_DAPM_MIXER("Stereo DAC MIXR", SND_SOC_NOPM, 0, 0,
		rt5640_sto_dac_r_mix, ARRAY_SIZE(rt5640_sto_dac_r_mix)),

	SND_SOC_DAPM_DAC("DAC R2", NULL, SND_SOC_NOPM, 0,
		0),
	SND_SOC_DAPM_DAC("DAC L2", NULL, SND_SOC_NOPM, 0,
		0),

	SND_SOC_DAPM_MIXER("OUT MIXL", RT5640_PWR_MIXER, RT5640_PWR_OM_L_BIT,
		0, rt5640_out_l_mix, ARRAY_SIZE(rt5640_out_l_mix)),
	SND_SOC_DAPM_MIXER("OUT MIXR", RT5640_PWR_MIXER, RT5640_PWR_OM_R_BIT,
		0, rt5640_out_r_mix, ARRAY_SIZE(rt5640_out_r_mix)),

	SND_SOC_DAPM_MIXER("HPO MIX L", SND_SOC_NOPM, 0, 0,
		rt5640_hpo_mix, ARRAY_SIZE(rt5640_hpo_mix)),
	SND_SOC_DAPM_MIXER("HPO MIX R", SND_SOC_NOPM, 0, 0,
		rt5640_hpo_mix, ARRAY_SIZE(rt5640_hpo_mix)),

	SND_SOC_DAPM_MIXER("Mono MIX", RT5640_PWR_ANLG1, RT5640_PWR_MM_BIT, 0,
		rt5640_mono_mix, ARRAY_SIZE(rt5640_mono_mix)),
	SND_SOC_DAPM_SUPPLY("Improve MONO Amp Drv", RT5640_PWR_ANLG1,
		RT5640_PWR_MA_BIT, 0, NULL, 0),

	SND_SOC_DAPM_OUTPUT("MONOP"),
	SND_SOC_DAPM_OUTPUT("MONON"),
};

static const struct snd_soc_dapm_widget rt5639_specific_dapm_widgets[] = {
	SND_SOC_DAPM_MIXER("Stereo DAC MIXL", SND_SOC_NOPM, 0, 0,
		rt5639_sto_dac_l_mix, ARRAY_SIZE(rt5639_sto_dac_l_mix)),
	SND_SOC_DAPM_MIXER("Stereo DAC MIXR", SND_SOC_NOPM, 0, 0,
		rt5639_sto_dac_r_mix, ARRAY_SIZE(rt5639_sto_dac_r_mix)),

	SND_SOC_DAPM_MIXER("OUT MIXL", RT5640_PWR_MIXER, RT5640_PWR_OM_L_BIT,
		0, rt5639_out_l_mix, ARRAY_SIZE(rt5639_out_l_mix)),
	SND_SOC_DAPM_MIXER("OUT MIXR", RT5640_PWR_MIXER, RT5640_PWR_OM_R_BIT,
		0, rt5639_out_r_mix, ARRAY_SIZE(rt5639_out_r_mix)),

	SND_SOC_DAPM_MIXER("HPO MIX L", SND_SOC_NOPM, 0, 0,
		rt5639_hpo_mix, ARRAY_SIZE(rt5639_hpo_mix)),
	SND_SOC_DAPM_MIXER("HPO MIX R", SND_SOC_NOPM, 0, 0,
		rt5639_hpo_mix, ARRAY_SIZE(rt5639_hpo_mix)),
};

static const struct snd_soc_dapm_route rt5640_dapm_routes[] = {
	{ "I2S1", NULL, "Stereo Filter ASRC", is_using_asrc },
	{ "I2S2", NULL, "I2S2 ASRC", is_using_asrc },
	{ "I2S2", NULL, "I2S2 Filter ASRC", is_using_asrc },
	{ "DMIC1", NULL, "DMIC1 ASRC", is_using_asrc },
	{ "DMIC2", NULL, "DMIC2 ASRC", is_using_asrc },

	{"IN1P", NULL, "LDO2"},
	{"IN2P", NULL, "LDO2"},
	{"IN3P", NULL, "LDO2"},

	{"DMIC L1", NULL, "DMIC1"},
	{"DMIC R1", NULL, "DMIC1"},
	{"DMIC L2", NULL, "DMIC2"},
	{"DMIC R2", NULL, "DMIC2"},

	{"BST1", NULL, "IN1P"},
	{"BST1", NULL, "IN1N"},
	{"BST2", NULL, "IN2P"},
	{"BST2", NULL, "IN2N"},
	{"BST3", NULL, "IN3P"},
	{"BST3", NULL, "IN3N"},

	{"INL VOL", NULL, "IN2P"},
	{"INR VOL", NULL, "IN2N"},

	{"RECMIXL", "HPOL Switch", "HPOL"},
	{"RECMIXL", "INL Switch", "INL VOL"},
	{"RECMIXL", "BST3 Switch", "BST3"},
	{"RECMIXL", "BST2 Switch", "BST2"},
	{"RECMIXL", "BST1 Switch", "BST1"},
	{"RECMIXL", "OUT MIXL Switch", "OUT MIXL"},

	{"RECMIXR", "HPOR Switch", "HPOR"},
	{"RECMIXR", "INR Switch", "INR VOL"},
	{"RECMIXR", "BST3 Switch", "BST3"},
	{"RECMIXR", "BST2 Switch", "BST2"},
	{"RECMIXR", "BST1 Switch", "BST1"},
	{"RECMIXR", "OUT MIXR Switch", "OUT MIXR"},

	{"ADC L", NULL, "RECMIXL"},
	{"ADC R", NULL, "RECMIXR"},

	{"DMIC L1", NULL, "DMIC CLK"},
	{"DMIC L1", NULL, "DMIC1 Power"},
	{"DMIC R1", NULL, "DMIC CLK"},
	{"DMIC R1", NULL, "DMIC1 Power"},
	{"DMIC L2", NULL, "DMIC CLK"},
	{"DMIC L2", NULL, "DMIC2 Power"},
	{"DMIC R2", NULL, "DMIC CLK"},
	{"DMIC R2", NULL, "DMIC2 Power"},

	{"Stereo ADC L2 Mux", "DMIC1", "DMIC L1"},
	{"Stereo ADC L2 Mux", "DMIC2", "DMIC L2"},
	{"Stereo ADC L2 Mux", "DIG MIX", "DIG MIXL"},
	{"Stereo ADC L1 Mux", "ADC", "ADC L"},
	{"Stereo ADC L1 Mux", "DIG MIX", "DIG MIXL"},

	{"Stereo ADC R1 Mux", "ADC", "ADC R"},
	{"Stereo ADC R1 Mux", "DIG MIX", "DIG MIXR"},
	{"Stereo ADC R2 Mux", "DMIC1", "DMIC R1"},
	{"Stereo ADC R2 Mux", "DMIC2", "DMIC R2"},
	{"Stereo ADC R2 Mux", "DIG MIX", "DIG MIXR"},

	{"Mono ADC L2 Mux", "DMIC L1", "DMIC L1"},
	{"Mono ADC L2 Mux", "DMIC L2", "DMIC L2"},
	{"Mono ADC L2 Mux", "Mono DAC MIXL", "Mono DAC MIXL"},
	{"Mono ADC L1 Mux", "Mono DAC MIXL", "Mono DAC MIXL"},
	{"Mono ADC L1 Mux", "ADCL", "ADC L"},

	{"Mono ADC R1 Mux", "Mono DAC MIXR", "Mono DAC MIXR"},
	{"Mono ADC R1 Mux", "ADCR", "ADC R"},
	{"Mono ADC R2 Mux", "DMIC R1", "DMIC R1"},
	{"Mono ADC R2 Mux", "DMIC R2", "DMIC R2"},
	{"Mono ADC R2 Mux", "Mono DAC MIXR", "Mono DAC MIXR"},

	{"Stereo ADC MIXL", "ADC1 Switch", "Stereo ADC L1 Mux"},
	{"Stereo ADC MIXL", "ADC2 Switch", "Stereo ADC L2 Mux"},
	{"Stereo ADC MIXL", NULL, "Stereo Filter"},

	{"Stereo ADC MIXR", "ADC1 Switch", "Stereo ADC R1 Mux"},
	{"Stereo ADC MIXR", "ADC2 Switch", "Stereo ADC R2 Mux"},
	{"Stereo ADC MIXR", NULL, "Stereo Filter"},

	{"Mono ADC MIXL", "ADC1 Switch", "Mono ADC L1 Mux"},
	{"Mono ADC MIXL", "ADC2 Switch", "Mono ADC L2 Mux"},
	{"Mono ADC MIXL", NULL, "Mono Left Filter"},

	{"Mono ADC MIXR", "ADC1 Switch", "Mono ADC R1 Mux"},
	{"Mono ADC MIXR", "ADC2 Switch", "Mono ADC R2 Mux"},
	{"Mono ADC MIXR", NULL, "Mono Right Filter"},

	{"IF2 ADC L", NULL, "Mono ADC MIXL"},
	{"IF2 ADC R", NULL, "Mono ADC MIXR"},
	{"IF1 ADC L", NULL, "Stereo ADC MIXL"},
	{"IF1 ADC R", NULL, "Stereo ADC MIXR"},

	{"IF1 ADC", NULL, "I2S1"},
	{"IF1 ADC", NULL, "IF1 ADC L"},
	{"IF1 ADC", NULL, "IF1 ADC R"},
	{"IF2 ADC", NULL, "I2S2"},
	{"IF2 ADC", NULL, "IF2 ADC L"},
	{"IF2 ADC", NULL, "IF2 ADC R"},

	{"DAI1 TX Mux", "1:1|2:2", "IF1 ADC"},
	{"DAI1 TX Mux", "1:2|2:1", "IF2 ADC"},
	{"DAI1 IF1 Mux", "1:1|2:1", "IF1 ADC"},
	{"DAI1 IF2 Mux", "1:1|2:1", "IF2 ADC"},
	{"SDI1 TX Mux", "IF1", "DAI1 IF1 Mux"},
	{"SDI1 TX Mux", "IF2", "DAI1 IF2 Mux"},

	{"DAI2 TX Mux", "1:2|2:1", "IF1 ADC"},
	{"DAI2 TX Mux", "1:1|2:2", "IF2 ADC"},
	{"DAI2 IF1 Mux", "1:2|2:2", "IF1 ADC"},
	{"DAI2 IF2 Mux", "1:2|2:2", "IF2 ADC"},
	{"SDI2 TX Mux", "IF1", "DAI2 IF1 Mux"},
	{"SDI2 TX Mux", "IF2", "DAI2 IF2 Mux"},

	{"AIF1TX", NULL, "DAI1 TX Mux"},
	{"AIF1TX", NULL, "SDI1 TX Mux"},
	{"AIF2TX", NULL, "DAI2 TX Mux"},
	{"AIF2TX", NULL, "SDI2 TX Mux"},

	{"DAI1 RX Mux", "1:1|2:2", "AIF1RX"},
	{"DAI1 RX Mux", "1:1|2:1", "AIF1RX"},
	{"DAI1 RX Mux", "1:2|2:1", "AIF2RX"},
	{"DAI1 RX Mux", "1:2|2:2", "AIF2RX"},

	{"DAI2 RX Mux", "1:2|2:1", "AIF1RX"},
	{"DAI2 RX Mux", "1:1|2:1", "AIF1RX"},
	{"DAI2 RX Mux", "1:1|2:2", "AIF2RX"},
	{"DAI2 RX Mux", "1:2|2:2", "AIF2RX"},

	{"IF1 DAC", NULL, "I2S1"},
	{"IF1 DAC", NULL, "DAI1 RX Mux"},
	{"IF2 DAC", NULL, "I2S2"},
	{"IF2 DAC", NULL, "DAI2 RX Mux"},

	{"IF1 DAC L", NULL, "IF1 DAC"},
	{"IF1 DAC R", NULL, "IF1 DAC"},
	{"IF2 DAC L", NULL, "IF2 DAC"},
	{"IF2 DAC R", NULL, "IF2 DAC"},

	{"DAC MIXL", "Stereo ADC Switch", "Stereo ADC MIXL"},
	{"DAC MIXL", "INF1 Switch", "IF1 DAC L"},
	{"DAC MIXL", NULL, "DAC L1 Power"},
	{"DAC MIXR", "Stereo ADC Switch", "Stereo ADC MIXR"},
	{"DAC MIXR", "INF1 Switch", "IF1 DAC R"},
	{"DAC MIXR", NULL, "DAC R1 Power"},

	{"Stereo DAC MIXL", "DAC L1 Switch", "DAC MIXL"},
	{"Stereo DAC MIXR", "DAC R1 Switch", "DAC MIXR"},

	{"Mono DAC MIXL", "DAC L1 Switch", "DAC MIXL"},
	{"Mono DAC MIXR", "DAC R1 Switch", "DAC MIXR"},

	{"DIG MIXL", "DAC L1 Switch", "DAC MIXL"},
	{"DIG MIXR", "DAC R1 Switch", "DAC MIXR"},

	{"DAC L1", NULL, "Stereo DAC MIXL"},
	{"DAC L1", NULL, "DAC L1 Power"},
	{"DAC R1", NULL, "Stereo DAC MIXR"},
	{"DAC R1", NULL, "DAC R1 Power"},

	{"SPK MIXL", "REC MIXL Switch", "RECMIXL"},
	{"SPK MIXL", "INL Switch", "INL VOL"},
	{"SPK MIXL", "DAC L1 Switch", "DAC L1"},
	{"SPK MIXL", "OUT MIXL Switch", "OUT MIXL"},
	{"SPK MIXR", "REC MIXR Switch", "RECMIXR"},
	{"SPK MIXR", "INR Switch", "INR VOL"},
	{"SPK MIXR", "DAC R1 Switch", "DAC R1"},
	{"SPK MIXR", "OUT MIXR Switch", "OUT MIXR"},

	{"OUT MIXL", "BST1 Switch", "BST1"},
	{"OUT MIXL", "INL Switch", "INL VOL"},
	{"OUT MIXL", "REC MIXL Switch", "RECMIXL"},
	{"OUT MIXL", "DAC L1 Switch", "DAC L1"},

	{"OUT MIXR", "BST2 Switch", "BST2"},
	{"OUT MIXR", "BST1 Switch", "BST1"},
	{"OUT MIXR", "INR Switch", "INR VOL"},
	{"OUT MIXR", "REC MIXR Switch", "RECMIXR"},
	{"OUT MIXR", "DAC R1 Switch", "DAC R1"},

	{"SPKVOL L", NULL, "SPK MIXL"},
	{"SPKVOL R", NULL, "SPK MIXR"},
	{"HPOVOL L", NULL, "OUT MIXL"},
	{"HPOVOL R", NULL, "OUT MIXR"},
	{"OUTVOL L", NULL, "OUT MIXL"},
	{"OUTVOL R", NULL, "OUT MIXR"},

	{"SPOL MIX", "DAC R1 Switch", "DAC R1"},
	{"SPOL MIX", "DAC L1 Switch", "DAC L1"},
	{"SPOL MIX", "SPKVOL R Switch", "SPKVOL R"},
	{"SPOL MIX", "SPKVOL L Switch", "SPKVOL L"},
	{"SPOL MIX", "BST1 Switch", "BST1"},
	{"SPOR MIX", "DAC R1 Switch", "DAC R1"},
	{"SPOR MIX", "SPKVOL R Switch", "SPKVOL R"},
	{"SPOR MIX", "BST1 Switch", "BST1"},

	{"HPO MIX L", "HPO MIX DAC1 Switch", "DAC L1"},
	{"HPO MIX L", "HPO MIX HPVOL Switch", "HPOVOL L"},
	{"HPO MIX L", NULL, "HP L Amp"},
	{"HPO MIX R", "HPO MIX DAC1 Switch", "DAC R1"},
	{"HPO MIX R", "HPO MIX HPVOL Switch", "HPOVOL R"},
	{"HPO MIX R", NULL, "HP R Amp"},

	{"LOUT MIX", "DAC L1 Switch", "DAC L1"},
	{"LOUT MIX", "DAC R1 Switch", "DAC R1"},
	{"LOUT MIX", "OUTVOL L Switch", "OUTVOL L"},
	{"LOUT MIX", "OUTVOL R Switch", "OUTVOL R"},

	{"HP Amp", NULL, "HPO MIX L"},
	{"HP Amp", NULL, "HPO MIX R"},

	{"Speaker L Playback", "Switch", "SPOL MIX"},
	{"Speaker R Playback", "Switch", "SPOR MIX"},
	{"SPOLP", NULL, "Speaker L Playback"},
	{"SPOLN", NULL, "Speaker L Playback"},
	{"SPORP", NULL, "Speaker R Playback"},
	{"SPORN", NULL, "Speaker R Playback"},

	{"SPOLP", NULL, "Improve SPK Amp Drv"},
	{"SPOLN", NULL, "Improve SPK Amp Drv"},
	{"SPORP", NULL, "Improve SPK Amp Drv"},
	{"SPORN", NULL, "Improve SPK Amp Drv"},

	{"HPOL", NULL, "Improve HP Amp Drv"},
	{"HPOR", NULL, "Improve HP Amp Drv"},

	{"HP L Playback", "Switch", "HP Amp"},
	{"HP R Playback", "Switch", "HP Amp"},
	{"HPOL", NULL, "HP L Playback"},
	{"HPOR", NULL, "HP R Playback"},

	{"LOUT amp", NULL, "LOUT MIX"},
	{"LOUTL", NULL, "LOUT amp"},
	{"LOUTR", NULL, "LOUT amp"},
};

static const struct snd_soc_dapm_route rt5640_specific_dapm_routes[] = {
	{"ANC", NULL, "Stereo ADC MIXL"},
	{"ANC", NULL, "Stereo ADC MIXR"},

	{"Audio DSP", NULL, "DAC MIXL"},
	{"Audio DSP", NULL, "DAC MIXR"},

	{"DAC L2 Mux", "IF2", "IF2 DAC L"},
	{"DAC L2 Mux", "Base L/R", "Audio DSP"},
	{"DAC L2 Mux", NULL, "DAC L2 Power"},
	{"DAC R2 Mux", "IF2", "IF2 DAC R"},
	{"DAC R2 Mux", NULL, "DAC R2 Power"},

	{"Stereo DAC MIXL", "DAC L2 Switch", "DAC L2 Mux"},
	{"Stereo DAC MIXL", "ANC Switch", "ANC"},
	{"Stereo DAC MIXR", "DAC R2 Switch", "DAC R2 Mux"},
	{"Stereo DAC MIXR", "ANC Switch", "ANC"},

	{"Mono DAC MIXL", "DAC L2 Switch", "DAC L2 Mux"},
	{"Mono DAC MIXL", "DAC R2 Switch", "DAC R2 Mux"},

	{"Mono DAC MIXR", "DAC R2 Switch", "DAC R2 Mux"},
	{"Mono DAC MIXR", "DAC L2 Switch", "DAC L2 Mux"},

	{"DIG MIXR", "DAC R2 Switch", "DAC R2 Mux"},
	{"DIG MIXL", "DAC L2 Switch", "DAC L2 Mux"},

	{"DAC L2", NULL, "Mono DAC MIXL"},
	{"DAC L2", NULL, "DAC L2 Power"},
	{"DAC R2", NULL, "Mono DAC MIXR"},
	{"DAC R2", NULL, "DAC R2 Power"},

	{"SPK MIXL", "DAC L2 Switch", "DAC L2"},
	{"SPK MIXR", "DAC R2 Switch", "DAC R2"},

	{"OUT MIXL", "SPK MIXL Switch", "SPK MIXL"},
	{"OUT MIXR", "SPK MIXR Switch", "SPK MIXR"},

	{"OUT MIXL", "DAC R2 Switch", "DAC R2"},
	{"OUT MIXL", "DAC L2 Switch", "DAC L2"},

	{"OUT MIXR", "DAC L2 Switch", "DAC L2"},
	{"OUT MIXR", "DAC R2 Switch", "DAC R2"},

	{"HPO MIX L", "HPO MIX DAC2 Switch", "DAC L2"},
	{"HPO MIX R", "HPO MIX DAC2 Switch", "DAC R2"},

	{"Mono MIX", "DAC R2 Switch", "DAC R2"},
	{"Mono MIX", "DAC L2 Switch", "DAC L2"},
	{"Mono MIX", "OUTVOL R Switch", "OUTVOL R"},
	{"Mono MIX", "OUTVOL L Switch", "OUTVOL L"},
	{"Mono MIX", "BST1 Switch", "BST1"},

	{"MONOP", NULL, "Mono MIX"},
	{"MONON", NULL, "Mono MIX"},
	{"MONOP", NULL, "Improve MONO Amp Drv"},
};

static const struct snd_soc_dapm_route rt5639_specific_dapm_routes[] = {
	{"Stereo DAC MIXL", "DAC L2 Switch", "IF2 DAC L"},
	{"Stereo DAC MIXR", "DAC R2 Switch", "IF2 DAC R"},

	{"Mono DAC MIXL", "DAC L2 Switch", "IF2 DAC L"},
	{"Mono DAC MIXL", "DAC R2 Switch", "IF2 DAC R"},

	{"Mono DAC MIXR", "DAC R2 Switch", "IF2 DAC R"},
	{"Mono DAC MIXR", "DAC L2 Switch", "IF2 DAC L"},

	{"DIG MIXL", "DAC L2 Switch", "IF2 DAC L"},
	{"DIG MIXR", "DAC R2 Switch", "IF2 DAC R"},

	{"IF2 DAC L", NULL, "DAC L2 Power"},
	{"IF2 DAC R", NULL, "DAC R2 Power"},
};

static int get_sdp_info(struct snd_soc_component *component, int dai_id)
{
	int ret = 0, val;

	if (component == NULL)
		return -EINVAL;

	val = snd_soc_component_read(component, RT5640_I2S1_SDP);
	val = (val & RT5640_I2S_IF_MASK) >> RT5640_I2S_IF_SFT;
	switch (dai_id) {
	case RT5640_AIF1:
		switch (val) {
		case RT5640_IF_123:
		case RT5640_IF_132:
			ret |= RT5640_U_IF1;
			break;
		case RT5640_IF_113:
			ret |= RT5640_U_IF1;
			fallthrough;
		case RT5640_IF_312:
		case RT5640_IF_213:
			ret |= RT5640_U_IF2;
			break;
		}
		break;

	case RT5640_AIF2:
		switch (val) {
		case RT5640_IF_231:
		case RT5640_IF_213:
			ret |= RT5640_U_IF1;
			break;
		case RT5640_IF_223:
			ret |= RT5640_U_IF1;
			fallthrough;
		case RT5640_IF_123:
		case RT5640_IF_321:
			ret |= RT5640_U_IF2;
			break;
		}
		break;

	default:
		ret = -EINVAL;
		break;
	}

	return ret;
}

static int rt5640_hw_params(struct snd_pcm_substream *substream,
	struct snd_pcm_hw_params *params, struct snd_soc_dai *dai)
{
	struct snd_soc_component *component = dai->component;
	struct rt5640_priv *rt5640 = snd_soc_component_get_drvdata(component);
	unsigned int val_len = 0, val_clk, mask_clk;
	int dai_sel, pre_div, bclk_ms, frame_size;

	rt5640->lrck[dai->id] = params_rate(params);
	pre_div = rl6231_get_clk_info(rt5640->sysclk, rt5640->lrck[dai->id]);
	if (pre_div < 0) {
		dev_err(component->dev, "Unsupported clock setting %d for DAI %d\n",
			rt5640->lrck[dai->id], dai->id);
		return -EINVAL;
	}
	frame_size = snd_soc_params_to_frame_size(params);
	if (frame_size < 0) {
		dev_err(component->dev, "Unsupported frame size: %d\n", frame_size);
		return frame_size;
	}
	if (frame_size > 32)
		bclk_ms = 1;
	else
		bclk_ms = 0;
	rt5640->bclk[dai->id] = rt5640->lrck[dai->id] * (32 << bclk_ms);

	dev_dbg(dai->dev, "bclk is %dHz and lrck is %dHz\n",
		rt5640->bclk[dai->id], rt5640->lrck[dai->id]);
	dev_dbg(dai->dev, "bclk_ms is %d and pre_div is %d for iis %d\n",
				bclk_ms, pre_div, dai->id);

	switch (params_width(params)) {
	case 16:
		break;
	case 20:
		val_len |= RT5640_I2S_DL_20;
		break;
	case 24:
		val_len |= RT5640_I2S_DL_24;
		break;
	case 8:
		val_len |= RT5640_I2S_DL_8;
		break;
	default:
		return -EINVAL;
	}

	dai_sel = get_sdp_info(component, dai->id);
	if (dai_sel < 0) {
		dev_err(component->dev, "Failed to get sdp info: %d\n", dai_sel);
		return -EINVAL;
	}
	if (dai_sel & RT5640_U_IF1) {
		mask_clk = RT5640_I2S_BCLK_MS1_MASK | RT5640_I2S_PD1_MASK;
		val_clk = bclk_ms << RT5640_I2S_BCLK_MS1_SFT |
			pre_div << RT5640_I2S_PD1_SFT;
		snd_soc_component_update_bits(component, RT5640_I2S1_SDP,
			RT5640_I2S_DL_MASK, val_len);
		snd_soc_component_update_bits(component, RT5640_ADDA_CLK1, mask_clk, val_clk);
	}
	if (dai_sel & RT5640_U_IF2) {
		mask_clk = RT5640_I2S_BCLK_MS2_MASK | RT5640_I2S_PD2_MASK;
		val_clk = bclk_ms << RT5640_I2S_BCLK_MS2_SFT |
			pre_div << RT5640_I2S_PD2_SFT;
		snd_soc_component_update_bits(component, RT5640_I2S2_SDP,
			RT5640_I2S_DL_MASK, val_len);
		snd_soc_component_update_bits(component, RT5640_ADDA_CLK1, mask_clk, val_clk);
	}

	return 0;
}

static int rt5640_set_dai_fmt(struct snd_soc_dai *dai, unsigned int fmt)
{
	struct snd_soc_component *component = dai->component;
	struct rt5640_priv *rt5640 = snd_soc_component_get_drvdata(component);
	unsigned int reg_val = 0;
	int dai_sel;

	switch (fmt & SND_SOC_DAIFMT_MASTER_MASK) {
	case SND_SOC_DAIFMT_CBM_CFM:
		rt5640->master[dai->id] = 1;
		break;
	case SND_SOC_DAIFMT_CBS_CFS:
		reg_val |= RT5640_I2S_MS_S;
		rt5640->master[dai->id] = 0;
		break;
	default:
		return -EINVAL;
	}

	switch (fmt & SND_SOC_DAIFMT_INV_MASK) {
	case SND_SOC_DAIFMT_NB_NF:
		break;
	case SND_SOC_DAIFMT_IB_NF:
		reg_val |= RT5640_I2S_BP_INV;
		break;
	default:
		return -EINVAL;
	}

	switch (fmt & SND_SOC_DAIFMT_FORMAT_MASK) {
	case SND_SOC_DAIFMT_I2S:
		break;
	case SND_SOC_DAIFMT_LEFT_J:
		reg_val |= RT5640_I2S_DF_LEFT;
		break;
	case SND_SOC_DAIFMT_DSP_A:
		reg_val |= RT5640_I2S_DF_PCM_A;
		break;
	case SND_SOC_DAIFMT_DSP_B:
		reg_val  |= RT5640_I2S_DF_PCM_B;
		break;
	default:
		return -EINVAL;
	}

	dai_sel = get_sdp_info(component, dai->id);
	if (dai_sel < 0) {
		dev_err(component->dev, "Failed to get sdp info: %d\n", dai_sel);
		return -EINVAL;
	}
	if (dai_sel & RT5640_U_IF1) {
		snd_soc_component_update_bits(component, RT5640_I2S1_SDP,
			RT5640_I2S_MS_MASK | RT5640_I2S_BP_MASK |
			RT5640_I2S_DF_MASK, reg_val);
	}
	if (dai_sel & RT5640_U_IF2) {
		snd_soc_component_update_bits(component, RT5640_I2S2_SDP,
			RT5640_I2S_MS_MASK | RT5640_I2S_BP_MASK |
			RT5640_I2S_DF_MASK, reg_val);
	}

	return 0;
}

static int rt5640_set_dai_sysclk(struct snd_soc_dai *dai,
		int clk_id, unsigned int freq, int dir)
{
	struct snd_soc_component *component = dai->component;
	struct rt5640_priv *rt5640 = snd_soc_component_get_drvdata(component);
	unsigned int reg_val = 0;
	unsigned int pll_bit = 0;

	switch (clk_id) {
	case RT5640_SCLK_S_MCLK:
		reg_val |= RT5640_SCLK_SRC_MCLK;
		break;
	case RT5640_SCLK_S_PLL1:
		reg_val |= RT5640_SCLK_SRC_PLL1;
		pll_bit |= RT5640_PWR_PLL;
		break;
	case RT5640_SCLK_S_RCCLK:
		reg_val |= RT5640_SCLK_SRC_RCCLK;
		break;
	default:
		dev_err(component->dev, "Invalid clock id (%d)\n", clk_id);
		return -EINVAL;
	}
	snd_soc_component_update_bits(component, RT5640_PWR_ANLG2,
		RT5640_PWR_PLL, pll_bit);
	snd_soc_component_update_bits(component, RT5640_GLB_CLK,
		RT5640_SCLK_SRC_MASK, reg_val);
	rt5640->sysclk = freq;
	rt5640->sysclk_src = clk_id;

	dev_dbg(dai->dev, "Sysclk is %dHz and clock id is %d\n", freq, clk_id);
	return 0;
}

static int rt5640_set_dai_pll(struct snd_soc_dai *dai, int pll_id, int source,
			unsigned int freq_in, unsigned int freq_out)
{
	struct snd_soc_component *component = dai->component;
	struct rt5640_priv *rt5640 = snd_soc_component_get_drvdata(component);
	struct rl6231_pll_code pll_code;
	int ret;

	if (source == rt5640->pll_src && freq_in == rt5640->pll_in &&
	    freq_out == rt5640->pll_out)
		return 0;

	if (!freq_in || !freq_out) {
		dev_dbg(component->dev, "PLL disabled\n");

		rt5640->pll_in = 0;
		rt5640->pll_out = 0;
		snd_soc_component_update_bits(component, RT5640_GLB_CLK,
			RT5640_SCLK_SRC_MASK, RT5640_SCLK_SRC_MCLK);
		return 0;
	}

	switch (source) {
	case RT5640_PLL1_S_MCLK:
		snd_soc_component_update_bits(component, RT5640_GLB_CLK,
			RT5640_PLL1_SRC_MASK, RT5640_PLL1_SRC_MCLK);
		break;
	case RT5640_PLL1_S_BCLK1:
		snd_soc_component_update_bits(component, RT5640_GLB_CLK,
			RT5640_PLL1_SRC_MASK, RT5640_PLL1_SRC_BCLK1);
		break;
	case RT5640_PLL1_S_BCLK2:
		snd_soc_component_update_bits(component, RT5640_GLB_CLK,
			RT5640_PLL1_SRC_MASK, RT5640_PLL1_SRC_BCLK2);
		break;
	default:
		dev_err(component->dev, "Unknown PLL source %d\n", source);
		return -EINVAL;
	}

	ret = rl6231_pll_calc(freq_in, freq_out, &pll_code);
	if (ret < 0) {
		dev_err(component->dev, "Unsupported input clock %d\n", freq_in);
		return ret;
	}

	dev_dbg(component->dev, "bypass=%d m=%d n=%d k=%d\n",
		pll_code.m_bp, (pll_code.m_bp ? 0 : pll_code.m_code),
		pll_code.n_code, pll_code.k_code);

	snd_soc_component_write(component, RT5640_PLL_CTRL1,
		(pll_code.n_code << RT5640_PLL_N_SFT) | pll_code.k_code);
	snd_soc_component_write(component, RT5640_PLL_CTRL2,
		((pll_code.m_bp ? 0 : pll_code.m_code) << RT5640_PLL_M_SFT) |
		(pll_code.m_bp << RT5640_PLL_M_BP_SFT));

	rt5640->pll_in = freq_in;
	rt5640->pll_out = freq_out;
	rt5640->pll_src = source;

	return 0;
}

static int rt5640_set_bias_level(struct snd_soc_component *component,
			enum snd_soc_bias_level level)
{
	struct rt5640_priv *rt5640 = snd_soc_component_get_drvdata(component);
	int ret;

	switch (level) {
	case SND_SOC_BIAS_ON:
		break;

	case SND_SOC_BIAS_PREPARE:
		/*
		 * SND_SOC_BIAS_PREPARE is called while preparing for a
		 * transition to ON or away from ON. If current bias_level
		 * is SND_SOC_BIAS_ON, then it is preparing for a transition
		 * away from ON. Disable the clock in that case, otherwise
		 * enable it.
		 */
		if (IS_ERR(rt5640->mclk))
			break;

		if (snd_soc_component_get_bias_level(component) == SND_SOC_BIAS_ON) {
			clk_disable_unprepare(rt5640->mclk);
		} else {
			ret = clk_prepare_enable(rt5640->mclk);
			if (ret)
				return ret;
		}
		break;

	case SND_SOC_BIAS_STANDBY:
		if (SND_SOC_BIAS_OFF == snd_soc_component_get_bias_level(component)) {
			snd_soc_component_update_bits(component, RT5640_PWR_ANLG1,
				RT5640_PWR_VREF1 | RT5640_PWR_MB |
				RT5640_PWR_BG | RT5640_PWR_VREF2,
				RT5640_PWR_VREF1 | RT5640_PWR_MB |
				RT5640_PWR_BG | RT5640_PWR_VREF2);
			usleep_range(10000, 15000);
			snd_soc_component_update_bits(component, RT5640_PWR_ANLG1,
				RT5640_PWR_FV1 | RT5640_PWR_FV2,
				RT5640_PWR_FV1 | RT5640_PWR_FV2);
			snd_soc_component_update_bits(component, RT5640_DUMMY1,
						0x1, 0x1);
			snd_soc_component_update_bits(component, RT5640_MICBIAS,
						0x0030, 0x0030);
		}
		break;

	case SND_SOC_BIAS_OFF:
		snd_soc_component_write(component, RT5640_DEPOP_M1, 0x0004);
		snd_soc_component_write(component, RT5640_DEPOP_M2, 0x1100);
		snd_soc_component_update_bits(component, RT5640_DUMMY1, 0x1, 0);
		snd_soc_component_write(component, RT5640_PWR_DIG1, 0x0000);
		snd_soc_component_write(component, RT5640_PWR_DIG2, 0x0000);
		snd_soc_component_write(component, RT5640_PWR_VOL, 0x0000);
		snd_soc_component_write(component, RT5640_PWR_MIXER, 0x0000);
		if (rt5640->jd_src == RT5640_JD_SRC_HDA_HEADER)
			snd_soc_component_write(component, RT5640_PWR_ANLG1,
<<<<<<< HEAD
				0x0018);
=======
				0x2818);
>>>>>>> 7365df19
		else
			snd_soc_component_write(component, RT5640_PWR_ANLG1,
				0x0000);
		snd_soc_component_write(component, RT5640_PWR_ANLG2, 0x0000);
		break;

	default:
		break;
	}

	return 0;
}

int rt5640_dmic_enable(struct snd_soc_component *component,
		       bool dmic1_data_pin, bool dmic2_data_pin)
{
	struct rt5640_priv *rt5640 = snd_soc_component_get_drvdata(component);

	regmap_update_bits(rt5640->regmap, RT5640_GPIO_CTRL1,
		RT5640_GP2_PIN_MASK, RT5640_GP2_PIN_DMIC1_SCL);

	if (dmic1_data_pin) {
		regmap_update_bits(rt5640->regmap, RT5640_DMIC,
			RT5640_DMIC_1_DP_MASK, RT5640_DMIC_1_DP_GPIO3);
		regmap_update_bits(rt5640->regmap, RT5640_GPIO_CTRL1,
			RT5640_GP3_PIN_MASK, RT5640_GP3_PIN_DMIC1_SDA);
	}

	if (dmic2_data_pin) {
		regmap_update_bits(rt5640->regmap, RT5640_DMIC,
			RT5640_DMIC_2_DP_MASK, RT5640_DMIC_2_DP_GPIO4);
		regmap_update_bits(rt5640->regmap, RT5640_GPIO_CTRL1,
			RT5640_GP4_PIN_MASK, RT5640_GP4_PIN_DMIC2_SDA);
	}

	return 0;
}
EXPORT_SYMBOL_GPL(rt5640_dmic_enable);

int rt5640_sel_asrc_clk_src(struct snd_soc_component *component,
		unsigned int filter_mask, unsigned int clk_src)
{
	struct rt5640_priv *rt5640 = snd_soc_component_get_drvdata(component);
	unsigned int asrc2_mask = 0;
	unsigned int asrc2_value = 0;

	switch (clk_src) {
	case RT5640_CLK_SEL_SYS:
	case RT5640_CLK_SEL_ASRC:
		break;

	default:
		return -EINVAL;
	}

	if (!filter_mask)
		return -EINVAL;

	if (filter_mask & RT5640_DA_STEREO_FILTER) {
		asrc2_mask |= RT5640_STO_DAC_M_MASK;
		asrc2_value = (asrc2_value & ~RT5640_STO_DAC_M_MASK)
			| (clk_src << RT5640_STO_DAC_M_SFT);
	}

	if (filter_mask & RT5640_DA_MONO_L_FILTER) {
		asrc2_mask |= RT5640_MDA_L_M_MASK;
		asrc2_value = (asrc2_value & ~RT5640_MDA_L_M_MASK)
			| (clk_src << RT5640_MDA_L_M_SFT);
	}

	if (filter_mask & RT5640_DA_MONO_R_FILTER) {
		asrc2_mask |= RT5640_MDA_R_M_MASK;
		asrc2_value = (asrc2_value & ~RT5640_MDA_R_M_MASK)
			| (clk_src << RT5640_MDA_R_M_SFT);
	}

	if (filter_mask & RT5640_AD_STEREO_FILTER) {
		asrc2_mask |= RT5640_ADC_M_MASK;
		asrc2_value = (asrc2_value & ~RT5640_ADC_M_MASK)
			| (clk_src << RT5640_ADC_M_SFT);
	}

	if (filter_mask & RT5640_AD_MONO_L_FILTER) {
		asrc2_mask |= RT5640_MAD_L_M_MASK;
		asrc2_value = (asrc2_value & ~RT5640_MAD_L_M_MASK)
			| (clk_src << RT5640_MAD_L_M_SFT);
	}

	if (filter_mask & RT5640_AD_MONO_R_FILTER)  {
		asrc2_mask |= RT5640_MAD_R_M_MASK;
		asrc2_value = (asrc2_value & ~RT5640_MAD_R_M_MASK)
			| (clk_src << RT5640_MAD_R_M_SFT);
	}

	snd_soc_component_update_bits(component, RT5640_ASRC_2,
		asrc2_mask, asrc2_value);

	if (snd_soc_component_read(component, RT5640_ASRC_2)) {
		rt5640->asrc_en = true;
		snd_soc_component_update_bits(component, RT5640_JD_CTRL, 0x3, 0x3);
	} else {
		rt5640->asrc_en = false;
		snd_soc_component_update_bits(component, RT5640_JD_CTRL, 0x3, 0x0);
	}

	return 0;
}
EXPORT_SYMBOL_GPL(rt5640_sel_asrc_clk_src);

void rt5640_enable_micbias1_for_ovcd(struct snd_soc_component *component)
{
	struct snd_soc_dapm_context *dapm = snd_soc_component_get_dapm(component);
	struct rt5640_priv *rt5640 = snd_soc_component_get_drvdata(component);

	snd_soc_dapm_mutex_lock(dapm);
	snd_soc_dapm_force_enable_pin_unlocked(dapm, "LDO2");
	snd_soc_dapm_force_enable_pin_unlocked(dapm, "MICBIAS1");
	/* OVCD is unreliable when used with RCCLK as sysclk-source */
	if (rt5640->use_platform_clock)
		snd_soc_dapm_force_enable_pin_unlocked(dapm, "Platform Clock");
	snd_soc_dapm_sync_unlocked(dapm);
	snd_soc_dapm_mutex_unlock(dapm);
}
EXPORT_SYMBOL_GPL(rt5640_enable_micbias1_for_ovcd);

void rt5640_disable_micbias1_for_ovcd(struct snd_soc_component *component)
{
	struct snd_soc_dapm_context *dapm = snd_soc_component_get_dapm(component);
	struct rt5640_priv *rt5640 = snd_soc_component_get_drvdata(component);

	snd_soc_dapm_mutex_lock(dapm);
	if (rt5640->use_platform_clock)
		snd_soc_dapm_disable_pin_unlocked(dapm, "Platform Clock");
	snd_soc_dapm_disable_pin_unlocked(dapm, "MICBIAS1");
	snd_soc_dapm_disable_pin_unlocked(dapm, "LDO2");
	snd_soc_dapm_sync_unlocked(dapm);
	snd_soc_dapm_mutex_unlock(dapm);
}
EXPORT_SYMBOL_GPL(rt5640_disable_micbias1_for_ovcd);

static void rt5640_enable_micbias1_ovcd_irq(struct snd_soc_component *component)
{
	struct rt5640_priv *rt5640 = snd_soc_component_get_drvdata(component);

	snd_soc_component_update_bits(component, RT5640_IRQ_CTRL2,
		RT5640_IRQ_MB1_OC_MASK, RT5640_IRQ_MB1_OC_NOR);
	rt5640->ovcd_irq_enabled = true;
}

static void rt5640_disable_micbias1_ovcd_irq(struct snd_soc_component *component)
{
	struct rt5640_priv *rt5640 = snd_soc_component_get_drvdata(component);

	snd_soc_component_update_bits(component, RT5640_IRQ_CTRL2,
		RT5640_IRQ_MB1_OC_MASK, RT5640_IRQ_MB1_OC_BP);
	rt5640->ovcd_irq_enabled = false;
}

static void rt5640_clear_micbias1_ovcd(struct snd_soc_component *component)
{
	snd_soc_component_update_bits(component, RT5640_IRQ_CTRL2,
		RT5640_MB1_OC_STATUS, 0);
}

static bool rt5640_micbias1_ovcd(struct snd_soc_component *component)
{
	int val;

	val = snd_soc_component_read(component, RT5640_IRQ_CTRL2);
	dev_dbg(component->dev, "irq ctrl2 %#04x\n", val);

	return (val & RT5640_MB1_OC_STATUS);
}

static bool rt5640_jack_inserted(struct snd_soc_component *component)
{
	struct rt5640_priv *rt5640 = snd_soc_component_get_drvdata(component);
	int val;

	if (rt5640->jd_gpio)
		val = gpiod_get_value(rt5640->jd_gpio) ? RT5640_JD_STATUS : 0;
	else
		val = snd_soc_component_read(component, RT5640_INT_IRQ_ST);

	dev_dbg(component->dev, "irq status %#04x\n", val);

	if (rt5640->jd_inverted)
		return !(val & RT5640_JD_STATUS);
	else
		return (val & RT5640_JD_STATUS);
}

/* Jack detect and button-press timings */
#define JACK_SETTLE_TIME	100 /* milli seconds */
#define JACK_DETECT_COUNT	5
#define JACK_DETECT_MAXCOUNT	20  /* Aprox. 2 seconds worth of tries */
#define JACK_UNPLUG_TIME	80  /* milli seconds */
#define BP_POLL_TIME		10  /* milli seconds */
#define BP_POLL_MAXCOUNT	200 /* assume something is wrong after this */
#define BP_THRESHOLD		3

static void rt5640_start_button_press_work(struct snd_soc_component *component)
{
	struct rt5640_priv *rt5640 = snd_soc_component_get_drvdata(component);

	rt5640->poll_count = 0;
	rt5640->press_count = 0;
	rt5640->release_count = 0;
	rt5640->pressed = false;
	rt5640->press_reported = false;
	rt5640_clear_micbias1_ovcd(component);
	schedule_delayed_work(&rt5640->bp_work, msecs_to_jiffies(BP_POLL_TIME));
}

static void rt5640_button_press_work(struct work_struct *work)
{
	struct rt5640_priv *rt5640 =
		container_of(work, struct rt5640_priv, bp_work.work);
	struct snd_soc_component *component = rt5640->component;

	/* Check the jack was not removed underneath us */
	if (!rt5640_jack_inserted(component))
		return;

	if (rt5640_micbias1_ovcd(component)) {
		rt5640->release_count = 0;
		rt5640->press_count++;
		/* Remember till after JACK_UNPLUG_TIME wait */
		if (rt5640->press_count >= BP_THRESHOLD)
			rt5640->pressed = true;
		rt5640_clear_micbias1_ovcd(component);
	} else {
		rt5640->press_count = 0;
		rt5640->release_count++;
	}

	/*
	 * The pins get temporarily shorted on jack unplug, so we poll for
	 * at least JACK_UNPLUG_TIME milli-seconds before reporting a press.
	 */
	rt5640->poll_count++;
	if (rt5640->poll_count < (JACK_UNPLUG_TIME / BP_POLL_TIME)) {
		schedule_delayed_work(&rt5640->bp_work,
				      msecs_to_jiffies(BP_POLL_TIME));
		return;
	}

	if (rt5640->pressed && !rt5640->press_reported) {
		dev_dbg(component->dev, "headset button press\n");
		snd_soc_jack_report(rt5640->jack, SND_JACK_BTN_0,
				    SND_JACK_BTN_0);
		rt5640->press_reported = true;
	}

	if (rt5640->release_count >= BP_THRESHOLD) {
		if (rt5640->press_reported) {
			dev_dbg(component->dev, "headset button release\n");
			snd_soc_jack_report(rt5640->jack, 0, SND_JACK_BTN_0);
		}
		/* Re-enable OVCD IRQ to detect next press */
		rt5640_enable_micbias1_ovcd_irq(component);
		return; /* Stop polling */
	}

	schedule_delayed_work(&rt5640->bp_work, msecs_to_jiffies(BP_POLL_TIME));
}

int rt5640_detect_headset(struct snd_soc_component *component, struct gpio_desc *hp_det_gpio)
{
	int i, headset_count = 0, headphone_count = 0;

	/*
	 * We get the insertion event before the jack is fully inserted at which
	 * point the second ring on a TRRS connector may short the 2nd ring and
	 * sleeve contacts, also the overcurrent detection is not entirely
	 * reliable. So we try several times with a wait in between until we
	 * detect the same type JACK_DETECT_COUNT times in a row.
	 */
	for (i = 0; i < JACK_DETECT_MAXCOUNT; i++) {
		/* Clear any previous over-current status flag */
		rt5640_clear_micbias1_ovcd(component);

		msleep(JACK_SETTLE_TIME);

		/* Check the jack is still connected before checking ovcd */
		if (hp_det_gpio) {
			if (gpiod_get_value_cansleep(hp_det_gpio))
				return 0;
		} else {
			if (!rt5640_jack_inserted(component))
				return 0;
		}

		if (rt5640_micbias1_ovcd(component)) {
			/*
			 * Over current detected, there is a short between the
			 * 2nd ring contact and the ground, so a TRS connector
			 * without a mic contact and thus plain headphones.
			 */
			dev_dbg(component->dev, "jack mic-gnd shorted\n");
			headset_count = 0;
			headphone_count++;
			if (headphone_count == JACK_DETECT_COUNT)
				return SND_JACK_HEADPHONE;
		} else {
			dev_dbg(component->dev, "jack mic-gnd open\n");
			headphone_count = 0;
			headset_count++;
			if (headset_count == JACK_DETECT_COUNT)
				return SND_JACK_HEADSET;
		}
	}

	dev_err(component->dev, "Error detecting headset vs headphones, bad contact?, assuming headphones\n");
	return SND_JACK_HEADPHONE;
}
EXPORT_SYMBOL_GPL(rt5640_detect_headset);

static void rt5640_jack_work(struct work_struct *work)
{
	struct rt5640_priv *rt5640 =
		container_of(work, struct rt5640_priv, jack_work.work);
	struct snd_soc_component *component = rt5640->component;
	int status;

	if (rt5640->jd_src == RT5640_JD_SRC_HDA_HEADER) {
		int val, jack_type = 0, hda_mic_plugged, hda_hp_plugged;

		/* mic jack */
		val = snd_soc_component_read(component, RT5640_INT_IRQ_ST);
		hda_mic_plugged = !(val & RT5640_JD_STATUS);
		dev_dbg(component->dev, "mic jack status %d\n",
			hda_mic_plugged);

		snd_soc_component_update_bits(component, RT5640_IRQ_CTRL1,
			RT5640_JD_P_MASK, !hda_mic_plugged << RT5640_JD_P_SFT);

		if (hda_mic_plugged)
			jack_type |= SND_JACK_MICROPHONE;

		/* headphone jack */
		val = snd_soc_component_read(component, RT5640_DUMMY2);
		hda_hp_plugged = !(val & (0x1 << 11));
		dev_dbg(component->dev, "headphone jack status %d\n",
			hda_hp_plugged);

		snd_soc_component_update_bits(component, RT5640_DUMMY2,
			(0x1 << 10), !hda_hp_plugged << 10);

		if (hda_hp_plugged)
			jack_type |= SND_JACK_HEADPHONE;

		snd_soc_jack_report(rt5640->jack, jack_type, SND_JACK_HEADSET);

		return;
	}

	if (!rt5640_jack_inserted(component)) {
		/* Jack removed, or spurious IRQ? */
		if (rt5640->jack->status & SND_JACK_HEADPHONE) {
			if (rt5640->jack->status & SND_JACK_MICROPHONE) {
				cancel_delayed_work_sync(&rt5640->bp_work);
				rt5640_disable_micbias1_ovcd_irq(component);
				rt5640_disable_micbias1_for_ovcd(component);
			}
			snd_soc_jack_report(rt5640->jack, 0,
					    SND_JACK_HEADSET | SND_JACK_BTN_0);
			dev_dbg(component->dev, "jack unplugged\n");
		}
	} else if (!(rt5640->jack->status & SND_JACK_HEADPHONE)) {
		/* Jack inserted */
		WARN_ON(rt5640->ovcd_irq_enabled);
		rt5640_enable_micbias1_for_ovcd(component);
		status = rt5640_detect_headset(component, NULL);
		if (status == SND_JACK_HEADSET) {
			/* Enable ovcd IRQ for button press detect. */
			rt5640_enable_micbias1_ovcd_irq(component);
		} else {
			/* No more need for overcurrent detect. */
			rt5640_disable_micbias1_for_ovcd(component);
		}
		dev_dbg(component->dev, "detect status %#02x\n", status);
		snd_soc_jack_report(rt5640->jack, status, SND_JACK_HEADSET);
	} else if (rt5640->ovcd_irq_enabled && rt5640_micbias1_ovcd(component)) {
		dev_dbg(component->dev, "OVCD IRQ\n");

		/*
		 * The ovcd IRQ keeps firing while the button is pressed, so
		 * we disable it and start polling the button until released.
		 *
		 * The disable will make the IRQ pin 0 again and since we get
		 * IRQs on both edges (so as to detect both jack plugin and
		 * unplug) this means we will immediately get another IRQ.
		 * The ovcd_irq_enabled check above makes the 2ND IRQ a NOP.
		 */
		rt5640_disable_micbias1_ovcd_irq(component);
		rt5640_start_button_press_work(component);

		/*
		 * If the jack-detect IRQ flag goes high (unplug) after our
		 * above rt5640_jack_inserted() check and before we have
		 * disabled the OVCD IRQ, the IRQ pin will stay high and as
		 * we react to edges, we miss the unplug event -> recheck.
		 */
		queue_delayed_work(system_long_wq, &rt5640->jack_work, 0);
	}
}

static irqreturn_t rt5640_irq(int irq, void *data)
{
	struct rt5640_priv *rt5640 = data;
	int delay = 0;

	if (rt5640->jd_src == RT5640_JD_SRC_HDA_HEADER) {
		cancel_delayed_work_sync(&rt5640->jack_work);
		delay = 100;
	}

	if (rt5640->jack)
		queue_delayed_work(system_long_wq, &rt5640->jack_work, delay);

	return IRQ_HANDLED;
}

static irqreturn_t rt5640_jd_gpio_irq(int irq, void *data)
{
	struct rt5640_priv *rt5640 = data;

	queue_delayed_work(system_long_wq, &rt5640->jack_work,
			   msecs_to_jiffies(JACK_SETTLE_TIME));

	return IRQ_HANDLED;
}

static void rt5640_cancel_work(void *data)
{
	struct rt5640_priv *rt5640 = data;

	cancel_delayed_work_sync(&rt5640->jack_work);
	cancel_delayed_work_sync(&rt5640->bp_work);
}

void rt5640_set_ovcd_params(struct snd_soc_component *component)
{
	struct rt5640_priv *rt5640 = snd_soc_component_get_drvdata(component);

	snd_soc_component_write(component, RT5640_PR_BASE + RT5640_BIAS_CUR4,
		0xa800 | rt5640->ovcd_sf);

	snd_soc_component_update_bits(component, RT5640_MICBIAS,
		RT5640_MIC1_OVTH_MASK | RT5640_MIC1_OVCD_MASK,
		rt5640->ovcd_th | RT5640_MIC1_OVCD_EN);

	/*
	 * The over-current-detect is only reliable in detecting the absence
	 * of over-current, when the mic-contact in the jack is short-circuited,
	 * the hardware periodically retries if it can apply the bias-current
	 * leading to the ovcd status flip-flopping 1-0-1 with it being 0 about
	 * 10% of the time, as we poll the ovcd status bit we might hit that
	 * 10%, so we enable sticky mode and when checking OVCD we clear the
	 * status, msleep() a bit and then check to get a reliable reading.
	 */
	snd_soc_component_update_bits(component, RT5640_IRQ_CTRL2,
		RT5640_MB1_OC_STKY_MASK, RT5640_MB1_OC_STKY_EN);
}
EXPORT_SYMBOL_GPL(rt5640_set_ovcd_params);

static void rt5640_disable_jack_detect(struct snd_soc_component *component)
{
	struct rt5640_priv *rt5640 = snd_soc_component_get_drvdata(component);

	/*
	 * soc_remove_component() force-disables jack and thus rt5640->jack
	 * could be NULL at the time of driver's module unloading.
	 */
	if (!rt5640->jack)
		return;

	if (rt5640->jd_gpio_irq_requested)
		free_irq(rt5640->jd_gpio_irq, rt5640);

	if (rt5640->irq_requested)
		free_irq(rt5640->irq, rt5640);

	rt5640_cancel_work(rt5640);

	if (rt5640->jack->status & SND_JACK_MICROPHONE) {
		rt5640_disable_micbias1_ovcd_irq(component);
		rt5640_disable_micbias1_for_ovcd(component);
		snd_soc_jack_report(rt5640->jack, 0, SND_JACK_BTN_0);
	}

	rt5640->jd_gpio_irq_requested = false;
	rt5640->irq_requested = false;
	rt5640->jd_gpio = NULL;
	rt5640->jack = NULL;
}

static void rt5640_enable_jack_detect(struct snd_soc_component *component,
				      struct snd_soc_jack *jack,
				      struct rt5640_set_jack_data *jack_data)
{
	struct rt5640_priv *rt5640 = snd_soc_component_get_drvdata(component);
	int ret;

	/* Select JD-source */
	snd_soc_component_update_bits(component, RT5640_JD_CTRL,
		RT5640_JD_MASK, rt5640->jd_src << RT5640_JD_SFT);

	/* Selecting GPIO01 as an interrupt */
	snd_soc_component_update_bits(component, RT5640_GPIO_CTRL1,
		RT5640_GP1_PIN_MASK, RT5640_GP1_PIN_IRQ);

	/* Set GPIO1 output */
	snd_soc_component_update_bits(component, RT5640_GPIO_CTRL3,
		RT5640_GP1_PF_MASK, RT5640_GP1_PF_OUT);

	snd_soc_component_write(component, RT5640_DUMMY1, 0x3f41);

	rt5640_set_ovcd_params(component);

	/*
	 * All IRQs get or-ed together, so we need the jack IRQ to report 0
	 * when a jack is inserted so that the OVCD IRQ then toggles the IRQ
	 * pin 0/1 instead of it being stuck to 1. So we invert the JD polarity
	 * on systems where the hardware does not already do this.
	 */
	if (rt5640->jd_inverted) {
		if (rt5640->jd_src == RT5640_JD_SRC_JD1_IN4P)
			snd_soc_component_write(component, RT5640_IRQ_CTRL1,
				RT5640_IRQ_JD_NOR);
		else if (rt5640->jd_src == RT5640_JD_SRC_JD2_IN4N)
			snd_soc_component_update_bits(component, RT5640_DUMMY2,
				RT5640_IRQ_JD2_MASK | RT5640_JD2_MASK,
				RT5640_IRQ_JD2_NOR | RT5640_JD2_EN);
	} else {
		if (rt5640->jd_src == RT5640_JD_SRC_JD1_IN4P)
			snd_soc_component_write(component, RT5640_IRQ_CTRL1,
				RT5640_IRQ_JD_NOR | RT5640_JD_P_INV);
		else if (rt5640->jd_src == RT5640_JD_SRC_JD2_IN4N)
			snd_soc_component_update_bits(component, RT5640_DUMMY2,
				RT5640_IRQ_JD2_MASK | RT5640_JD2_P_MASK |
				RT5640_JD2_MASK,
				RT5640_IRQ_JD2_NOR | RT5640_JD2_P_INV |
				RT5640_JD2_EN);
	}

	rt5640->jack = jack;
	if (rt5640->jack->status & SND_JACK_MICROPHONE) {
		rt5640_enable_micbias1_for_ovcd(component);
		rt5640_enable_micbias1_ovcd_irq(component);
	}

	if (jack_data && jack_data->codec_irq_override)
		rt5640->irq = jack_data->codec_irq_override;

	if (jack_data && jack_data->jd_gpio) {
		rt5640->jd_gpio = jack_data->jd_gpio;
		rt5640->jd_gpio_irq = gpiod_to_irq(rt5640->jd_gpio);

		ret = request_irq(rt5640->jd_gpio_irq, rt5640_jd_gpio_irq,
				  IRQF_TRIGGER_RISING | IRQF_TRIGGER_FALLING,
				  "rt5640-jd-gpio", rt5640);
		if (ret) {
			dev_warn(component->dev, "Failed to request jd GPIO IRQ %d: %d\n",
				 rt5640->jd_gpio_irq, ret);
			rt5640_disable_jack_detect(component);
			return;
		}
		rt5640->jd_gpio_irq_requested = true;
	}

	if (jack_data && jack_data->use_platform_clock)
		rt5640->use_platform_clock = jack_data->use_platform_clock;

	ret = request_irq(rt5640->irq, rt5640_irq,
			  IRQF_TRIGGER_RISING | IRQF_TRIGGER_FALLING | IRQF_ONESHOT,
			  "rt5640", rt5640);
	if (ret) {
		dev_warn(component->dev, "Failed to reguest IRQ %d: %d\n", rt5640->irq, ret);
		rt5640_disable_jack_detect(component);
		return;
	}
	rt5640->irq_requested = true;

	/* sync initial jack state */
	queue_delayed_work(system_long_wq, &rt5640->jack_work, 0);
}

static const struct snd_soc_dapm_route rt5640_hda_jack_dapm_routes[] = {
	{"IN1P", NULL, "MICBIAS1"},
	{"IN2P", NULL, "MICBIAS1"},
	{"IN3P", NULL, "MICBIAS1"},
};

static void rt5640_enable_hda_jack_detect(
	struct snd_soc_component *component, struct snd_soc_jack *jack)
{
	struct rt5640_priv *rt5640 = snd_soc_component_get_drvdata(component);
	struct snd_soc_dapm_context *dapm =
		snd_soc_component_get_dapm(component);
	int ret;

	/* Select JD1 for Mic */
	snd_soc_component_update_bits(component, RT5640_JD_CTRL,
		RT5640_JD_MASK, RT5640_JD_JD1_IN4P);
	snd_soc_component_write(component, RT5640_IRQ_CTRL1, RT5640_IRQ_JD_NOR);

	/* Select JD2 for Headphone */
	snd_soc_component_update_bits(component, RT5640_DUMMY2, 0x1100, 0x1100);

	/* Selecting GPIO01 as an interrupt */
	snd_soc_component_update_bits(component, RT5640_GPIO_CTRL1,
		RT5640_GP1_PIN_MASK, RT5640_GP1_PIN_IRQ);

	/* Set GPIO1 output */
	snd_soc_component_update_bits(component, RT5640_GPIO_CTRL3,
		RT5640_GP1_PF_MASK, RT5640_GP1_PF_OUT);

	snd_soc_component_update_bits(component, RT5640_DUMMY1, 0x400, 0x0);

	snd_soc_component_update_bits(component, RT5640_PWR_ANLG1,
<<<<<<< HEAD
		RT5640_PWR_VREF2, RT5640_PWR_VREF2);
=======
		RT5640_PWR_VREF2 | RT5640_PWR_MB | RT5640_PWR_BG,
		RT5640_PWR_VREF2 | RT5640_PWR_MB | RT5640_PWR_BG);
>>>>>>> 7365df19
	usleep_range(10000, 15000);
	snd_soc_component_update_bits(component, RT5640_PWR_ANLG1,
		RT5640_PWR_FV2, RT5640_PWR_FV2);

	rt5640->jack = jack;

	ret = request_irq(rt5640->irq, rt5640_irq,
			  IRQF_TRIGGER_RISING | IRQF_ONESHOT, "rt5640", rt5640);
	if (ret) {
		dev_warn(component->dev, "Failed to reguest IRQ %d: %d\n", rt5640->irq, ret);
		rt5640->irq = -ENXIO;
		return;
	}

	/* sync initial jack state */
	queue_delayed_work(system_long_wq, &rt5640->jack_work, 0);

	snd_soc_dapm_add_routes(dapm, rt5640_hda_jack_dapm_routes,
		ARRAY_SIZE(rt5640_hda_jack_dapm_routes));
}

static int rt5640_set_jack(struct snd_soc_component *component,
			   struct snd_soc_jack *jack, void *data)
{
	struct rt5640_priv *rt5640 = snd_soc_component_get_drvdata(component);

	if (jack) {
		if (rt5640->jd_src == RT5640_JD_SRC_HDA_HEADER)
			rt5640_enable_hda_jack_detect(component, jack);
		else
			rt5640_enable_jack_detect(component, jack, data);
	} else {
		rt5640_disable_jack_detect(component);
	}

	return 0;
}

static int rt5640_probe(struct snd_soc_component *component)
{
	struct snd_soc_dapm_context *dapm = snd_soc_component_get_dapm(component);
	struct rt5640_priv *rt5640 = snd_soc_component_get_drvdata(component);
	u32 dmic1_data_pin = 0;
	u32 dmic2_data_pin = 0;
	bool dmic_en = false;
	u32 val;

	/* Check if MCLK provided */
	rt5640->mclk = devm_clk_get(component->dev, "mclk");
	if (PTR_ERR(rt5640->mclk) == -EPROBE_DEFER)
		return -EPROBE_DEFER;

	rt5640->component = component;

	snd_soc_component_force_bias_level(component, SND_SOC_BIAS_OFF);

	snd_soc_component_update_bits(component, RT5640_DUMMY1, 0x0301, 0x0301);
	snd_soc_component_update_bits(component, RT5640_MICBIAS, 0x0030, 0x0030);
	snd_soc_component_update_bits(component, RT5640_DSP_PATH2, 0xfc00, 0x0c00);

	switch (snd_soc_component_read(component, RT5640_RESET) & RT5640_ID_MASK) {
	case RT5640_ID_5640:
	case RT5640_ID_5642:
		snd_soc_add_component_controls(component,
			rt5640_specific_snd_controls,
			ARRAY_SIZE(rt5640_specific_snd_controls));
		snd_soc_dapm_new_controls(dapm,
			rt5640_specific_dapm_widgets,
			ARRAY_SIZE(rt5640_specific_dapm_widgets));
		snd_soc_dapm_add_routes(dapm,
			rt5640_specific_dapm_routes,
			ARRAY_SIZE(rt5640_specific_dapm_routes));
		break;
	case RT5640_ID_5639:
		snd_soc_dapm_new_controls(dapm,
			rt5639_specific_dapm_widgets,
			ARRAY_SIZE(rt5639_specific_dapm_widgets));
		snd_soc_dapm_add_routes(dapm,
			rt5639_specific_dapm_routes,
			ARRAY_SIZE(rt5639_specific_dapm_routes));
		break;
	default:
		dev_err(component->dev,
			"The driver is for RT5639 RT5640 or RT5642 only\n");
		return -ENODEV;
	}

	/*
	 * Note on some platforms the platform code may need to add device-props
	 * rather then relying only on properties set by the firmware.
	 * Therefor the property parsing MUST be done here, rather then from
	 * rt5640_i2c_probe(), so that the platform-code can attach extra
	 * properties before calling snd_soc_register_card().
	 */
	if (device_property_read_bool(component->dev, "realtek,in1-differential"))
		snd_soc_component_update_bits(component, RT5640_IN1_IN2,
					      RT5640_IN_DF1, RT5640_IN_DF1);

	if (device_property_read_bool(component->dev, "realtek,in2-differential"))
		snd_soc_component_update_bits(component, RT5640_IN3_IN4,
					      RT5640_IN_DF2, RT5640_IN_DF2);

	if (device_property_read_bool(component->dev, "realtek,in3-differential"))
		snd_soc_component_update_bits(component, RT5640_IN1_IN2,
					      RT5640_IN_DF2, RT5640_IN_DF2);

	if (device_property_read_u32(component->dev, "realtek,dmic1-data-pin",
				     &val) == 0 && val) {
		dmic1_data_pin = val - 1;
		dmic_en = true;
	}

	if (device_property_read_u32(component->dev, "realtek,dmic2-data-pin",
				     &val) == 0 && val) {
		dmic2_data_pin = val - 1;
		dmic_en = true;
	}

	if (dmic_en)
		rt5640_dmic_enable(component, dmic1_data_pin, dmic2_data_pin);

	if (device_property_read_u32(component->dev,
				     "realtek,jack-detect-source", &val) == 0) {
<<<<<<< HEAD
		if (val <= RT5640_JD_SRC_GPIO4)
			rt5640->jd_src = val << RT5640_JD_SFT;
		else if (val == RT5640_JD_SRC_HDA_HEADER)
			rt5640->jd_src = RT5640_JD_SRC_HDA_HEADER;
=======
		if (val <= RT5640_JD_SRC_HDA_HEADER)
			rt5640->jd_src = val;
>>>>>>> 7365df19
		else
			dev_warn(component->dev, "Warning: Invalid jack-detect-source value: %d, leaving jack-detect disabled\n",
				 val);
	}

	if (!device_property_read_bool(component->dev, "realtek,jack-detect-not-inverted"))
		rt5640->jd_inverted = true;

	/*
	 * Testing on various boards has shown that good defaults for the OVCD
	 * threshold and scale-factor are 2000µA and 0.75. For an effective
	 * limit of 1500µA, this seems to be more reliable then 1500µA and 1.0.
	 */
	rt5640->ovcd_th = RT5640_MIC1_OVTH_2000UA;
	rt5640->ovcd_sf = RT5640_MIC_OVCD_SF_0P75;

	if (device_property_read_u32(component->dev,
			"realtek,over-current-threshold-microamp", &val) == 0) {
		switch (val) {
		case 600:
			rt5640->ovcd_th = RT5640_MIC1_OVTH_600UA;
			break;
		case 1500:
			rt5640->ovcd_th = RT5640_MIC1_OVTH_1500UA;
			break;
		case 2000:
			rt5640->ovcd_th = RT5640_MIC1_OVTH_2000UA;
			break;
		default:
			dev_warn(component->dev, "Warning: Invalid over-current-threshold-microamp value: %d, defaulting to 2000uA\n",
				 val);
		}
	}

	if (device_property_read_u32(component->dev,
			"realtek,over-current-scale-factor", &val) == 0) {
		if (val <= RT5640_OVCD_SF_1P5)
			rt5640->ovcd_sf = val << RT5640_MIC_OVCD_SF_SFT;
		else
			dev_warn(component->dev, "Warning: Invalid over-current-scale-factor value: %d, defaulting to 0.75\n",
				 val);
	}

	return 0;
}

static void rt5640_remove(struct snd_soc_component *component)
{
	rt5640_reset(component);
}

#ifdef CONFIG_PM
static int rt5640_suspend(struct snd_soc_component *component)
{
	struct rt5640_priv *rt5640 = snd_soc_component_get_drvdata(component);

	rt5640_cancel_work(rt5640);
	snd_soc_component_force_bias_level(component, SND_SOC_BIAS_OFF);
	rt5640_reset(component);
	regcache_cache_only(rt5640->regmap, true);
	regcache_mark_dirty(rt5640->regmap);
	if (gpio_is_valid(rt5640->ldo1_en))
		gpio_set_value_cansleep(rt5640->ldo1_en, 0);

	return 0;
}

static int rt5640_resume(struct snd_soc_component *component)
{
	struct rt5640_priv *rt5640 = snd_soc_component_get_drvdata(component);

	if (gpio_is_valid(rt5640->ldo1_en)) {
		gpio_set_value_cansleep(rt5640->ldo1_en, 1);
		msleep(400);
	}

	regcache_cache_only(rt5640->regmap, false);
	regcache_sync(rt5640->regmap);

	if (rt5640->jack) {
		if (rt5640->jd_src == RT5640_JD_SRC_HDA_HEADER) {
			snd_soc_component_update_bits(component,
				RT5640_DUMMY2, 0x1100, 0x1100);
		} else {
			if (rt5640->jd_inverted) {
				if (rt5640->jd_src == RT5640_JD_SRC_JD2_IN4N)
					snd_soc_component_update_bits(
						component, RT5640_DUMMY2,
						RT5640_IRQ_JD2_MASK |
						RT5640_JD2_MASK,
						RT5640_IRQ_JD2_NOR |
						RT5640_JD2_EN);

			} else {
				if (rt5640->jd_src == RT5640_JD_SRC_JD2_IN4N)
					snd_soc_component_update_bits(
						component, RT5640_DUMMY2,
						RT5640_IRQ_JD2_MASK |
						RT5640_JD2_P_MASK |
						RT5640_JD2_MASK,
						RT5640_IRQ_JD2_NOR |
						RT5640_JD2_P_INV |
						RT5640_JD2_EN);
			}
		}

		queue_delayed_work(system_long_wq, &rt5640->jack_work, 0);
	}

	return 0;
}
#else
#define rt5640_suspend NULL
#define rt5640_resume NULL
#endif

#define RT5640_STEREO_RATES SNDRV_PCM_RATE_8000_96000
#define RT5640_FORMATS (SNDRV_PCM_FMTBIT_S16_LE | SNDRV_PCM_FMTBIT_S20_3LE | \
			SNDRV_PCM_FMTBIT_S24_LE | SNDRV_PCM_FMTBIT_S8)

static const struct snd_soc_dai_ops rt5640_aif_dai_ops = {
	.hw_params = rt5640_hw_params,
	.set_fmt = rt5640_set_dai_fmt,
	.set_sysclk = rt5640_set_dai_sysclk,
	.set_pll = rt5640_set_dai_pll,
};

static struct snd_soc_dai_driver rt5640_dai[] = {
	{
		.name = "rt5640-aif1",
		.id = RT5640_AIF1,
		.playback = {
			.stream_name = "AIF1 Playback",
			.channels_min = 1,
			.channels_max = 2,
			.rates = RT5640_STEREO_RATES,
			.formats = RT5640_FORMATS,
		},
		.capture = {
			.stream_name = "AIF1 Capture",
			.channels_min = 1,
			.channels_max = 2,
			.rates = RT5640_STEREO_RATES,
			.formats = RT5640_FORMATS,
		},
		.ops = &rt5640_aif_dai_ops,
	},
	{
		.name = "rt5640-aif2",
		.id = RT5640_AIF2,
		.playback = {
			.stream_name = "AIF2 Playback",
			.channels_min = 1,
			.channels_max = 2,
			.rates = RT5640_STEREO_RATES,
			.formats = RT5640_FORMATS,
		},
		.capture = {
			.stream_name = "AIF2 Capture",
			.channels_min = 1,
			.channels_max = 2,
			.rates = RT5640_STEREO_RATES,
			.formats = RT5640_FORMATS,
		},
		.ops = &rt5640_aif_dai_ops,
	},
};

static const struct snd_soc_component_driver soc_component_dev_rt5640 = {
	.probe			= rt5640_probe,
	.remove			= rt5640_remove,
	.suspend		= rt5640_suspend,
	.resume			= rt5640_resume,
	.set_bias_level		= rt5640_set_bias_level,
	.set_jack		= rt5640_set_jack,
	.controls		= rt5640_snd_controls,
	.num_controls		= ARRAY_SIZE(rt5640_snd_controls),
	.dapm_widgets		= rt5640_dapm_widgets,
	.num_dapm_widgets	= ARRAY_SIZE(rt5640_dapm_widgets),
	.dapm_routes		= rt5640_dapm_routes,
	.num_dapm_routes	= ARRAY_SIZE(rt5640_dapm_routes),
	.use_pmdown_time	= 1,
	.endianness		= 1,
};

static const struct regmap_config rt5640_regmap = {
	.reg_bits = 8,
	.val_bits = 16,
	.use_single_read = true,
	.use_single_write = true,

	.max_register = RT5640_VENDOR_ID2 + 1 + (ARRAY_SIZE(rt5640_ranges) *
					       RT5640_PR_SPACING),
	.volatile_reg = rt5640_volatile_register,
	.readable_reg = rt5640_readable_register,

	.cache_type = REGCACHE_RBTREE,
	.reg_defaults = rt5640_reg,
	.num_reg_defaults = ARRAY_SIZE(rt5640_reg),
	.ranges = rt5640_ranges,
	.num_ranges = ARRAY_SIZE(rt5640_ranges),
};

static const struct i2c_device_id rt5640_i2c_id[] = {
	{ "rt5640", 0 },
	{ "rt5639", 0 },
	{ "rt5642", 0 },
	{ }
};
MODULE_DEVICE_TABLE(i2c, rt5640_i2c_id);

#if defined(CONFIG_OF)
static const struct of_device_id rt5640_of_match[] = {
	{ .compatible = "realtek,rt5639", },
	{ .compatible = "realtek,rt5640", },
	{},
};
MODULE_DEVICE_TABLE(of, rt5640_of_match);
#endif

#ifdef CONFIG_ACPI
static const struct acpi_device_id rt5640_acpi_match[] = {
	{ "INT33CA", 0 },
	{ "10EC3276", 0 },
	{ "10EC5640", 0 },
	{ "10EC5642", 0 },
	{ "INTCCFFD", 0 },
	{ },
};
MODULE_DEVICE_TABLE(acpi, rt5640_acpi_match);
#endif

static int rt5640_parse_dt(struct rt5640_priv *rt5640, struct device_node *np)
{
	rt5640->ldo1_en = of_get_named_gpio(np, "realtek,ldo1-en-gpios", 0);
	/*
	 * LDO1_EN is optional (it may be statically tied on the board).
	 * -ENOENT means that the property doesn't exist, i.e. there is no
	 * GPIO, so is not an error. Any other error code means the property
	 * exists, but could not be parsed.
	 */
	if (!gpio_is_valid(rt5640->ldo1_en) &&
			(rt5640->ldo1_en != -ENOENT))
		return rt5640->ldo1_en;

	return 0;
}

static int rt5640_i2c_probe(struct i2c_client *i2c)
{
	struct rt5640_priv *rt5640;
	int ret;
	unsigned int val;

	rt5640 = devm_kzalloc(&i2c->dev,
				sizeof(struct rt5640_priv),
				GFP_KERNEL);
	if (NULL == rt5640)
		return -ENOMEM;
	i2c_set_clientdata(i2c, rt5640);

	if (i2c->dev.of_node) {
		ret = rt5640_parse_dt(rt5640, i2c->dev.of_node);
		if (ret)
			return ret;
	} else
		rt5640->ldo1_en = -EINVAL;

	rt5640->regmap = devm_regmap_init_i2c(i2c, &rt5640_regmap);
	if (IS_ERR(rt5640->regmap)) {
		ret = PTR_ERR(rt5640->regmap);
		dev_err(&i2c->dev, "Failed to allocate register map: %d\n",
			ret);
		return ret;
	}

	if (gpio_is_valid(rt5640->ldo1_en)) {
		ret = devm_gpio_request_one(&i2c->dev, rt5640->ldo1_en,
					    GPIOF_OUT_INIT_HIGH,
					    "RT5640 LDO1_EN");
		if (ret < 0) {
			dev_err(&i2c->dev, "Failed to request LDO1_EN %d: %d\n",
				rt5640->ldo1_en, ret);
			return ret;
		}
		msleep(400);
	}

	regmap_read(rt5640->regmap, RT5640_VENDOR_ID2, &val);
	if (val != RT5640_DEVICE_ID) {
		dev_err(&i2c->dev,
			"Device with ID register %#x is not rt5640/39\n", val);
		return -ENODEV;
	}

	regmap_write(rt5640->regmap, RT5640_RESET, 0);

	ret = regmap_register_patch(rt5640->regmap, init_list,
				    ARRAY_SIZE(init_list));
	if (ret != 0)
		dev_warn(&i2c->dev, "Failed to apply regmap patch: %d\n", ret);

	regmap_update_bits(rt5640->regmap, RT5640_DUMMY1,
				RT5640_MCLK_DET, RT5640_MCLK_DET);

	rt5640->hp_mute = true;
	rt5640->irq = i2c->irq;
	INIT_DELAYED_WORK(&rt5640->bp_work, rt5640_button_press_work);
	INIT_DELAYED_WORK(&rt5640->jack_work, rt5640_jack_work);

	/* Make sure work is stopped on probe-error / remove */
	ret = devm_add_action_or_reset(&i2c->dev, rt5640_cancel_work, rt5640);
	if (ret)
		return ret;

	return devm_snd_soc_register_component(&i2c->dev,
				      &soc_component_dev_rt5640,
				      rt5640_dai, ARRAY_SIZE(rt5640_dai));
}

static struct i2c_driver rt5640_i2c_driver = {
	.driver = {
		.name = "rt5640",
		.acpi_match_table = ACPI_PTR(rt5640_acpi_match),
		.of_match_table = of_match_ptr(rt5640_of_match),
	},
	.probe_new = rt5640_i2c_probe,
	.id_table = rt5640_i2c_id,
};
module_i2c_driver(rt5640_i2c_driver);

MODULE_DESCRIPTION("ASoC RT5640/RT5639 driver");
MODULE_AUTHOR("Johnny Hsu <johnnyhsu@realtek.com>");
MODULE_LICENSE("GPL v2");<|MERGE_RESOLUTION|>--- conflicted
+++ resolved
@@ -1986,11 +1986,7 @@
 		snd_soc_component_write(component, RT5640_PWR_MIXER, 0x0000);
 		if (rt5640->jd_src == RT5640_JD_SRC_HDA_HEADER)
 			snd_soc_component_write(component, RT5640_PWR_ANLG1,
-<<<<<<< HEAD
-				0x0018);
-=======
 				0x2818);
->>>>>>> 7365df19
 		else
 			snd_soc_component_write(component, RT5640_PWR_ANLG1,
 				0x0000);
@@ -2613,12 +2609,8 @@
 	snd_soc_component_update_bits(component, RT5640_DUMMY1, 0x400, 0x0);
 
 	snd_soc_component_update_bits(component, RT5640_PWR_ANLG1,
-<<<<<<< HEAD
-		RT5640_PWR_VREF2, RT5640_PWR_VREF2);
-=======
 		RT5640_PWR_VREF2 | RT5640_PWR_MB | RT5640_PWR_BG,
 		RT5640_PWR_VREF2 | RT5640_PWR_MB | RT5640_PWR_BG);
->>>>>>> 7365df19
 	usleep_range(10000, 15000);
 	snd_soc_component_update_bits(component, RT5640_PWR_ANLG1,
 		RT5640_PWR_FV2, RT5640_PWR_FV2);
@@ -2742,15 +2734,8 @@
 
 	if (device_property_read_u32(component->dev,
 				     "realtek,jack-detect-source", &val) == 0) {
-<<<<<<< HEAD
-		if (val <= RT5640_JD_SRC_GPIO4)
-			rt5640->jd_src = val << RT5640_JD_SFT;
-		else if (val == RT5640_JD_SRC_HDA_HEADER)
-			rt5640->jd_src = RT5640_JD_SRC_HDA_HEADER;
-=======
 		if (val <= RT5640_JD_SRC_HDA_HEADER)
 			rt5640->jd_src = val;
->>>>>>> 7365df19
 		else
 			dev_warn(component->dev, "Warning: Invalid jack-detect-source value: %d, leaving jack-detect disabled\n",
 				 val);
