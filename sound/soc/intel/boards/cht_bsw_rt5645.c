--- conflicted
+++ resolved
@@ -573,11 +573,7 @@
 		}
 
 	/* fixup codec name based on HID */
-<<<<<<< HEAD
-	i2c_name = snd_soc_acpi_find_name_from_hid(mach->id);
-=======
 	i2c_name = acpi_dev_get_first_match_name(mach->id, NULL, -1);
->>>>>>> 661e50bc
 	if (i2c_name) {
 		snprintf(cht_rt5645_codec_name, sizeof(cht_rt5645_codec_name),
 			"%s%s", "i2c-", i2c_name);
