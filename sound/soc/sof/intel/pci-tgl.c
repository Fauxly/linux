--- conflicted
+++ resolved
@@ -73,10 +73,7 @@
 	.nocodec_tplg_filename = "sof-tgl-nocodec.tplg",
 	.ops = &sof_tgl_ops,
 	.ops_init = sof_tgl_ops_init,
-<<<<<<< HEAD
-=======
 	.ops_free = hda_ops_free,
->>>>>>> 7365df19
 };
 
 static const struct sof_dev_desc ehl_desc = {
@@ -160,8 +157,6 @@
 	.nocodec_tplg_filename = "sof-adl-nocodec.tplg",
 	.ops = &sof_tgl_ops,
 	.ops_init = sof_tgl_ops_init,
-<<<<<<< HEAD
-=======
 };
 
 static const struct sof_dev_desc rpls_desc = {
@@ -218,7 +213,6 @@
 	.nocodec_tplg_filename = "sof-rpl-nocodec.tplg",
 	.ops = &sof_tgl_ops,
 	.ops_init = sof_tgl_ops_init,
->>>>>>> 7365df19
 };
 
 /* PCI IDs */
@@ -239,19 +233,10 @@
 		.driver_data = (unsigned long)&adl_desc},
 	{ PCI_DEVICE(0x8086, 0x51c9), /* ADL-PS */
 		.driver_data = (unsigned long)&adl_desc},
-<<<<<<< HEAD
-	{ PCI_DEVICE(0x8086, 0x51c9), /* ADL-PS */
-		.driver_data = (unsigned long)&adl_desc},
 	{ PCI_DEVICE(0x8086, 0x51ca), /* RPL-P */
-		.driver_data = (unsigned long)&adl_desc},
+		.driver_data = (unsigned long)&rpl_desc},
 	{ PCI_DEVICE(0x8086, 0x51cb), /* RPL-P */
-		.driver_data = (unsigned long)&adl_desc},
-=======
-	{ PCI_DEVICE(0x8086, 0x51ca), /* RPL-P */
-		.driver_data = (unsigned long)&rpl_desc},
-	{ PCI_DEVICE(0x8086, 0x51cb), /* RPL-P */
-		.driver_data = (unsigned long)&rpl_desc},
->>>>>>> 7365df19
+		.driver_data = (unsigned long)&rpl_desc},
 	{ PCI_DEVICE(0x8086, 0x51cc), /* ADL-M */
 		.driver_data = (unsigned long)&adl_desc},
 	{ PCI_DEVICE(0x8086, 0x51cd), /* ADL-P */
