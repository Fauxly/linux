/* SPDX-License-Identifier: (GPL-2.0-only OR BSD-3-Clause) */
/*
 * This file is provided under a dual BSD/GPLv2 license.  When using or
 * redistributing this file, you may do so under either license.
 *
 * Copyright(c) 2017 Intel Corporation. All rights reserved.
 *
 * Author: Liam Girdwood <liam.r.girdwood@linux.intel.com>
 */

#ifndef __SOF_INTEL_SHIM_H
#define __SOF_INTEL_SHIM_H

enum sof_intel_hw_ip_version {
	SOF_INTEL_TANGIER,
	SOF_INTEL_BAYTRAIL,
	SOF_INTEL_BROADWELL,
	SOF_INTEL_CAVS_1_5,	/* SkyLake, KabyLake, AmberLake */
	SOF_INTEL_CAVS_1_5_PLUS,/* ApolloLake, GeminiLake */
	SOF_INTEL_CAVS_1_8,	/* CannonLake, CometLake, CoffeeLake */
	SOF_INTEL_CAVS_2_0,	/* IceLake, JasperLake */
	SOF_INTEL_CAVS_2_5,	/* TigerLake, AlderLake */
<<<<<<< HEAD
=======
	SOF_INTEL_ACE_1_0,	/* MeteorLake */
>>>>>>> 7365df19
};

/*
 * SHIM registers for BYT, BSW, CHT, BDW
 */

#define SHIM_CSR		(SHIM_OFFSET + 0x00)
#define SHIM_PISR		(SHIM_OFFSET + 0x08)
#define SHIM_PIMR		(SHIM_OFFSET + 0x10)
#define SHIM_ISRX		(SHIM_OFFSET + 0x18)
#define SHIM_ISRD		(SHIM_OFFSET + 0x20)
#define SHIM_IMRX		(SHIM_OFFSET + 0x28)
#define SHIM_IMRD		(SHIM_OFFSET + 0x30)
#define SHIM_IPCX		(SHIM_OFFSET + 0x38)
#define SHIM_IPCD		(SHIM_OFFSET + 0x40)
#define SHIM_ISRSC		(SHIM_OFFSET + 0x48)
#define SHIM_ISRLPESC		(SHIM_OFFSET + 0x50)
#define SHIM_IMRSC		(SHIM_OFFSET + 0x58)
#define SHIM_IMRLPESC		(SHIM_OFFSET + 0x60)
#define SHIM_IPCSC		(SHIM_OFFSET + 0x68)
#define SHIM_IPCLPESC		(SHIM_OFFSET + 0x70)
#define SHIM_CLKCTL		(SHIM_OFFSET + 0x78)
#define SHIM_CSR2		(SHIM_OFFSET + 0x80)
#define SHIM_LTRC		(SHIM_OFFSET + 0xE0)
#define SHIM_HMDC		(SHIM_OFFSET + 0xE8)

#define SHIM_PWMCTRL		0x1000

/*
 * SST SHIM register bits for BYT, BSW, CHT, BDW
 * Register bit naming and functionaility can differ between devices.
 */

/* CSR / CS */
#define SHIM_CSR_RST		BIT(1)
#define SHIM_CSR_SBCS0		BIT(2)
#define SHIM_CSR_SBCS1		BIT(3)
#define SHIM_CSR_DCS(x)		((x) << 4)
#define SHIM_CSR_DCS_MASK	(0x7 << 4)
#define SHIM_CSR_STALL		BIT(10)
#define SHIM_CSR_S0IOCS		BIT(21)
#define SHIM_CSR_S1IOCS		BIT(23)
#define SHIM_CSR_LPCS		BIT(31)
#define SHIM_CSR_24MHZ_LPCS \
	(SHIM_CSR_SBCS0 | SHIM_CSR_SBCS1 | SHIM_CSR_LPCS)
#define SHIM_CSR_24MHZ_NO_LPCS	(SHIM_CSR_SBCS0 | SHIM_CSR_SBCS1)
#define SHIM_BYT_CSR_RST	BIT(0)
#define SHIM_BYT_CSR_VECTOR_SEL	BIT(1)
#define SHIM_BYT_CSR_STALL	BIT(2)
#define SHIM_BYT_CSR_PWAITMODE	BIT(3)

/*  ISRX / ISC */
#define SHIM_ISRX_BUSY		BIT(1)
#define SHIM_ISRX_DONE		BIT(0)
#define SHIM_BYT_ISRX_REQUEST	BIT(1)

/*  ISRD / ISD */
#define SHIM_ISRD_BUSY		BIT(1)
#define SHIM_ISRD_DONE		BIT(0)

/* IMRX / IMC */
#define SHIM_IMRX_BUSY		BIT(1)
#define SHIM_IMRX_DONE		BIT(0)
#define SHIM_BYT_IMRX_REQUEST	BIT(1)

/* IMRD / IMD */
#define SHIM_IMRD_DONE		BIT(0)
#define SHIM_IMRD_BUSY		BIT(1)
#define SHIM_IMRD_SSP0		BIT(16)
#define SHIM_IMRD_DMAC0		BIT(21)
#define SHIM_IMRD_DMAC1		BIT(22)
#define SHIM_IMRD_DMAC		(SHIM_IMRD_DMAC0 | SHIM_IMRD_DMAC1)

/*  IPCX / IPCC */
#define	SHIM_IPCX_DONE		BIT(30)
#define	SHIM_IPCX_BUSY		BIT(31)
#define SHIM_BYT_IPCX_DONE	BIT_ULL(62)
#define SHIM_BYT_IPCX_BUSY	BIT_ULL(63)

/*  IPCD */
#define	SHIM_IPCD_DONE		BIT(30)
#define	SHIM_IPCD_BUSY		BIT(31)
#define SHIM_BYT_IPCD_DONE	BIT_ULL(62)
#define SHIM_BYT_IPCD_BUSY	BIT_ULL(63)

/* CLKCTL */
#define SHIM_CLKCTL_SMOS(x)	((x) << 24)
#define SHIM_CLKCTL_MASK	(3 << 24)
#define SHIM_CLKCTL_DCPLCG	BIT(18)
#define SHIM_CLKCTL_SCOE1	BIT(17)
#define SHIM_CLKCTL_SCOE0	BIT(16)

/* CSR2 / CS2 */
#define SHIM_CSR2_SDFD_SSP0	BIT(1)
#define SHIM_CSR2_SDFD_SSP1	BIT(2)

/* LTRC */
#define SHIM_LTRC_VAL(x)	((x) << 0)

/* HMDC */
#define SHIM_HMDC_HDDA0(x)	((x) << 0)
#define SHIM_HMDC_HDDA1(x)	((x) << 7)
#define SHIM_HMDC_HDDA_E0_CH0	1
#define SHIM_HMDC_HDDA_E0_CH1	2
#define SHIM_HMDC_HDDA_E0_CH2	4
#define SHIM_HMDC_HDDA_E0_CH3	8
#define SHIM_HMDC_HDDA_E1_CH0	SHIM_HMDC_HDDA1(SHIM_HMDC_HDDA_E0_CH0)
#define SHIM_HMDC_HDDA_E1_CH1	SHIM_HMDC_HDDA1(SHIM_HMDC_HDDA_E0_CH1)
#define SHIM_HMDC_HDDA_E1_CH2	SHIM_HMDC_HDDA1(SHIM_HMDC_HDDA_E0_CH2)
#define SHIM_HMDC_HDDA_E1_CH3	SHIM_HMDC_HDDA1(SHIM_HMDC_HDDA_E0_CH3)
#define SHIM_HMDC_HDDA_E0_ALLCH	\
	(SHIM_HMDC_HDDA_E0_CH0 | SHIM_HMDC_HDDA_E0_CH1 | \
	 SHIM_HMDC_HDDA_E0_CH2 | SHIM_HMDC_HDDA_E0_CH3)
#define SHIM_HMDC_HDDA_E1_ALLCH	\
	(SHIM_HMDC_HDDA_E1_CH0 | SHIM_HMDC_HDDA_E1_CH1 | \
	 SHIM_HMDC_HDDA_E1_CH2 | SHIM_HMDC_HDDA_E1_CH3)

/* Audio DSP PCI registers */
#define PCI_VDRTCTL0		0xa0
#define PCI_VDRTCTL1		0xa4
#define PCI_VDRTCTL2		0xa8
#define PCI_VDRTCTL3		0xaC

/* VDRTCTL0 */
#define PCI_VDRTCL0_D3PGD		BIT(0)
#define PCI_VDRTCL0_D3SRAMPGD		BIT(1)
#define PCI_VDRTCL0_DSRAMPGE_SHIFT	12
#define PCI_VDRTCL0_DSRAMPGE_MASK	GENMASK(PCI_VDRTCL0_DSRAMPGE_SHIFT + 19,\
						PCI_VDRTCL0_DSRAMPGE_SHIFT)
#define PCI_VDRTCL0_ISRAMPGE_SHIFT	2
#define PCI_VDRTCL0_ISRAMPGE_MASK	GENMASK(PCI_VDRTCL0_ISRAMPGE_SHIFT + 9,\
						PCI_VDRTCL0_ISRAMPGE_SHIFT)

/* VDRTCTL2 */
#define PCI_VDRTCL2_DCLCGE		BIT(1)
#define PCI_VDRTCL2_DTCGE		BIT(10)
#define PCI_VDRTCL2_APLLSE_MASK		BIT(31)

/* PMCS */
#define PCI_PMCS		0x84
#define PCI_PMCS_PS_MASK	0x3

/* Intel quirks */
#define SOF_INTEL_PROCEN_FMT_QUIRK BIT(0)

/* DSP hardware descriptor */
struct sof_intel_dsp_desc {
	int cores_num;
	int host_managed_cores_mask;
	int init_core_mask; /* cores available after fw boot */
	int ipc_req;
	int ipc_req_mask;
	int ipc_ack;
	int ipc_ack_mask;
	int ipc_ctl;
	int rom_status_reg;
	int rom_init_timeout;
	int ssp_count;			/* ssp count of the platform */
	int ssp_base_offset;		/* base address of the SSPs */
	u32 sdw_shim_base;
	u32 sdw_alh_base;
	u32 quirks;
	enum sof_intel_hw_ip_version hw_ip_version;
	bool (*check_sdw_irq)(struct snd_sof_dev *sdev);
	bool (*check_ipc_irq)(struct snd_sof_dev *sdev);
<<<<<<< HEAD
=======
	int (*power_down_dsp)(struct snd_sof_dev *sdev);
	int (*disable_interrupts)(struct snd_sof_dev *sdev);
	int (*cl_init)(struct snd_sof_dev *sdev, int stream_tag, bool imr_boot);
>>>>>>> 7365df19
};

extern struct snd_sof_dsp_ops sof_tng_ops;

extern const struct sof_intel_dsp_desc tng_chip_info;

struct sof_intel_stream {
	size_t posn_offset;
};

static inline const struct sof_intel_dsp_desc *get_chip_info(struct snd_sof_pdata *pdata)
{
	const struct sof_dev_desc *desc = pdata->desc;

	return desc->chip_info;
}

#endif<|MERGE_RESOLUTION|>--- conflicted
+++ resolved
@@ -20,10 +20,7 @@
 	SOF_INTEL_CAVS_1_8,	/* CannonLake, CometLake, CoffeeLake */
 	SOF_INTEL_CAVS_2_0,	/* IceLake, JasperLake */
 	SOF_INTEL_CAVS_2_5,	/* TigerLake, AlderLake */
-<<<<<<< HEAD
-=======
 	SOF_INTEL_ACE_1_0,	/* MeteorLake */
->>>>>>> 7365df19
 };
 
 /*
@@ -189,12 +186,9 @@
 	enum sof_intel_hw_ip_version hw_ip_version;
 	bool (*check_sdw_irq)(struct snd_sof_dev *sdev);
 	bool (*check_ipc_irq)(struct snd_sof_dev *sdev);
-<<<<<<< HEAD
-=======
 	int (*power_down_dsp)(struct snd_sof_dev *sdev);
 	int (*disable_interrupts)(struct snd_sof_dev *sdev);
 	int (*cl_init)(struct snd_sof_dev *sdev, int stream_tag, bool imr_boot);
->>>>>>> 7365df19
 };
 
 extern struct snd_sof_dsp_ops sof_tng_ops;
