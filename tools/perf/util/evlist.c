// SPDX-License-Identifier: GPL-2.0-only
/*
 * Copyright (C) 2011, Red Hat Inc, Arnaldo Carvalho de Melo <acme@redhat.com>
 *
 * Parts came from builtin-{top,stat,record}.c, see those files for further
 * copyright notes.
 */
#include "util.h"
#include <api/fs/fs.h>
#include <errno.h>
#include <inttypes.h>
#include <poll.h>
#include "cpumap.h"
#include "thread_map.h"
#include "target.h"
#include "evlist.h"
#include "evsel.h"
#include "debug.h"
#include "units.h"
#include "asm/bug.h"
#include "bpf-event.h"
#include <signal.h>
#include <unistd.h>

#include "parse-events.h"
#include <subcmd/parse-options.h>

#include <fcntl.h>
#include <sys/ioctl.h>
#include <sys/mman.h>

#include <linux/bitops.h>
#include <linux/hash.h>
#include <linux/log2.h>
#include <linux/err.h>

#ifdef LACKS_SIGQUEUE_PROTOTYPE
int sigqueue(pid_t pid, int sig, const union sigval value);
#endif

#define FD(e, x, y) (*(int *)xyarray__entry(e->fd, x, y))
#define SID(e, x, y) xyarray__entry(e->sample_id, x, y)

void perf_evlist__init(struct perf_evlist *evlist, struct cpu_map *cpus,
		       struct thread_map *threads)
{
	int i;

	for (i = 0; i < PERF_EVLIST__HLIST_SIZE; ++i)
		INIT_HLIST_HEAD(&evlist->heads[i]);
	INIT_LIST_HEAD(&evlist->entries);
	perf_evlist__set_maps(evlist, cpus, threads);
	fdarray__init(&evlist->pollfd, 64);
	evlist->workload.pid = -1;
	evlist->bkw_mmap_state = BKW_MMAP_NOTREADY;
}

struct perf_evlist *perf_evlist__new(void)
{
	struct perf_evlist *evlist = zalloc(sizeof(*evlist));

	if (evlist != NULL)
		perf_evlist__init(evlist, NULL, NULL);

	return evlist;
}

struct perf_evlist *perf_evlist__new_default(void)
{
	struct perf_evlist *evlist = perf_evlist__new();

	if (evlist && perf_evlist__add_default(evlist)) {
		perf_evlist__delete(evlist);
		evlist = NULL;
	}

	return evlist;
}

struct perf_evlist *perf_evlist__new_dummy(void)
{
	struct perf_evlist *evlist = perf_evlist__new();

	if (evlist && perf_evlist__add_dummy(evlist)) {
		perf_evlist__delete(evlist);
		evlist = NULL;
	}

	return evlist;
}

/**
 * perf_evlist__set_id_pos - set the positions of event ids.
 * @evlist: selected event list
 *
 * Events with compatible sample types all have the same id_pos
 * and is_pos.  For convenience, put a copy on evlist.
 */
void perf_evlist__set_id_pos(struct perf_evlist *evlist)
{
	struct perf_evsel *first = perf_evlist__first(evlist);

	evlist->id_pos = first->id_pos;
	evlist->is_pos = first->is_pos;
}

static void perf_evlist__update_id_pos(struct perf_evlist *evlist)
{
	struct perf_evsel *evsel;

	evlist__for_each_entry(evlist, evsel)
		perf_evsel__calc_id_pos(evsel);

	perf_evlist__set_id_pos(evlist);
}

static void perf_evlist__purge(struct perf_evlist *evlist)
{
	struct perf_evsel *pos, *n;

	evlist__for_each_entry_safe(evlist, n, pos) {
		list_del_init(&pos->node);
		pos->evlist = NULL;
		perf_evsel__delete(pos);
	}

	evlist->nr_entries = 0;
}

void perf_evlist__exit(struct perf_evlist *evlist)
{
	zfree(&evlist->mmap);
	zfree(&evlist->overwrite_mmap);
	fdarray__exit(&evlist->pollfd);
}

void perf_evlist__delete(struct perf_evlist *evlist)
{
	if (evlist == NULL)
		return;

	perf_evlist__munmap(evlist);
	perf_evlist__close(evlist);
	cpu_map__put(evlist->cpus);
	thread_map__put(evlist->threads);
	evlist->cpus = NULL;
	evlist->threads = NULL;
	perf_evlist__purge(evlist);
	perf_evlist__exit(evlist);
	free(evlist);
}

static void __perf_evlist__propagate_maps(struct perf_evlist *evlist,
					  struct perf_evsel *evsel)
{
	/*
	 * We already have cpus for evsel (via PMU sysfs) so
	 * keep it, if there's no target cpu list defined.
	 */
	if (!evsel->own_cpus || evlist->has_user_cpus) {
		cpu_map__put(evsel->cpus);
		evsel->cpus = cpu_map__get(evlist->cpus);
	} else if (evsel->cpus != evsel->own_cpus) {
		cpu_map__put(evsel->cpus);
		evsel->cpus = cpu_map__get(evsel->own_cpus);
	}

	thread_map__put(evsel->threads);
	evsel->threads = thread_map__get(evlist->threads);
}

static void perf_evlist__propagate_maps(struct perf_evlist *evlist)
{
	struct perf_evsel *evsel;

	evlist__for_each_entry(evlist, evsel)
		__perf_evlist__propagate_maps(evlist, evsel);
}

void perf_evlist__add(struct perf_evlist *evlist, struct perf_evsel *entry)
{
	entry->evlist = evlist;
	list_add_tail(&entry->node, &evlist->entries);
	entry->idx = evlist->nr_entries;
	entry->tracking = !entry->idx;

	if (!evlist->nr_entries++)
		perf_evlist__set_id_pos(evlist);

	__perf_evlist__propagate_maps(evlist, entry);
}

void perf_evlist__remove(struct perf_evlist *evlist, struct perf_evsel *evsel)
{
	evsel->evlist = NULL;
	list_del_init(&evsel->node);
	evlist->nr_entries -= 1;
}

void perf_evlist__splice_list_tail(struct perf_evlist *evlist,
				   struct list_head *list)
{
	struct perf_evsel *evsel, *temp;

	__evlist__for_each_entry_safe(list, temp, evsel) {
		list_del_init(&evsel->node);
		perf_evlist__add(evlist, evsel);
	}
}

void __perf_evlist__set_leader(struct list_head *list)
{
	struct perf_evsel *evsel, *leader;

	leader = list_entry(list->next, struct perf_evsel, node);
	evsel = list_entry(list->prev, struct perf_evsel, node);

	leader->nr_members = evsel->idx - leader->idx + 1;

	__evlist__for_each_entry(list, evsel) {
		evsel->leader = leader;
	}
}

void perf_evlist__set_leader(struct perf_evlist *evlist)
{
	if (evlist->nr_entries) {
		evlist->nr_groups = evlist->nr_entries > 1 ? 1 : 0;
		__perf_evlist__set_leader(&evlist->entries);
	}
}

int __perf_evlist__add_default(struct perf_evlist *evlist, bool precise)
{
	struct perf_evsel *evsel = perf_evsel__new_cycles(precise);

	if (evsel == NULL)
		return -ENOMEM;

	perf_evlist__add(evlist, evsel);
	return 0;
}

int perf_evlist__add_dummy(struct perf_evlist *evlist)
{
	struct perf_event_attr attr = {
		.type	= PERF_TYPE_SOFTWARE,
		.config = PERF_COUNT_SW_DUMMY,
		.size	= sizeof(attr), /* to capture ABI version */
	};
	struct perf_evsel *evsel = perf_evsel__new_idx(&attr, evlist->nr_entries);

	if (evsel == NULL)
		return -ENOMEM;

	perf_evlist__add(evlist, evsel);
	return 0;
}

static int perf_evlist__add_attrs(struct perf_evlist *evlist,
				  struct perf_event_attr *attrs, size_t nr_attrs)
{
	struct perf_evsel *evsel, *n;
	LIST_HEAD(head);
	size_t i;

	for (i = 0; i < nr_attrs; i++) {
		evsel = perf_evsel__new_idx(attrs + i, evlist->nr_entries + i);
		if (evsel == NULL)
			goto out_delete_partial_list;
		list_add_tail(&evsel->node, &head);
	}

	perf_evlist__splice_list_tail(evlist, &head);

	return 0;

out_delete_partial_list:
	__evlist__for_each_entry_safe(&head, n, evsel)
		perf_evsel__delete(evsel);
	return -1;
}

int __perf_evlist__add_default_attrs(struct perf_evlist *evlist,
				     struct perf_event_attr *attrs, size_t nr_attrs)
{
	size_t i;

	for (i = 0; i < nr_attrs; i++)
		event_attr_init(attrs + i);

	return perf_evlist__add_attrs(evlist, attrs, nr_attrs);
}

struct perf_evsel *
perf_evlist__find_tracepoint_by_id(struct perf_evlist *evlist, int id)
{
	struct perf_evsel *evsel;

	evlist__for_each_entry(evlist, evsel) {
		if (evsel->attr.type   == PERF_TYPE_TRACEPOINT &&
		    (int)evsel->attr.config == id)
			return evsel;
	}

	return NULL;
}

struct perf_evsel *
perf_evlist__find_tracepoint_by_name(struct perf_evlist *evlist,
				     const char *name)
{
	struct perf_evsel *evsel;

	evlist__for_each_entry(evlist, evsel) {
		if ((evsel->attr.type == PERF_TYPE_TRACEPOINT) &&
		    (strcmp(evsel->name, name) == 0))
			return evsel;
	}

	return NULL;
}

int perf_evlist__add_newtp(struct perf_evlist *evlist,
			   const char *sys, const char *name, void *handler)
{
	struct perf_evsel *evsel = perf_evsel__newtp(sys, name);

	if (IS_ERR(evsel))
		return -1;

	evsel->handler = handler;
	perf_evlist__add(evlist, evsel);
	return 0;
}

static int perf_evlist__nr_threads(struct perf_evlist *evlist,
				   struct perf_evsel *evsel)
{
	if (evsel->system_wide)
		return 1;
	else
		return thread_map__nr(evlist->threads);
}

void perf_evlist__disable(struct perf_evlist *evlist)
{
	struct perf_evsel *pos;

	evlist__for_each_entry(evlist, pos) {
		if (pos->disabled || !perf_evsel__is_group_leader(pos) || !pos->fd)
			continue;
		perf_evsel__disable(pos);
	}

	evlist->enabled = false;
}

void perf_evlist__enable(struct perf_evlist *evlist)
{
	struct perf_evsel *pos;

	evlist__for_each_entry(evlist, pos) {
		if (!perf_evsel__is_group_leader(pos) || !pos->fd)
			continue;
		perf_evsel__enable(pos);
	}

	evlist->enabled = true;
}

void perf_evlist__toggle_enable(struct perf_evlist *evlist)
{
	(evlist->enabled ? perf_evlist__disable : perf_evlist__enable)(evlist);
}

static int perf_evlist__enable_event_cpu(struct perf_evlist *evlist,
					 struct perf_evsel *evsel, int cpu)
{
	int thread;
	int nr_threads = perf_evlist__nr_threads(evlist, evsel);

	if (!evsel->fd)
		return -EINVAL;

	for (thread = 0; thread < nr_threads; thread++) {
		int err = ioctl(FD(evsel, cpu, thread), PERF_EVENT_IOC_ENABLE, 0);
		if (err)
			return err;
	}
	return 0;
}

static int perf_evlist__enable_event_thread(struct perf_evlist *evlist,
					    struct perf_evsel *evsel,
					    int thread)
{
	int cpu;
	int nr_cpus = cpu_map__nr(evlist->cpus);

	if (!evsel->fd)
		return -EINVAL;

	for (cpu = 0; cpu < nr_cpus; cpu++) {
		int err = ioctl(FD(evsel, cpu, thread), PERF_EVENT_IOC_ENABLE, 0);
		if (err)
			return err;
	}
	return 0;
}

int perf_evlist__enable_event_idx(struct perf_evlist *evlist,
				  struct perf_evsel *evsel, int idx)
{
	bool per_cpu_mmaps = !cpu_map__empty(evlist->cpus);

	if (per_cpu_mmaps)
		return perf_evlist__enable_event_cpu(evlist, evsel, idx);
	else
		return perf_evlist__enable_event_thread(evlist, evsel, idx);
}

int perf_evlist__alloc_pollfd(struct perf_evlist *evlist)
{
	int nr_cpus = cpu_map__nr(evlist->cpus);
	int nr_threads = thread_map__nr(evlist->threads);
	int nfds = 0;
	struct perf_evsel *evsel;

	evlist__for_each_entry(evlist, evsel) {
		if (evsel->system_wide)
			nfds += nr_cpus;
		else
			nfds += nr_cpus * nr_threads;
	}

	if (fdarray__available_entries(&evlist->pollfd) < nfds &&
	    fdarray__grow(&evlist->pollfd, nfds) < 0)
		return -ENOMEM;

	return 0;
}

static int __perf_evlist__add_pollfd(struct perf_evlist *evlist, int fd,
				     struct perf_mmap *map, short revent)
{
	int pos = fdarray__add(&evlist->pollfd, fd, revent | POLLERR | POLLHUP);
	/*
	 * Save the idx so that when we filter out fds POLLHUP'ed we can
	 * close the associated evlist->mmap[] entry.
	 */
	if (pos >= 0) {
		evlist->pollfd.priv[pos].ptr = map;

		fcntl(fd, F_SETFL, O_NONBLOCK);
	}

	return pos;
}

int perf_evlist__add_pollfd(struct perf_evlist *evlist, int fd)
{
	return __perf_evlist__add_pollfd(evlist, fd, NULL, POLLIN);
}

static void perf_evlist__munmap_filtered(struct fdarray *fda, int fd,
					 void *arg __maybe_unused)
{
	struct perf_mmap *map = fda->priv[fd].ptr;

	if (map)
		perf_mmap__put(map);
}

int perf_evlist__filter_pollfd(struct perf_evlist *evlist, short revents_and_mask)
{
	return fdarray__filter(&evlist->pollfd, revents_and_mask,
			       perf_evlist__munmap_filtered, NULL);
}

int perf_evlist__poll(struct perf_evlist *evlist, int timeout)
{
	return fdarray__poll(&evlist->pollfd, timeout);
}

static void perf_evlist__id_hash(struct perf_evlist *evlist,
				 struct perf_evsel *evsel,
				 int cpu, int thread, u64 id)
{
	int hash;
	struct perf_sample_id *sid = SID(evsel, cpu, thread);

	sid->id = id;
	sid->evsel = evsel;
	hash = hash_64(sid->id, PERF_EVLIST__HLIST_BITS);
	hlist_add_head(&sid->node, &evlist->heads[hash]);
}

void perf_evlist__id_add(struct perf_evlist *evlist, struct perf_evsel *evsel,
			 int cpu, int thread, u64 id)
{
	perf_evlist__id_hash(evlist, evsel, cpu, thread, id);
	evsel->id[evsel->ids++] = id;
}

int perf_evlist__id_add_fd(struct perf_evlist *evlist,
			   struct perf_evsel *evsel,
			   int cpu, int thread, int fd)
{
	u64 read_data[4] = { 0, };
	int id_idx = 1; /* The first entry is the counter value */
	u64 id;
	int ret;

	ret = ioctl(fd, PERF_EVENT_IOC_ID, &id);
	if (!ret)
		goto add;

	if (errno != ENOTTY)
		return -1;

	/* Legacy way to get event id.. All hail to old kernels! */

	/*
	 * This way does not work with group format read, so bail
	 * out in that case.
	 */
	if (perf_evlist__read_format(evlist) & PERF_FORMAT_GROUP)
		return -1;

	if (!(evsel->attr.read_format & PERF_FORMAT_ID) ||
	    read(fd, &read_data, sizeof(read_data)) == -1)
		return -1;

	if (evsel->attr.read_format & PERF_FORMAT_TOTAL_TIME_ENABLED)
		++id_idx;
	if (evsel->attr.read_format & PERF_FORMAT_TOTAL_TIME_RUNNING)
		++id_idx;

	id = read_data[id_idx];

 add:
	perf_evlist__id_add(evlist, evsel, cpu, thread, id);
	return 0;
}

static void perf_evlist__set_sid_idx(struct perf_evlist *evlist,
				     struct perf_evsel *evsel, int idx, int cpu,
				     int thread)
{
	struct perf_sample_id *sid = SID(evsel, cpu, thread);
	sid->idx = idx;
	if (evlist->cpus && cpu >= 0)
		sid->cpu = evlist->cpus->map[cpu];
	else
		sid->cpu = -1;
	if (!evsel->system_wide && evlist->threads && thread >= 0)
		sid->tid = thread_map__pid(evlist->threads, thread);
	else
		sid->tid = -1;
}

struct perf_sample_id *perf_evlist__id2sid(struct perf_evlist *evlist, u64 id)
{
	struct hlist_head *head;
	struct perf_sample_id *sid;
	int hash;

	hash = hash_64(id, PERF_EVLIST__HLIST_BITS);
	head = &evlist->heads[hash];

	hlist_for_each_entry(sid, head, node)
		if (sid->id == id)
			return sid;

	return NULL;
}

struct perf_evsel *perf_evlist__id2evsel(struct perf_evlist *evlist, u64 id)
{
	struct perf_sample_id *sid;

	if (evlist->nr_entries == 1 || !id)
		return perf_evlist__first(evlist);

	sid = perf_evlist__id2sid(evlist, id);
	if (sid)
		return sid->evsel;

	if (!perf_evlist__sample_id_all(evlist))
		return perf_evlist__first(evlist);

	return NULL;
}

struct perf_evsel *perf_evlist__id2evsel_strict(struct perf_evlist *evlist,
						u64 id)
{
	struct perf_sample_id *sid;

	if (!id)
		return NULL;

	sid = perf_evlist__id2sid(evlist, id);
	if (sid)
		return sid->evsel;

	return NULL;
}

static int perf_evlist__event2id(struct perf_evlist *evlist,
				 union perf_event *event, u64 *id)
{
	const u64 *array = event->sample.array;
	ssize_t n;

	n = (event->header.size - sizeof(event->header)) >> 3;

	if (event->header.type == PERF_RECORD_SAMPLE) {
		if (evlist->id_pos >= n)
			return -1;
		*id = array[evlist->id_pos];
	} else {
		if (evlist->is_pos > n)
			return -1;
		n -= evlist->is_pos;
		*id = array[n];
	}
	return 0;
}

struct perf_evsel *perf_evlist__event2evsel(struct perf_evlist *evlist,
					    union perf_event *event)
{
	struct perf_evsel *first = perf_evlist__first(evlist);
	struct hlist_head *head;
	struct perf_sample_id *sid;
	int hash;
	u64 id;

	if (evlist->nr_entries == 1)
		return first;

	if (!first->attr.sample_id_all &&
	    event->header.type != PERF_RECORD_SAMPLE)
		return first;

	if (perf_evlist__event2id(evlist, event, &id))
		return NULL;

	/* Synthesized events have an id of zero */
	if (!id)
		return first;

	hash = hash_64(id, PERF_EVLIST__HLIST_BITS);
	head = &evlist->heads[hash];

	hlist_for_each_entry(sid, head, node) {
		if (sid->id == id)
			return sid->evsel;
	}
	return NULL;
}

static int perf_evlist__set_paused(struct perf_evlist *evlist, bool value)
{
	int i;

	if (!evlist->overwrite_mmap)
		return 0;

	for (i = 0; i < evlist->nr_mmaps; i++) {
		int fd = evlist->overwrite_mmap[i].fd;
		int err;

		if (fd < 0)
			continue;
		err = ioctl(fd, PERF_EVENT_IOC_PAUSE_OUTPUT, value ? 1 : 0);
		if (err)
			return err;
	}
	return 0;
}

static int perf_evlist__pause(struct perf_evlist *evlist)
{
	return perf_evlist__set_paused(evlist, true);
}

static int perf_evlist__resume(struct perf_evlist *evlist)
{
	return perf_evlist__set_paused(evlist, false);
}

static void perf_evlist__munmap_nofree(struct perf_evlist *evlist)
{
	int i;

	if (evlist->mmap)
		for (i = 0; i < evlist->nr_mmaps; i++)
			perf_mmap__munmap(&evlist->mmap[i]);

	if (evlist->overwrite_mmap)
		for (i = 0; i < evlist->nr_mmaps; i++)
			perf_mmap__munmap(&evlist->overwrite_mmap[i]);
}

void perf_evlist__munmap(struct perf_evlist *evlist)
{
	perf_evlist__munmap_nofree(evlist);
	zfree(&evlist->mmap);
	zfree(&evlist->overwrite_mmap);
}

static struct perf_mmap *perf_evlist__alloc_mmap(struct perf_evlist *evlist,
						 bool overwrite)
{
	int i;
	struct perf_mmap *map;

	evlist->nr_mmaps = cpu_map__nr(evlist->cpus);
	if (cpu_map__empty(evlist->cpus))
		evlist->nr_mmaps = thread_map__nr(evlist->threads);
	map = zalloc(evlist->nr_mmaps * sizeof(struct perf_mmap));
	if (!map)
		return NULL;

	for (i = 0; i < evlist->nr_mmaps; i++) {
		map[i].fd = -1;
		map[i].overwrite = overwrite;
		/*
		 * When the perf_mmap() call is made we grab one refcount, plus
		 * one extra to let perf_mmap__consume() get the last
		 * events after all real references (perf_mmap__get()) are
		 * dropped.
		 *
		 * Each PERF_EVENT_IOC_SET_OUTPUT points to this mmap and
		 * thus does perf_mmap__get() on it.
		 */
		refcount_set(&map[i].refcnt, 0);
	}
	return map;
}

static bool
perf_evlist__should_poll(struct perf_evlist *evlist __maybe_unused,
			 struct perf_evsel *evsel)
{
	if (evsel->attr.write_backward)
		return false;
	return true;
}

static int perf_evlist__mmap_per_evsel(struct perf_evlist *evlist, int idx,
				       struct mmap_params *mp, int cpu_idx,
				       int thread, int *_output, int *_output_overwrite)
{
	struct perf_evsel *evsel;
	int revent;
	int evlist_cpu = cpu_map__cpu(evlist->cpus, cpu_idx);

	evlist__for_each_entry(evlist, evsel) {
		struct perf_mmap *maps = evlist->mmap;
		int *output = _output;
		int fd;
		int cpu;

		mp->prot = PROT_READ | PROT_WRITE;
		if (evsel->attr.write_backward) {
			output = _output_overwrite;
			maps = evlist->overwrite_mmap;

			if (!maps) {
				maps = perf_evlist__alloc_mmap(evlist, true);
				if (!maps)
					return -1;
				evlist->overwrite_mmap = maps;
				if (evlist->bkw_mmap_state == BKW_MMAP_NOTREADY)
					perf_evlist__toggle_bkw_mmap(evlist, BKW_MMAP_RUNNING);
			}
			mp->prot &= ~PROT_WRITE;
		}

		if (evsel->system_wide && thread)
			continue;

		cpu = cpu_map__idx(evsel->cpus, evlist_cpu);
		if (cpu == -1)
			continue;

		fd = FD(evsel, cpu, thread);

		if (*output == -1) {
			*output = fd;

			if (perf_mmap__mmap(&maps[idx], mp, *output, evlist_cpu) < 0)
				return -1;
		} else {
			if (ioctl(fd, PERF_EVENT_IOC_SET_OUTPUT, *output) != 0)
				return -1;

			perf_mmap__get(&maps[idx]);
		}

		revent = perf_evlist__should_poll(evlist, evsel) ? POLLIN : 0;

		/*
		 * The system_wide flag causes a selected event to be opened
		 * always without a pid.  Consequently it will never get a
		 * POLLHUP, but it is used for tracking in combination with
		 * other events, so it should not need to be polled anyway.
		 * Therefore don't add it for polling.
		 */
		if (!evsel->system_wide &&
		    __perf_evlist__add_pollfd(evlist, fd, &maps[idx], revent) < 0) {
			perf_mmap__put(&maps[idx]);
			return -1;
		}

		if (evsel->attr.read_format & PERF_FORMAT_ID) {
			if (perf_evlist__id_add_fd(evlist, evsel, cpu, thread,
						   fd) < 0)
				return -1;
			perf_evlist__set_sid_idx(evlist, evsel, idx, cpu,
						 thread);
		}
	}

	return 0;
}

static int perf_evlist__mmap_per_cpu(struct perf_evlist *evlist,
				     struct mmap_params *mp)
{
	int cpu, thread;
	int nr_cpus = cpu_map__nr(evlist->cpus);
	int nr_threads = thread_map__nr(evlist->threads);

	pr_debug2("perf event ring buffer mmapped per cpu\n");
	for (cpu = 0; cpu < nr_cpus; cpu++) {
		int output = -1;
		int output_overwrite = -1;

		auxtrace_mmap_params__set_idx(&mp->auxtrace_mp, evlist, cpu,
					      true);

		for (thread = 0; thread < nr_threads; thread++) {
			if (perf_evlist__mmap_per_evsel(evlist, cpu, mp, cpu,
							thread, &output, &output_overwrite))
				goto out_unmap;
		}
	}

	return 0;

out_unmap:
	perf_evlist__munmap_nofree(evlist);
	return -1;
}

static int perf_evlist__mmap_per_thread(struct perf_evlist *evlist,
					struct mmap_params *mp)
{
	int thread;
	int nr_threads = thread_map__nr(evlist->threads);

	pr_debug2("perf event ring buffer mmapped per thread\n");
	for (thread = 0; thread < nr_threads; thread++) {
		int output = -1;
		int output_overwrite = -1;

		auxtrace_mmap_params__set_idx(&mp->auxtrace_mp, evlist, thread,
					      false);

		if (perf_evlist__mmap_per_evsel(evlist, thread, mp, 0, thread,
						&output, &output_overwrite))
			goto out_unmap;
	}

	return 0;

out_unmap:
	perf_evlist__munmap_nofree(evlist);
	return -1;
}

unsigned long perf_event_mlock_kb_in_pages(void)
{
	unsigned long pages;
	int max;

	if (sysctl__read_int("kernel/perf_event_mlock_kb", &max) < 0) {
		/*
		 * Pick a once upon a time good value, i.e. things look
		 * strange since we can't read a sysctl value, but lets not
		 * die yet...
		 */
		max = 512;
	} else {
		max -= (page_size / 1024);
	}

	pages = (max * 1024) / page_size;
	if (!is_power_of_2(pages))
		pages = rounddown_pow_of_two(pages);

	return pages;
}

size_t perf_evlist__mmap_size(unsigned long pages)
{
	if (pages == UINT_MAX)
		pages = perf_event_mlock_kb_in_pages();
	else if (!is_power_of_2(pages))
		return 0;

	return (pages + 1) * page_size;
}

static long parse_pages_arg(const char *str, unsigned long min,
			    unsigned long max)
{
	unsigned long pages, val;
	static struct parse_tag tags[] = {
		{ .tag  = 'B', .mult = 1       },
		{ .tag  = 'K', .mult = 1 << 10 },
		{ .tag  = 'M', .mult = 1 << 20 },
		{ .tag  = 'G', .mult = 1 << 30 },
		{ .tag  = 0 },
	};

	if (str == NULL)
		return -EINVAL;

	val = parse_tag_value(str, tags);
	if (val != (unsigned long) -1) {
		/* we got file size value */
		pages = PERF_ALIGN(val, page_size) / page_size;
	} else {
		/* we got pages count value */
		char *eptr;
		pages = strtoul(str, &eptr, 10);
		if (*eptr != '\0')
			return -EINVAL;
	}

	if (pages == 0 && min == 0) {
		/* leave number of pages at 0 */
	} else if (!is_power_of_2(pages)) {
		char buf[100];

		/* round pages up to next power of 2 */
		pages = roundup_pow_of_two(pages);
		if (!pages)
			return -EINVAL;

		unit_number__scnprintf(buf, sizeof(buf), pages * page_size);
		pr_info("rounding mmap pages size to %s (%lu pages)\n",
			buf, pages);
	}

	if (pages > max)
		return -EINVAL;

	return pages;
}

int __perf_evlist__parse_mmap_pages(unsigned int *mmap_pages, const char *str)
{
	unsigned long max = UINT_MAX;
	long pages;

	if (max > SIZE_MAX / page_size)
		max = SIZE_MAX / page_size;

	pages = parse_pages_arg(str, 1, max);
	if (pages < 0) {
		pr_err("Invalid argument for --mmap_pages/-m\n");
		return -1;
	}

	*mmap_pages = pages;
	return 0;
}

int perf_evlist__parse_mmap_pages(const struct option *opt, const char *str,
				  int unset __maybe_unused)
{
	return __perf_evlist__parse_mmap_pages(opt->value, str);
}

/**
 * perf_evlist__mmap_ex - Create mmaps to receive events.
 * @evlist: list of events
 * @pages: map length in pages
 * @overwrite: overwrite older events?
 * @auxtrace_pages - auxtrace map length in pages
 * @auxtrace_overwrite - overwrite older auxtrace data?
 *
 * If @overwrite is %false the user needs to signal event consumption using
 * perf_mmap__write_tail().  Using perf_evlist__mmap_read() does this
 * automatically.
 *
 * Similarly, if @auxtrace_overwrite is %false the user needs to signal data
 * consumption using auxtrace_mmap__write_tail().
 *
 * Return: %0 on success, negative error code otherwise.
 */
int perf_evlist__mmap_ex(struct perf_evlist *evlist, unsigned int pages,
			 unsigned int auxtrace_pages,
<<<<<<< HEAD
			 bool auxtrace_overwrite, int nr_cblocks, int affinity)
=======
			 bool auxtrace_overwrite, int nr_cblocks, int affinity, int flush,
			 int comp_level)
>>>>>>> 0ecfebd2
{
	struct perf_evsel *evsel;
	const struct cpu_map *cpus = evlist->cpus;
	const struct thread_map *threads = evlist->threads;
	/*
	 * Delay setting mp.prot: set it before calling perf_mmap__mmap.
	 * Its value is decided by evsel's write_backward.
	 * So &mp should not be passed through const pointer.
	 */
<<<<<<< HEAD
	struct mmap_params mp = { .nr_cblocks = nr_cblocks, .affinity = affinity };
=======
	struct mmap_params mp = { .nr_cblocks = nr_cblocks, .affinity = affinity, .flush = flush,
				  .comp_level = comp_level };
>>>>>>> 0ecfebd2

	if (!evlist->mmap)
		evlist->mmap = perf_evlist__alloc_mmap(evlist, false);
	if (!evlist->mmap)
		return -ENOMEM;

	if (evlist->pollfd.entries == NULL && perf_evlist__alloc_pollfd(evlist) < 0)
		return -ENOMEM;

	evlist->mmap_len = perf_evlist__mmap_size(pages);
	pr_debug("mmap size %zuB\n", evlist->mmap_len);
	mp.mask = evlist->mmap_len - page_size - 1;

	auxtrace_mmap_params__init(&mp.auxtrace_mp, evlist->mmap_len,
				   auxtrace_pages, auxtrace_overwrite);

	evlist__for_each_entry(evlist, evsel) {
		if ((evsel->attr.read_format & PERF_FORMAT_ID) &&
		    evsel->sample_id == NULL &&
		    perf_evsel__alloc_id(evsel, cpu_map__nr(cpus), threads->nr) < 0)
			return -ENOMEM;
	}

	if (cpu_map__empty(cpus))
		return perf_evlist__mmap_per_thread(evlist, &mp);

	return perf_evlist__mmap_per_cpu(evlist, &mp);
}

int perf_evlist__mmap(struct perf_evlist *evlist, unsigned int pages)
{
<<<<<<< HEAD
	return perf_evlist__mmap_ex(evlist, pages, 0, false, 0, PERF_AFFINITY_SYS);
=======
	return perf_evlist__mmap_ex(evlist, pages, 0, false, 0, PERF_AFFINITY_SYS, 1, 0);
>>>>>>> 0ecfebd2
}

int perf_evlist__create_maps(struct perf_evlist *evlist, struct target *target)
{
	bool all_threads = (target->per_thread && target->system_wide);
	struct cpu_map *cpus;
	struct thread_map *threads;

	/*
	 * If specify '-a' and '--per-thread' to perf record, perf record
	 * will override '--per-thread'. target->per_thread = false and
	 * target->system_wide = true.
	 *
	 * If specify '--per-thread' only to perf record,
	 * target->per_thread = true and target->system_wide = false.
	 *
	 * So target->per_thread && target->system_wide is false.
	 * For perf record, thread_map__new_str doesn't call
	 * thread_map__new_all_cpus. That will keep perf record's
	 * current behavior.
	 *
	 * For perf stat, it allows the case that target->per_thread and
	 * target->system_wide are all true. It means to collect system-wide
	 * per-thread data. thread_map__new_str will call
	 * thread_map__new_all_cpus to enumerate all threads.
	 */
	threads = thread_map__new_str(target->pid, target->tid, target->uid,
				      all_threads);

	if (!threads)
		return -1;

	if (target__uses_dummy_map(target))
		cpus = cpu_map__dummy_new();
	else
		cpus = cpu_map__new(target->cpu_list);

	if (!cpus)
		goto out_delete_threads;

	evlist->has_user_cpus = !!target->cpu_list;

	perf_evlist__set_maps(evlist, cpus, threads);

	return 0;

out_delete_threads:
	thread_map__put(threads);
	return -1;
}

void perf_evlist__set_maps(struct perf_evlist *evlist, struct cpu_map *cpus,
			   struct thread_map *threads)
{
	/*
	 * Allow for the possibility that one or another of the maps isn't being
	 * changed i.e. don't put it.  Note we are assuming the maps that are
	 * being applied are brand new and evlist is taking ownership of the
	 * original reference count of 1.  If that is not the case it is up to
	 * the caller to increase the reference count.
	 */
	if (cpus != evlist->cpus) {
		cpu_map__put(evlist->cpus);
		evlist->cpus = cpu_map__get(cpus);
	}

	if (threads != evlist->threads) {
		thread_map__put(evlist->threads);
		evlist->threads = thread_map__get(threads);
	}

	perf_evlist__propagate_maps(evlist);
}

void __perf_evlist__set_sample_bit(struct perf_evlist *evlist,
				   enum perf_event_sample_format bit)
{
	struct perf_evsel *evsel;

	evlist__for_each_entry(evlist, evsel)
		__perf_evsel__set_sample_bit(evsel, bit);
}

void __perf_evlist__reset_sample_bit(struct perf_evlist *evlist,
				     enum perf_event_sample_format bit)
{
	struct perf_evsel *evsel;

	evlist__for_each_entry(evlist, evsel)
		__perf_evsel__reset_sample_bit(evsel, bit);
}

int perf_evlist__apply_filters(struct perf_evlist *evlist, struct perf_evsel **err_evsel)
{
	struct perf_evsel *evsel;
	int err = 0;

	evlist__for_each_entry(evlist, evsel) {
		if (evsel->filter == NULL)
			continue;

		/*
		 * filters only work for tracepoint event, which doesn't have cpu limit.
		 * So evlist and evsel should always be same.
		 */
		err = perf_evsel__apply_filter(evsel, evsel->filter);
		if (err) {
			*err_evsel = evsel;
			break;
		}
	}

	return err;
}

int perf_evlist__set_tp_filter(struct perf_evlist *evlist, const char *filter)
{
	struct perf_evsel *evsel;
	int err = 0;

	evlist__for_each_entry(evlist, evsel) {
		if (evsel->attr.type != PERF_TYPE_TRACEPOINT)
			continue;

		err = perf_evsel__set_filter(evsel, filter);
		if (err)
			break;
	}

	return err;
}

int perf_evlist__set_tp_filter_pids(struct perf_evlist *evlist, size_t npids, pid_t *pids)
{
	char *filter;
	int ret = -1;
	size_t i;

	for (i = 0; i < npids; ++i) {
		if (i == 0) {
			if (asprintf(&filter, "common_pid != %d", pids[i]) < 0)
				return -1;
		} else {
			char *tmp;

			if (asprintf(&tmp, "%s && common_pid != %d", filter, pids[i]) < 0)
				goto out_free;

			free(filter);
			filter = tmp;
		}
	}

	ret = perf_evlist__set_tp_filter(evlist, filter);
out_free:
	free(filter);
	return ret;
}

int perf_evlist__set_tp_filter_pid(struct perf_evlist *evlist, pid_t pid)
{
	return perf_evlist__set_tp_filter_pids(evlist, 1, &pid);
}

bool perf_evlist__valid_sample_type(struct perf_evlist *evlist)
{
	struct perf_evsel *pos;

	if (evlist->nr_entries == 1)
		return true;

	if (evlist->id_pos < 0 || evlist->is_pos < 0)
		return false;

	evlist__for_each_entry(evlist, pos) {
		if (pos->id_pos != evlist->id_pos ||
		    pos->is_pos != evlist->is_pos)
			return false;
	}

	return true;
}

u64 __perf_evlist__combined_sample_type(struct perf_evlist *evlist)
{
	struct perf_evsel *evsel;

	if (evlist->combined_sample_type)
		return evlist->combined_sample_type;

	evlist__for_each_entry(evlist, evsel)
		evlist->combined_sample_type |= evsel->attr.sample_type;

	return evlist->combined_sample_type;
}

u64 perf_evlist__combined_sample_type(struct perf_evlist *evlist)
{
	evlist->combined_sample_type = 0;
	return __perf_evlist__combined_sample_type(evlist);
}

u64 perf_evlist__combined_branch_type(struct perf_evlist *evlist)
{
	struct perf_evsel *evsel;
	u64 branch_type = 0;

	evlist__for_each_entry(evlist, evsel)
		branch_type |= evsel->attr.branch_sample_type;
	return branch_type;
}

bool perf_evlist__valid_read_format(struct perf_evlist *evlist)
{
	struct perf_evsel *first = perf_evlist__first(evlist), *pos = first;
	u64 read_format = first->attr.read_format;
	u64 sample_type = first->attr.sample_type;

	evlist__for_each_entry(evlist, pos) {
		if (read_format != pos->attr.read_format)
			return false;
	}

	/* PERF_SAMPLE_READ imples PERF_FORMAT_ID. */
	if ((sample_type & PERF_SAMPLE_READ) &&
	    !(read_format & PERF_FORMAT_ID)) {
		return false;
	}

	return true;
}

u64 perf_evlist__read_format(struct perf_evlist *evlist)
{
	struct perf_evsel *first = perf_evlist__first(evlist);
	return first->attr.read_format;
}

u16 perf_evlist__id_hdr_size(struct perf_evlist *evlist)
{
	struct perf_evsel *first = perf_evlist__first(evlist);
	struct perf_sample *data;
	u64 sample_type;
	u16 size = 0;

	if (!first->attr.sample_id_all)
		goto out;

	sample_type = first->attr.sample_type;

	if (sample_type & PERF_SAMPLE_TID)
		size += sizeof(data->tid) * 2;

       if (sample_type & PERF_SAMPLE_TIME)
		size += sizeof(data->time);

	if (sample_type & PERF_SAMPLE_ID)
		size += sizeof(data->id);

	if (sample_type & PERF_SAMPLE_STREAM_ID)
		size += sizeof(data->stream_id);

	if (sample_type & PERF_SAMPLE_CPU)
		size += sizeof(data->cpu) * 2;

	if (sample_type & PERF_SAMPLE_IDENTIFIER)
		size += sizeof(data->id);
out:
	return size;
}

bool perf_evlist__valid_sample_id_all(struct perf_evlist *evlist)
{
	struct perf_evsel *first = perf_evlist__first(evlist), *pos = first;

	evlist__for_each_entry_continue(evlist, pos) {
		if (first->attr.sample_id_all != pos->attr.sample_id_all)
			return false;
	}

	return true;
}

bool perf_evlist__sample_id_all(struct perf_evlist *evlist)
{
	struct perf_evsel *first = perf_evlist__first(evlist);
	return first->attr.sample_id_all;
}

void perf_evlist__set_selected(struct perf_evlist *evlist,
			       struct perf_evsel *evsel)
{
	evlist->selected = evsel;
}

void perf_evlist__close(struct perf_evlist *evlist)
{
	struct perf_evsel *evsel;

	evlist__for_each_entry_reverse(evlist, evsel)
		perf_evsel__close(evsel);
}

static int perf_evlist__create_syswide_maps(struct perf_evlist *evlist)
{
	struct cpu_map	  *cpus;
	struct thread_map *threads;
	int err = -ENOMEM;

	/*
	 * Try reading /sys/devices/system/cpu/online to get
	 * an all cpus map.
	 *
	 * FIXME: -ENOMEM is the best we can do here, the cpu_map
	 * code needs an overhaul to properly forward the
	 * error, and we may not want to do that fallback to a
	 * default cpu identity map :-\
	 */
	cpus = cpu_map__new(NULL);
	if (!cpus)
		goto out;

	threads = thread_map__new_dummy();
	if (!threads)
		goto out_put;

	perf_evlist__set_maps(evlist, cpus, threads);
out:
	return err;
out_put:
	cpu_map__put(cpus);
	goto out;
}

int perf_evlist__open(struct perf_evlist *evlist)
{
	struct perf_evsel *evsel;
	int err;

	/*
	 * Default: one fd per CPU, all threads, aka systemwide
	 * as sys_perf_event_open(cpu = -1, thread = -1) is EINVAL
	 */
	if (evlist->threads == NULL && evlist->cpus == NULL) {
		err = perf_evlist__create_syswide_maps(evlist);
		if (err < 0)
			goto out_err;
	}

	perf_evlist__update_id_pos(evlist);

	evlist__for_each_entry(evlist, evsel) {
		err = perf_evsel__open(evsel, evsel->cpus, evsel->threads);
		if (err < 0)
			goto out_err;
	}

	return 0;
out_err:
	perf_evlist__close(evlist);
	errno = -err;
	return err;
}

int perf_evlist__prepare_workload(struct perf_evlist *evlist, struct target *target,
				  const char *argv[], bool pipe_output,
				  void (*exec_error)(int signo, siginfo_t *info, void *ucontext))
{
	int child_ready_pipe[2], go_pipe[2];
	char bf;

	if (pipe(child_ready_pipe) < 0) {
		perror("failed to create 'ready' pipe");
		return -1;
	}

	if (pipe(go_pipe) < 0) {
		perror("failed to create 'go' pipe");
		goto out_close_ready_pipe;
	}

	evlist->workload.pid = fork();
	if (evlist->workload.pid < 0) {
		perror("failed to fork");
		goto out_close_pipes;
	}

	if (!evlist->workload.pid) {
		int ret;

		if (pipe_output)
			dup2(2, 1);

		signal(SIGTERM, SIG_DFL);

		close(child_ready_pipe[0]);
		close(go_pipe[1]);
		fcntl(go_pipe[0], F_SETFD, FD_CLOEXEC);

		/*
		 * Tell the parent we're ready to go
		 */
		close(child_ready_pipe[1]);

		/*
		 * Wait until the parent tells us to go.
		 */
		ret = read(go_pipe[0], &bf, 1);
		/*
		 * The parent will ask for the execvp() to be performed by
		 * writing exactly one byte, in workload.cork_fd, usually via
		 * perf_evlist__start_workload().
		 *
		 * For cancelling the workload without actually running it,
		 * the parent will just close workload.cork_fd, without writing
		 * anything, i.e. read will return zero and we just exit()
		 * here.
		 */
		if (ret != 1) {
			if (ret == -1)
				perror("unable to read pipe");
			exit(ret);
		}

		execvp(argv[0], (char **)argv);

		if (exec_error) {
			union sigval val;

			val.sival_int = errno;
			if (sigqueue(getppid(), SIGUSR1, val))
				perror(argv[0]);
		} else
			perror(argv[0]);
		exit(-1);
	}

	if (exec_error) {
		struct sigaction act = {
			.sa_flags     = SA_SIGINFO,
			.sa_sigaction = exec_error,
		};
		sigaction(SIGUSR1, &act, NULL);
	}

	if (target__none(target)) {
		if (evlist->threads == NULL) {
			fprintf(stderr, "FATAL: evlist->threads need to be set at this point (%s:%d).\n",
				__func__, __LINE__);
			goto out_close_pipes;
		}
		thread_map__set_pid(evlist->threads, 0, evlist->workload.pid);
	}

	close(child_ready_pipe[1]);
	close(go_pipe[0]);
	/*
	 * wait for child to settle
	 */
	if (read(child_ready_pipe[0], &bf, 1) == -1) {
		perror("unable to read pipe");
		goto out_close_pipes;
	}

	fcntl(go_pipe[1], F_SETFD, FD_CLOEXEC);
	evlist->workload.cork_fd = go_pipe[1];
	close(child_ready_pipe[0]);
	return 0;

out_close_pipes:
	close(go_pipe[0]);
	close(go_pipe[1]);
out_close_ready_pipe:
	close(child_ready_pipe[0]);
	close(child_ready_pipe[1]);
	return -1;
}

int perf_evlist__start_workload(struct perf_evlist *evlist)
{
	if (evlist->workload.cork_fd > 0) {
		char bf = 0;
		int ret;
		/*
		 * Remove the cork, let it rip!
		 */
		ret = write(evlist->workload.cork_fd, &bf, 1);
		if (ret < 0)
			perror("unable to write to pipe");

		close(evlist->workload.cork_fd);
		return ret;
	}

	return 0;
}

int perf_evlist__parse_sample(struct perf_evlist *evlist, union perf_event *event,
			      struct perf_sample *sample)
{
	struct perf_evsel *evsel = perf_evlist__event2evsel(evlist, event);

	if (!evsel)
		return -EFAULT;
	return perf_evsel__parse_sample(evsel, event, sample);
}

int perf_evlist__parse_sample_timestamp(struct perf_evlist *evlist,
					union perf_event *event,
					u64 *timestamp)
{
	struct perf_evsel *evsel = perf_evlist__event2evsel(evlist, event);

	if (!evsel)
		return -EFAULT;
	return perf_evsel__parse_sample_timestamp(evsel, event, timestamp);
}

size_t perf_evlist__fprintf(struct perf_evlist *evlist, FILE *fp)
{
	struct perf_evsel *evsel;
	size_t printed = 0;

	evlist__for_each_entry(evlist, evsel) {
		printed += fprintf(fp, "%s%s", evsel->idx ? ", " : "",
				   perf_evsel__name(evsel));
	}

	return printed + fprintf(fp, "\n");
}

int perf_evlist__strerror_open(struct perf_evlist *evlist,
			       int err, char *buf, size_t size)
{
	int printed, value;
	char sbuf[STRERR_BUFSIZE], *emsg = str_error_r(err, sbuf, sizeof(sbuf));

	switch (err) {
	case EACCES:
	case EPERM:
		printed = scnprintf(buf, size,
				    "Error:\t%s.\n"
				    "Hint:\tCheck /proc/sys/kernel/perf_event_paranoid setting.", emsg);

		value = perf_event_paranoid();

		printed += scnprintf(buf + printed, size - printed, "\nHint:\t");

		if (value >= 2) {
			printed += scnprintf(buf + printed, size - printed,
					     "For your workloads it needs to be <= 1\nHint:\t");
		}
		printed += scnprintf(buf + printed, size - printed,
				     "For system wide tracing it needs to be set to -1.\n");

		printed += scnprintf(buf + printed, size - printed,
				    "Hint:\tTry: 'sudo sh -c \"echo -1 > /proc/sys/kernel/perf_event_paranoid\"'\n"
				    "Hint:\tThe current value is %d.", value);
		break;
	case EINVAL: {
		struct perf_evsel *first = perf_evlist__first(evlist);
		int max_freq;

		if (sysctl__read_int("kernel/perf_event_max_sample_rate", &max_freq) < 0)
			goto out_default;

		if (first->attr.sample_freq < (u64)max_freq)
			goto out_default;

		printed = scnprintf(buf, size,
				    "Error:\t%s.\n"
				    "Hint:\tCheck /proc/sys/kernel/perf_event_max_sample_rate.\n"
				    "Hint:\tThe current value is %d and %" PRIu64 " is being requested.",
				    emsg, max_freq, first->attr.sample_freq);
		break;
	}
	default:
out_default:
		scnprintf(buf, size, "%s", emsg);
		break;
	}

	return 0;
}

int perf_evlist__strerror_mmap(struct perf_evlist *evlist, int err, char *buf, size_t size)
{
	char sbuf[STRERR_BUFSIZE], *emsg = str_error_r(err, sbuf, sizeof(sbuf));
	int pages_attempted = evlist->mmap_len / 1024, pages_max_per_user, printed = 0;

	switch (err) {
	case EPERM:
		sysctl__read_int("kernel/perf_event_mlock_kb", &pages_max_per_user);
		printed += scnprintf(buf + printed, size - printed,
				     "Error:\t%s.\n"
				     "Hint:\tCheck /proc/sys/kernel/perf_event_mlock_kb (%d kB) setting.\n"
				     "Hint:\tTried using %zd kB.\n",
				     emsg, pages_max_per_user, pages_attempted);

		if (pages_attempted >= pages_max_per_user) {
			printed += scnprintf(buf + printed, size - printed,
					     "Hint:\tTry 'sudo sh -c \"echo %d > /proc/sys/kernel/perf_event_mlock_kb\"', or\n",
					     pages_max_per_user + pages_attempted);
		}

		printed += scnprintf(buf + printed, size - printed,
				     "Hint:\tTry using a smaller -m/--mmap-pages value.");
		break;
	default:
		scnprintf(buf, size, "%s", emsg);
		break;
	}

	return 0;
}

void perf_evlist__to_front(struct perf_evlist *evlist,
			   struct perf_evsel *move_evsel)
{
	struct perf_evsel *evsel, *n;
	LIST_HEAD(move);

	if (move_evsel == perf_evlist__first(evlist))
		return;

	evlist__for_each_entry_safe(evlist, n, evsel) {
		if (evsel->leader == move_evsel->leader)
			list_move_tail(&evsel->node, &move);
	}

	list_splice(&move, &evlist->entries);
}

void perf_evlist__set_tracking_event(struct perf_evlist *evlist,
				     struct perf_evsel *tracking_evsel)
{
	struct perf_evsel *evsel;

	if (tracking_evsel->tracking)
		return;

	evlist__for_each_entry(evlist, evsel) {
		if (evsel != tracking_evsel)
			evsel->tracking = false;
	}

	tracking_evsel->tracking = true;
}

struct perf_evsel *
perf_evlist__find_evsel_by_str(struct perf_evlist *evlist,
			       const char *str)
{
	struct perf_evsel *evsel;

	evlist__for_each_entry(evlist, evsel) {
		if (!evsel->name)
			continue;
		if (strcmp(str, evsel->name) == 0)
			return evsel;
	}

	return NULL;
}

void perf_evlist__toggle_bkw_mmap(struct perf_evlist *evlist,
				  enum bkw_mmap_state state)
{
	enum bkw_mmap_state old_state = evlist->bkw_mmap_state;
	enum action {
		NONE,
		PAUSE,
		RESUME,
	} action = NONE;

	if (!evlist->overwrite_mmap)
		return;

	switch (old_state) {
	case BKW_MMAP_NOTREADY: {
		if (state != BKW_MMAP_RUNNING)
			goto state_err;
		break;
	}
	case BKW_MMAP_RUNNING: {
		if (state != BKW_MMAP_DATA_PENDING)
			goto state_err;
		action = PAUSE;
		break;
	}
	case BKW_MMAP_DATA_PENDING: {
		if (state != BKW_MMAP_EMPTY)
			goto state_err;
		break;
	}
	case BKW_MMAP_EMPTY: {
		if (state != BKW_MMAP_RUNNING)
			goto state_err;
		action = RESUME;
		break;
	}
	default:
		WARN_ONCE(1, "Shouldn't get there\n");
	}

	evlist->bkw_mmap_state = state;

	switch (action) {
	case PAUSE:
		perf_evlist__pause(evlist);
		break;
	case RESUME:
		perf_evlist__resume(evlist);
		break;
	case NONE:
	default:
		break;
	}

state_err:
	return;
}

bool perf_evlist__exclude_kernel(struct perf_evlist *evlist)
{
	struct perf_evsel *evsel;

	evlist__for_each_entry(evlist, evsel) {
		if (!evsel->attr.exclude_kernel)
			return false;
	}

	return true;
}

/*
 * Events in data file are not collect in groups, but we still want
 * the group display. Set the artificial group and set the leader's
 * forced_leader flag to notify the display code.
 */
void perf_evlist__force_leader(struct perf_evlist *evlist)
{
	if (!evlist->nr_groups) {
		struct perf_evsel *leader = perf_evlist__first(evlist);

		perf_evlist__set_leader(evlist);
		leader->forced_leader = true;
	}
}

struct perf_evsel *perf_evlist__reset_weak_group(struct perf_evlist *evsel_list,
						 struct perf_evsel *evsel)
{
	struct perf_evsel *c2, *leader;
	bool is_open = true;

	leader = evsel->leader;
	pr_debug("Weak group for %s/%d failed\n",
			leader->name, leader->nr_members);

	/*
	 * for_each_group_member doesn't work here because it doesn't
	 * include the first entry.
	 */
	evlist__for_each_entry(evsel_list, c2) {
		if (c2 == evsel)
			is_open = false;
		if (c2->leader == leader) {
			if (is_open)
				perf_evsel__close(c2);
			c2->leader = c2;
			c2->nr_members = 0;
		}
	}
	return leader;
}

int perf_evlist__add_sb_event(struct perf_evlist **evlist,
			      struct perf_event_attr *attr,
			      perf_evsel__sb_cb_t cb,
			      void *data)
{
	struct perf_evsel *evsel;
	bool new_evlist = (*evlist) == NULL;

	if (*evlist == NULL)
		*evlist = perf_evlist__new();
	if (*evlist == NULL)
		return -1;

	if (!attr->sample_id_all) {
		pr_warning("enabling sample_id_all for all side band events\n");
		attr->sample_id_all = 1;
	}

	evsel = perf_evsel__new_idx(attr, (*evlist)->nr_entries);
	if (!evsel)
		goto out_err;

	evsel->side_band.cb = cb;
	evsel->side_band.data = data;
	perf_evlist__add(*evlist, evsel);
	return 0;

out_err:
	if (new_evlist) {
		perf_evlist__delete(*evlist);
		*evlist = NULL;
	}
	return -1;
}

static void *perf_evlist__poll_thread(void *arg)
{
	struct perf_evlist *evlist = arg;
	bool draining = false;
	int i, done = 0;

	while (!done) {
		bool got_data = false;

		if (evlist->thread.done)
			draining = true;

		if (!draining)
			perf_evlist__poll(evlist, 1000);

		for (i = 0; i < evlist->nr_mmaps; i++) {
			struct perf_mmap *map = &evlist->mmap[i];
			union perf_event *event;

			if (perf_mmap__read_init(map))
				continue;
			while ((event = perf_mmap__read_event(map)) != NULL) {
				struct perf_evsel *evsel = perf_evlist__event2evsel(evlist, event);

				if (evsel && evsel->side_band.cb)
					evsel->side_band.cb(event, evsel->side_band.data);
				else
					pr_warning("cannot locate proper evsel for the side band event\n");

				perf_mmap__consume(map);
				got_data = true;
			}
			perf_mmap__read_done(map);
		}

		if (draining && !got_data)
			break;
	}
	return NULL;
}

int perf_evlist__start_sb_thread(struct perf_evlist *evlist,
				 struct target *target)
{
	struct perf_evsel *counter;

	if (!evlist)
		return 0;

	if (perf_evlist__create_maps(evlist, target))
		goto out_delete_evlist;

	evlist__for_each_entry(evlist, counter) {
		if (perf_evsel__open(counter, evlist->cpus,
				     evlist->threads) < 0)
			goto out_delete_evlist;
	}

	if (perf_evlist__mmap(evlist, UINT_MAX))
		goto out_delete_evlist;

	evlist__for_each_entry(evlist, counter) {
		if (perf_evsel__enable(counter))
			goto out_delete_evlist;
	}

	evlist->thread.done = 0;
	if (pthread_create(&evlist->thread.th, NULL, perf_evlist__poll_thread, evlist))
		goto out_delete_evlist;

	return 0;

out_delete_evlist:
	perf_evlist__delete(evlist);
	evlist = NULL;
	return -1;
}

void perf_evlist__stop_sb_thread(struct perf_evlist *evlist)
{
	if (!evlist)
		return;
	evlist->thread.done = 1;
	pthread_join(evlist->thread.th, NULL);
	perf_evlist__delete(evlist);
}<|MERGE_RESOLUTION|>--- conflicted
+++ resolved
@@ -1008,12 +1008,8 @@
  */
 int perf_evlist__mmap_ex(struct perf_evlist *evlist, unsigned int pages,
 			 unsigned int auxtrace_pages,
-<<<<<<< HEAD
-			 bool auxtrace_overwrite, int nr_cblocks, int affinity)
-=======
 			 bool auxtrace_overwrite, int nr_cblocks, int affinity, int flush,
 			 int comp_level)
->>>>>>> 0ecfebd2
 {
 	struct perf_evsel *evsel;
 	const struct cpu_map *cpus = evlist->cpus;
@@ -1023,12 +1019,8 @@
 	 * Its value is decided by evsel's write_backward.
 	 * So &mp should not be passed through const pointer.
 	 */
-<<<<<<< HEAD
-	struct mmap_params mp = { .nr_cblocks = nr_cblocks, .affinity = affinity };
-=======
 	struct mmap_params mp = { .nr_cblocks = nr_cblocks, .affinity = affinity, .flush = flush,
 				  .comp_level = comp_level };
->>>>>>> 0ecfebd2
 
 	if (!evlist->mmap)
 		evlist->mmap = perf_evlist__alloc_mmap(evlist, false);
@@ -1060,11 +1052,7 @@
 
 int perf_evlist__mmap(struct perf_evlist *evlist, unsigned int pages)
 {
-<<<<<<< HEAD
-	return perf_evlist__mmap_ex(evlist, pages, 0, false, 0, PERF_AFFINITY_SYS);
-=======
 	return perf_evlist__mmap_ex(evlist, pages, 0, false, 0, PERF_AFFINITY_SYS, 1, 0);
->>>>>>> 0ecfebd2
 }
 
 int perf_evlist__create_maps(struct perf_evlist *evlist, struct target *target)
