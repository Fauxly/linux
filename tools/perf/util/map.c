// SPDX-License-Identifier: GPL-2.0
#include "symbol.h"
#include <assert.h>
#include <errno.h>
#include <inttypes.h>
#include <limits.h>
#include <stdlib.h>
#include <string.h>
#include <stdio.h>
#include <unistd.h>
#include <uapi/linux/mman.h> /* To get things like MAP_HUGETLB even on older libc headers */
#include "dso.h"
#include "map.h"
#include "map_symbol.h"
#include "thread.h"
#include "vdso.h"
#include "build-id.h"
#include "debug.h"
#include "machine.h"
#include <linux/string.h>
#include <linux/zalloc.h>
#include "srcline.h"
#include "namespaces.h"
#include "unwind.h"
#include "srccode.h"
#include "ui/ui.h"

static void __maps__insert(struct maps *maps, struct map *map);

static inline int is_anon_memory(const char *filename, u32 flags)
{
	return flags & MAP_HUGETLB ||
	       !strcmp(filename, "//anon") ||
	       !strncmp(filename, "/dev/zero", sizeof("/dev/zero") - 1) ||
	       !strncmp(filename, "/anon_hugepage", sizeof("/anon_hugepage") - 1);
}

static inline int is_no_dso_memory(const char *filename)
{
	return !strncmp(filename, "[stack", 6) ||
	       !strncmp(filename, "/SYSV",5)   ||
	       !strcmp(filename, "[heap]");
}

static inline int is_android_lib(const char *filename)
{
	return strstarts(filename, "/data/app-lib/") ||
	       strstarts(filename, "/system/lib/");
}

static inline bool replace_android_lib(const char *filename, char *newfilename)
{
	const char *libname;
	char *app_abi;
	size_t app_abi_length, new_length;
	size_t lib_length = 0;

	libname  = strrchr(filename, '/');
	if (libname)
		lib_length = strlen(libname);

	app_abi = getenv("APP_ABI");
	if (!app_abi)
		return false;

	app_abi_length = strlen(app_abi);

	if (strstarts(filename, "/data/app-lib/")) {
		char *apk_path;

		if (!app_abi_length)
			return false;

		new_length = 7 + app_abi_length + lib_length;

		apk_path = getenv("APK_PATH");
		if (apk_path) {
			new_length += strlen(apk_path) + 1;
			if (new_length > PATH_MAX)
				return false;
			snprintf(newfilename, new_length,
				 "%s/libs/%s/%s", apk_path, app_abi, libname);
		} else {
			if (new_length > PATH_MAX)
				return false;
			snprintf(newfilename, new_length,
				 "libs/%s/%s", app_abi, libname);
		}
		return true;
	}

	if (strstarts(filename, "/system/lib/")) {
		char *ndk, *app;
		const char *arch;
		size_t ndk_length;
		size_t app_length;

		ndk = getenv("NDK_ROOT");
		app = getenv("APP_PLATFORM");

		if (!(ndk && app))
			return false;

		ndk_length = strlen(ndk);
		app_length = strlen(app);

		if (!(ndk_length && app_length && app_abi_length))
			return false;

		arch = !strncmp(app_abi, "arm", 3) ? "arm" :
		       !strncmp(app_abi, "mips", 4) ? "mips" :
		       !strncmp(app_abi, "x86", 3) ? "x86" : NULL;

		if (!arch)
			return false;

		new_length = 27 + ndk_length +
			     app_length + lib_length
			   + strlen(arch);

		if (new_length > PATH_MAX)
			return false;
		snprintf(newfilename, new_length,
			"%s/platforms/%s/arch-%s/usr/lib/%s",
			ndk, app, arch, libname);

		return true;
	}
	return false;
}

void map__init(struct map *map, u64 start, u64 end, u64 pgoff, struct dso *dso)
{
	map->start    = start;
	map->end      = end;
	map->pgoff    = pgoff;
	map->reloc    = 0;
	map->dso      = dso__get(dso);
	map->map_ip   = map__map_ip;
	map->unmap_ip = map__unmap_ip;
	RB_CLEAR_NODE(&map->rb_node);
	map->erange_warned = false;
	refcount_set(&map->refcnt, 1);
}

struct map *map__new(struct machine *machine, u64 start, u64 len,
		     u64 pgoff, struct dso_id *id,
		     u32 prot, u32 flags, char *filename,
		     struct thread *thread)
{
	struct map *map = malloc(sizeof(*map));
	struct nsinfo *nsi = NULL;
	struct nsinfo *nnsi;

	if (map != NULL) {
		char newfilename[PATH_MAX];
		struct dso *dso;
		int anon, no_dso, vdso, android;

		android = is_android_lib(filename);
		anon = is_anon_memory(filename, flags);
		vdso = is_vdso_map(filename);
		no_dso = is_no_dso_memory(filename);
		map->prot = prot;
		map->flags = flags;
		nsi = nsinfo__get(thread->nsinfo);

		if ((anon || no_dso) && nsi && (prot & PROT_EXEC)) {
			snprintf(newfilename, sizeof(newfilename),
				 "/tmp/perf-%d.map", nsi->pid);
			filename = newfilename;
		}

		if (android) {
			if (replace_android_lib(filename, newfilename))
				filename = newfilename;
		}

		if (vdso) {
			/* The vdso maps are always on the host and not the
			 * container.  Ensure that we don't use setns to look
			 * them up.
			 */
			nnsi = nsinfo__copy(nsi);
			if (nnsi) {
				nsinfo__put(nsi);
				nnsi->need_setns = false;
				nsi = nnsi;
			}
			pgoff = 0;
			dso = machine__findnew_vdso(machine, thread);
		} else
			dso = machine__findnew_dso_id(machine, filename, id);

		if (dso == NULL)
			goto out_delete;

		map__init(map, start, start + len, pgoff, dso);

		if (anon || no_dso) {
			map->map_ip = map->unmap_ip = identity__map_ip;

			/*
			 * Set memory without DSO as loaded. All map__find_*
			 * functions still return NULL, and we avoid the
			 * unnecessary map__load warning.
			 */
			if (!(prot & PROT_EXEC))
				dso__set_loaded(dso);
		}
		dso->nsinfo = nsi;
		dso__put(dso);
	}
	return map;
out_delete:
	nsinfo__put(nsi);
	free(map);
	return NULL;
}

/*
 * Constructor variant for modules (where we know from /proc/modules where
 * they are loaded) and for vmlinux, where only after we load all the
 * symbols we'll know where it starts and ends.
 */
struct map *map__new2(u64 start, struct dso *dso)
{
	struct map *map = calloc(1, (sizeof(*map) +
				     (dso->kernel ? sizeof(struct kmap) : 0)));
	if (map != NULL) {
		/*
		 * ->end will be filled after we load all the symbols
		 */
		map__init(map, start, 0, 0, dso);
	}

	return map;
}

bool __map__is_kernel(const struct map *map)
{
	if (!map->dso->kernel)
		return false;
	return machine__kernel_map(map__kmaps((struct map *)map)->machine) == map;
}

bool __map__is_extra_kernel_map(const struct map *map)
{
	struct kmap *kmap = __map__kmap((struct map *)map);

	return kmap && kmap->name[0];
}

bool __map__is_bpf_prog(const struct map *map)
{
	const char *name;

	if (map->dso->binary_type == DSO_BINARY_TYPE__BPF_PROG_INFO)
		return true;

	/*
	 * If PERF_RECORD_BPF_EVENT is not included, the dso will not have
	 * type of DSO_BINARY_TYPE__BPF_PROG_INFO. In such cases, we can
	 * guess the type based on name.
	 */
	name = map->dso->short_name;
	return name && (strstr(name, "bpf_prog_") == name);
}

<<<<<<< HEAD
=======
bool __map__is_bpf_image(const struct map *map)
{
	const char *name;

	if (map->dso->binary_type == DSO_BINARY_TYPE__BPF_IMAGE)
		return true;

	/*
	 * If PERF_RECORD_KSYMBOL is not included, the dso will not have
	 * type of DSO_BINARY_TYPE__BPF_IMAGE. In such cases, we can
	 * guess the type based on name.
	 */
	name = map->dso->short_name;
	return name && is_bpf_image(name);
}

>>>>>>> 976bc5e2
bool __map__is_ool(const struct map *map)
{
	return map->dso && map->dso->binary_type == DSO_BINARY_TYPE__OOL;
}

bool map__has_symbols(const struct map *map)
{
	return dso__has_symbols(map->dso);
}

static void map__exit(struct map *map)
{
	BUG_ON(refcount_read(&map->refcnt) != 0);
	dso__zput(map->dso);
}

void map__delete(struct map *map)
{
	map__exit(map);
	free(map);
}

void map__put(struct map *map)
{
	if (map && refcount_dec_and_test(&map->refcnt))
		map__delete(map);
}

void map__fixup_start(struct map *map)
{
	struct rb_root_cached *symbols = &map->dso->symbols;
	struct rb_node *nd = rb_first_cached(symbols);
	if (nd != NULL) {
		struct symbol *sym = rb_entry(nd, struct symbol, rb_node);
		map->start = sym->start;
	}
}

void map__fixup_end(struct map *map)
{
	struct rb_root_cached *symbols = &map->dso->symbols;
	struct rb_node *nd = rb_last(&symbols->rb_root);
	if (nd != NULL) {
		struct symbol *sym = rb_entry(nd, struct symbol, rb_node);
		map->end = sym->end;
	}
}

#define DSO__DELETED "(deleted)"

int map__load(struct map *map)
{
	const char *name = map->dso->long_name;
	int nr;

	if (dso__loaded(map->dso))
		return 0;

	nr = dso__load(map->dso, map);
	if (nr < 0) {
		if (map->dso->has_build_id) {
			char sbuild_id[SBUILD_ID_SIZE];

			build_id__sprintf(map->dso->build_id,
					  sizeof(map->dso->build_id),
					  sbuild_id);
			pr_debug("%s with build id %s not found", name, sbuild_id);
		} else
			pr_debug("Failed to open %s", name);

		pr_debug(", continuing without symbols\n");
		return -1;
	} else if (nr == 0) {
#ifdef HAVE_LIBELF_SUPPORT
		const size_t len = strlen(name);
		const size_t real_len = len - sizeof(DSO__DELETED);

		if (len > sizeof(DSO__DELETED) &&
		    strcmp(name + real_len + 1, DSO__DELETED) == 0) {
			pr_debug("%.*s was updated (is prelink enabled?). "
				"Restart the long running apps that use it!\n",
				   (int)real_len, name);
		} else {
			pr_debug("no symbols found in %s, maybe install a debug package?\n", name);
		}
#endif
		return -1;
	}

	return 0;
}

struct symbol *map__find_symbol(struct map *map, u64 addr)
{
	if (map__load(map) < 0)
		return NULL;

	return dso__find_symbol(map->dso, addr);
}

struct symbol *map__find_symbol_by_name(struct map *map, const char *name)
{
	if (map__load(map) < 0)
		return NULL;

	if (!dso__sorted_by_name(map->dso))
		dso__sort_by_name(map->dso);

	return dso__find_symbol_by_name(map->dso, name);
}

struct map *map__clone(struct map *from)
{
	size_t size = sizeof(struct map);
	struct map *map;

	if (from->dso && from->dso->kernel)
		size += sizeof(struct kmap);

	map = memdup(from, size);
	if (map != NULL) {
		refcount_set(&map->refcnt, 1);
		RB_CLEAR_NODE(&map->rb_node);
		dso__get(map->dso);
	}

	return map;
}

size_t map__fprintf(struct map *map, FILE *fp)
{
	return fprintf(fp, " %" PRIx64 "-%" PRIx64 " %" PRIx64 " %s\n",
		       map->start, map->end, map->pgoff, map->dso->name);
}

size_t map__fprintf_dsoname(struct map *map, FILE *fp)
{
	char buf[symbol_conf.pad_output_len_dso + 1];
	const char *dsoname = "[unknown]";

	if (map && map->dso) {
		if (symbol_conf.show_kernel_path && map->dso->long_name)
			dsoname = map->dso->long_name;
		else
			dsoname = map->dso->name;
	}

	if (symbol_conf.pad_output_len_dso) {
		scnprintf_pad(buf, symbol_conf.pad_output_len_dso, "%s", dsoname);
		dsoname = buf;
	}

	return fprintf(fp, "%s", dsoname);
}

char *map__srcline(struct map *map, u64 addr, struct symbol *sym)
{
	if (map == NULL)
		return SRCLINE_UNKNOWN;
	return get_srcline(map->dso, map__rip_2objdump(map, addr), sym, true, true, addr);
}

int map__fprintf_srcline(struct map *map, u64 addr, const char *prefix,
			 FILE *fp)
{
	int ret = 0;

	if (map && map->dso) {
		char *srcline = map__srcline(map, addr, NULL);
		if (strncmp(srcline, SRCLINE_UNKNOWN, strlen(SRCLINE_UNKNOWN)) != 0)
			ret = fprintf(fp, "%s%s", prefix, srcline);
		free_srcline(srcline);
	}
	return ret;
}

void srccode_state_free(struct srccode_state *state)
{
	zfree(&state->srcfile);
	state->line = 0;
}

/**
 * map__rip_2objdump - convert symbol start address to objdump address.
 * @map: memory map
 * @rip: symbol start address
 *
 * objdump wants/reports absolute IPs for ET_EXEC, and RIPs for ET_DYN.
 * map->dso->adjust_symbols==1 for ET_EXEC-like cases except ET_REL which is
 * relative to section start.
 *
 * Return: Address suitable for passing to "objdump --start-address="
 */
u64 map__rip_2objdump(struct map *map, u64 rip)
{
	struct kmap *kmap = __map__kmap(map);

	/*
	 * vmlinux does not have program headers for PTI entry trampolines and
	 * kcore may not either. However the trampoline object code is on the
	 * main kernel map, so just use that instead.
	 */
	if (kmap && is_entry_trampoline(kmap->name) && kmap->kmaps && kmap->kmaps->machine) {
		struct map *kernel_map = machine__kernel_map(kmap->kmaps->machine);

		if (kernel_map)
			map = kernel_map;
	}

	if (!map->dso->adjust_symbols)
		return rip;

	if (map->dso->rel)
		return rip - map->pgoff;

	/*
	 * kernel modules also have DSO_TYPE_USER in dso->kernel,
	 * but all kernel modules are ET_REL, so won't get here.
	 */
	if (map->dso->kernel == DSO_SPACE__USER)
		return rip + map->dso->text_offset;

	return map->unmap_ip(map, rip) - map->reloc;
}

/**
 * map__objdump_2mem - convert objdump address to a memory address.
 * @map: memory map
 * @ip: objdump address
 *
 * Closely related to map__rip_2objdump(), this function takes an address from
 * objdump and converts it to a memory address.  Note this assumes that @map
 * contains the address.  To be sure the result is valid, check it forwards
 * e.g. map__rip_2objdump(map->map_ip(map, map__objdump_2mem(map, ip))) == ip
 *
 * Return: Memory address.
 */
u64 map__objdump_2mem(struct map *map, u64 ip)
{
	if (!map->dso->adjust_symbols)
		return map->unmap_ip(map, ip);

	if (map->dso->rel)
		return map->unmap_ip(map, ip + map->pgoff);

	/*
	 * kernel modules also have DSO_TYPE_USER in dso->kernel,
	 * but all kernel modules are ET_REL, so won't get here.
	 */
	if (map->dso->kernel == DSO_SPACE__USER)
		return map->unmap_ip(map, ip - map->dso->text_offset);

	return ip + map->reloc;
}

void maps__init(struct maps *maps, struct machine *machine)
{
	maps->entries = RB_ROOT;
	init_rwsem(&maps->lock);
	maps->machine = machine;
	maps->last_search_by_name = NULL;
	maps->nr_maps = 0;
	maps->maps_by_name = NULL;
	refcount_set(&maps->refcnt, 1);
}

static void __maps__free_maps_by_name(struct maps *maps)
{
	/*
	 * Free everything to try to do it from the rbtree in the next search
	 */
	zfree(&maps->maps_by_name);
	maps->nr_maps_allocated = 0;
}

void maps__insert(struct maps *maps, struct map *map)
{
	down_write(&maps->lock);
	__maps__insert(maps, map);
	++maps->nr_maps;

	if (map->dso && map->dso->kernel) {
		struct kmap *kmap = map__kmap(map);

		if (kmap)
			kmap->kmaps = maps;
		else
			pr_err("Internal error: kernel dso with non kernel map\n");
	}


	/*
	 * If we already performed some search by name, then we need to add the just
	 * inserted map and resort.
	 */
	if (maps->maps_by_name) {
		if (maps->nr_maps > maps->nr_maps_allocated) {
			int nr_allocate = maps->nr_maps * 2;
			struct map **maps_by_name = realloc(maps->maps_by_name, nr_allocate * sizeof(map));

			if (maps_by_name == NULL) {
				__maps__free_maps_by_name(maps);
				up_write(&maps->lock);
				return;
			}

			maps->maps_by_name = maps_by_name;
			maps->nr_maps_allocated = nr_allocate;
		}
		maps->maps_by_name[maps->nr_maps - 1] = map;
		__maps__sort_by_name(maps);
	}
	up_write(&maps->lock);
}

static void __maps__remove(struct maps *maps, struct map *map)
{
	rb_erase_init(&map->rb_node, &maps->entries);
	map__put(map);
}

void maps__remove(struct maps *maps, struct map *map)
{
	down_write(&maps->lock);
	if (maps->last_search_by_name == map)
		maps->last_search_by_name = NULL;

	__maps__remove(maps, map);
	--maps->nr_maps;
	if (maps->maps_by_name)
		__maps__free_maps_by_name(maps);
	up_write(&maps->lock);
}

static void __maps__purge(struct maps *maps)
{
	struct map *pos, *next;

	maps__for_each_entry_safe(maps, pos, next) {
		rb_erase_init(&pos->rb_node,  &maps->entries);
		map__put(pos);
	}
}

void maps__exit(struct maps *maps)
{
	down_write(&maps->lock);
	__maps__purge(maps);
	up_write(&maps->lock);
}

bool maps__empty(struct maps *maps)
{
	return !maps__first(maps);
}

struct maps *maps__new(struct machine *machine)
{
	struct maps *maps = zalloc(sizeof(*maps));

	if (maps != NULL)
		maps__init(maps, machine);

	return maps;
}

void maps__delete(struct maps *maps)
{
	maps__exit(maps);
	unwind__finish_access(maps);
	free(maps);
}

void maps__put(struct maps *maps)
{
	if (maps && refcount_dec_and_test(&maps->refcnt))
		maps__delete(maps);
}

struct symbol *maps__find_symbol(struct maps *maps, u64 addr, struct map **mapp)
{
	struct map *map = maps__find(maps, addr);

	/* Ensure map is loaded before using map->map_ip */
	if (map != NULL && map__load(map) >= 0) {
		if (mapp != NULL)
			*mapp = map;
		return map__find_symbol(map, map->map_ip(map, addr));
	}

	return NULL;
}

static bool map__contains_symbol(struct map *map, struct symbol *sym)
{
	u64 ip = map->unmap_ip(map, sym->start);

	return ip >= map->start && ip < map->end;
}

struct symbol *maps__find_symbol_by_name(struct maps *maps, const char *name, struct map **mapp)
{
	struct symbol *sym;
	struct map *pos;

	down_read(&maps->lock);

	maps__for_each_entry(maps, pos) {
		sym = map__find_symbol_by_name(pos, name);

		if (sym == NULL)
			continue;
		if (!map__contains_symbol(pos, sym)) {
			sym = NULL;
			continue;
		}
		if (mapp != NULL)
			*mapp = pos;
		goto out;
	}

	sym = NULL;
out:
	up_read(&maps->lock);
	return sym;
}

int maps__find_ams(struct maps *maps, struct addr_map_symbol *ams)
{
	if (ams->addr < ams->ms.map->start || ams->addr >= ams->ms.map->end) {
		if (maps == NULL)
			return -1;
		ams->ms.map = maps__find(maps, ams->addr);
		if (ams->ms.map == NULL)
			return -1;
	}

	ams->al_addr = ams->ms.map->map_ip(ams->ms.map, ams->addr);
	ams->ms.sym = map__find_symbol(ams->ms.map, ams->al_addr);

	return ams->ms.sym ? 0 : -1;
}

size_t maps__fprintf(struct maps *maps, FILE *fp)
{
	size_t printed = 0;
	struct map *pos;

	down_read(&maps->lock);

	maps__for_each_entry(maps, pos) {
		printed += fprintf(fp, "Map:");
		printed += map__fprintf(pos, fp);
		if (verbose > 2) {
			printed += dso__fprintf(pos->dso, fp);
			printed += fprintf(fp, "--\n");
		}
	}

	up_read(&maps->lock);

	return printed;
}

int maps__fixup_overlappings(struct maps *maps, struct map *map, FILE *fp)
{
	struct rb_root *root;
	struct rb_node *next, *first;
	int err = 0;

	down_write(&maps->lock);

	root = &maps->entries;

	/*
	 * Find first map where end > map->start.
	 * Same as find_vma() in kernel.
	 */
	next = root->rb_node;
	first = NULL;
	while (next) {
		struct map *pos = rb_entry(next, struct map, rb_node);

		if (pos->end > map->start) {
			first = next;
			if (pos->start <= map->start)
				break;
			next = next->rb_left;
		} else
			next = next->rb_right;
	}

	next = first;
	while (next) {
		struct map *pos = rb_entry(next, struct map, rb_node);
		next = rb_next(&pos->rb_node);

		/*
		 * Stop if current map starts after map->end.
		 * Maps are ordered by start: next will not overlap for sure.
		 */
		if (pos->start >= map->end)
			break;

		if (verbose >= 2) {

			if (use_browser) {
				pr_debug("overlapping maps in %s (disable tui for more info)\n",
					   map->dso->name);
			} else {
				fputs("overlapping maps:\n", fp);
				map__fprintf(map, fp);
				map__fprintf(pos, fp);
			}
		}

		rb_erase_init(&pos->rb_node, root);
		/*
		 * Now check if we need to create new maps for areas not
		 * overlapped by the new map:
		 */
		if (map->start > pos->start) {
			struct map *before = map__clone(pos);

			if (before == NULL) {
				err = -ENOMEM;
				goto put_map;
			}

			before->end = map->start;
			__maps__insert(maps, before);
			if (verbose >= 2 && !use_browser)
				map__fprintf(before, fp);
			map__put(before);
		}

		if (map->end < pos->end) {
			struct map *after = map__clone(pos);

			if (after == NULL) {
				err = -ENOMEM;
				goto put_map;
			}

			after->start = map->end;
			after->pgoff += map->end - pos->start;
			assert(pos->map_ip(pos, map->end) == after->map_ip(after, map->end));
			__maps__insert(maps, after);
			if (verbose >= 2 && !use_browser)
				map__fprintf(after, fp);
			map__put(after);
		}
put_map:
		map__put(pos);

		if (err)
			goto out;
	}

	err = 0;
out:
	up_write(&maps->lock);
	return err;
}

/*
 * XXX This should not really _copy_ te maps, but refcount them.
 */
int maps__clone(struct thread *thread, struct maps *parent)
{
	struct maps *maps = thread->maps;
	int err = -ENOMEM;
	struct map *map;

	down_read(&parent->lock);

	maps__for_each_entry(parent, map) {
		struct map *new = map__clone(map);
		if (new == NULL)
			goto out_unlock;

		err = unwind__prepare_access(maps, new, NULL);
		if (err)
			goto out_unlock;

		maps__insert(maps, new);
		map__put(new);
	}

	err = 0;
out_unlock:
	up_read(&parent->lock);
	return err;
}

static void __maps__insert(struct maps *maps, struct map *map)
{
	struct rb_node **p = &maps->entries.rb_node;
	struct rb_node *parent = NULL;
	const u64 ip = map->start;
	struct map *m;

	while (*p != NULL) {
		parent = *p;
		m = rb_entry(parent, struct map, rb_node);
		if (ip < m->start)
			p = &(*p)->rb_left;
		else
			p = &(*p)->rb_right;
	}

	rb_link_node(&map->rb_node, parent, p);
	rb_insert_color(&map->rb_node, &maps->entries);
	map__get(map);
}

struct map *maps__find(struct maps *maps, u64 ip)
{
	struct rb_node *p;
	struct map *m;

	down_read(&maps->lock);

	p = maps->entries.rb_node;
	while (p != NULL) {
		m = rb_entry(p, struct map, rb_node);
		if (ip < m->start)
			p = p->rb_left;
		else if (ip >= m->end)
			p = p->rb_right;
		else
			goto out;
	}

	m = NULL;
out:
	up_read(&maps->lock);
	return m;
}

struct map *maps__first(struct maps *maps)
{
	struct rb_node *first = rb_first(&maps->entries);

	if (first)
		return rb_entry(first, struct map, rb_node);
	return NULL;
}

static struct map *__map__next(struct map *map)
{
	struct rb_node *next = rb_next(&map->rb_node);

	if (next)
		return rb_entry(next, struct map, rb_node);
	return NULL;
}

struct map *map__next(struct map *map)
{
	return map ? __map__next(map) : NULL;
}

struct kmap *__map__kmap(struct map *map)
{
	if (!map->dso || !map->dso->kernel)
		return NULL;
	return (struct kmap *)(map + 1);
}

struct kmap *map__kmap(struct map *map)
{
	struct kmap *kmap = __map__kmap(map);

	if (!kmap)
		pr_err("Internal error: map__kmap with a non-kernel map\n");
	return kmap;
}

struct maps *map__kmaps(struct map *map)
{
	struct kmap *kmap = map__kmap(map);

	if (!kmap || !kmap->kmaps) {
		pr_err("Internal error: map__kmaps with a non-kernel map\n");
		return NULL;
	}
	return kmap->kmaps;
}<|MERGE_RESOLUTION|>--- conflicted
+++ resolved
@@ -267,8 +267,6 @@
 	return name && (strstr(name, "bpf_prog_") == name);
 }
 
-<<<<<<< HEAD
-=======
 bool __map__is_bpf_image(const struct map *map)
 {
 	const char *name;
@@ -285,7 +283,6 @@
 	return name && is_bpf_image(name);
 }
 
->>>>>>> 976bc5e2
 bool __map__is_ool(const struct map *map)
 {
 	return map->dso && map->dso->binary_type == DSO_BINARY_TYPE__OOL;
